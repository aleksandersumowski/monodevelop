<<<<<<< HEAD
2008-08-07  Mike Krüger <mkrueger@novell.com> 

	* MonoDevelop.Projects.Dom.Output/NetAmbience.cs,
	  MonoDevelop.Projects.Dom/ResolveResult.cs,
	  MonoDevelop.Projects.Dom/IDomVisitor.cs,
	  MonoDevelop.Projects.Dom/LocalVariable.cs,
	  MonoDevelop.Projects.CodeGeneration/IRefactorer.cs,
	  MonoDevelop.Projects.CodeGeneration/BaseRefactorer.cs,
	  MonoDevelop.Projects.CodeGeneration/CodeRefactorer.cs: Worked on
	  dom

2008-08-07  Mike Krüger <mkrueger@novell.com> 

	* MonoDevelop.Projects.Dom/AbstractMember.cs,
	  MonoDevelop.Projects.Dom.Database/DatabaseType.cs,
	  MonoDevelop.Projects.Dom.Database/CodeCompletionDatabase.cs: Worked
	  on database security & speedup.

2008-08-06  Mike Krüger <mkrueger@novell.com> 

	* MonoDevelop.Projects.Dom.Parser/DatabaseProjectDom.cs,
	  MonoDevelop.Projects.Dom.Parser/ProjectParserService.cs,
	  MonoDevelop.Projects.Dom.Database/DatabaseType.cs,
	  MonoDevelop.Projects.Dom.Database/CodeCompletionDatabase.cs: Worked
	  on code completion database.
=======
2008-08-06  Eric Butler <eric@extremeboredom.net>

	* MonoDevelop.Projects/DotNetProject.cs: Add additional null check.
>>>>>>> 13f6f5bd

2008-08-05  Lluis Sanchez Gual <lluis@novell.com> 

	* MonoDevelop.Projects/ProjectService.cs: Request file edit permissions
	  when saving a project or solution.


2008-08-05  Mike Krüger <mkrueger@novell.com> 

	* MonoDevelop.Projects.Dom.Parser/DatabaseProjectDom.cs,
	  MonoDevelop.Projects.Dom.Parser/ProjectParserService.cs,
	  MonoDevelop.Projects.Dom/IParserContext.cs,
	  MonoDevelop.Projects.Dom.Database/HyenaSqliteCommand.cs,
	  MonoDevelop.Projects.Dom.Database/CodeCompletionDatabase.cs: Worked
	  on datatabase layer.

2008-08-05  Mike Krüger <mkrueger@novell.com> 

	* MonoDevelop.Projects.Dom.Database/CodeCompletionDatabase.cs: fixed
	  bug in sql statement.

2008-08-04  Mike Krüger <mkrueger@novell.com> 

	* MonoDevelop.Projects.Dom.Parser/AbstractParser.cs,
	  MonoDevelop.Projects.Dom.Parser/ProjectParserService.cs,
	  MonoDevelop.Projects.Dom.Parser/IParser.cs,
	  MonoDevelop.Projects.Dom/DomCecilType.cs,
	  MonoDevelop.Projects.Dom.Database/DatabaseType.cs,
	  MonoDevelop.Projects.Dom.Database/CodeCompletionDatabase.cs: Worked
	  on dom/code completion db/parser and fixed a bug in the dom cecil
	  type loading.

2008-08-04  Mike Krüger <mkrueger@novell.com> 

	* MonoDevelop.Projects.Dom.Parser/ProjectDom.cs,
	  MonoDevelop.Projects.Dom/ResolveResult.cs,
	  MonoDevelop.Projects.Dom/DomType.cs,
	  MonoDevelop.Projects.Dom/DomReturnType.cs,
	  MonoDevelop.Projects.Dom/IReturnType.cs: Worked on C#3 code
	  completion.

2008-08-04  Mike Krüger <mkrueger@novell.com> 

	* MonoDevelop.Projects.Dom/DomReturnType.cs: fixed fullname bug in
	  return type.

2008-08-01  Mike Krüger <mkrueger@novell.com> 

	* MonoDevelop.Projects.Dom.Parser/ProjectParserService.cs,
	  MonoDevelop.Projects.Dom/DomCecilMethod.cs,
	  MonoDevelop.Projects.Dom/DomReturnType.cs,
	  MonoDevelop.Projects.Dom/DomCecilType.cs,
	  MonoDevelop.Projects.Dom/IReturnType.cs,
	  MonoDevelop.Projects.Dom.Database/DatabaseType.cs,
	  MonoDevelop.Projects.Dom.Database/CodeCompletionDatabase.cs:
	  Changed return type representation (now it's possible to represent
	  types of the form A.B.C<GenArg>.Inner1<a1,...>,...,InnerN<aN,...>)

2008-08-01  Mike Krüger <mkrueger@novell.com> 

	* MonoDevelop.Projects.Dom.Parser/DatabaseProjectDom.cs,
	  MonoDevelop.Projects.Dom.Parser/ProjectDom.cs,
	  MonoDevelop.Projects.Dom.Database/DatabaseType.cs,
	  MonoDevelop.Projects.Dom.Database/CodeCompletionDatabase.cs: Added
	  getsubclasslist operation.

2008-08-01  Mike Krüger <mkrueger@novell.com> 

	* MonoDevelop.Projects.Dom/Namespace.cs,
	  MonoDevelop.Projects.Dom.Database/CodeCompletionDatabase.cs: Fixed
	  bug in getnamespace contents.

2008-07-31  Mike Krüger <mkrueger@novell.com> 

	* MonoDevelop.Projects.Dom/ResolveResult.cs: worked on C#3 code
	  completion.

2008-07-30  Mike Krüger <mkrueger@novell.com> 

	* MonoDevelop.Projects.Dom.Parser/DatabaseProjectDom.cs,
	  MonoDevelop.Projects.Dom.Parser/ProjectParserService.cs,
	  MonoDevelop.Projects.Dom.Parser/ProjectDom.cs,
	  MonoDevelop.Projects.Dom.Database/HyenaSqliteCommand.cs,
	  MonoDevelop.Projects.Dom.Database/DatabaseType.cs,
	  MonoDevelop.Projects.Dom.Database/CodeCompletionDatabase.cs: Worked
	  on code completion database, optimized SQL a bit. Tried out single
	  code completion database for assemblies.

2008-07-30  Mike Krüger <mkrueger@novell.com> 

	* MonoDevelop.Projects.Dom.Parser/ProjectParserService.cs: Added
	  GetAssemblyProjectDom method.

2008-07-29  Michael Hutchinson <mhutchinson@novell.com> 

	* MonoDevelop.Projects.Dom.Database/MonoDevelopDatabaseConnection.cs,
	  MonoDevelop.Projects.Dom.Database/CodeCompletionDatabase.cs,
	  Makefile.am, MonoDevelop.Projects.mdp: Set some PRAGMAs (borrowed
	  from banshee) to make the database more performant. Threading's
	  looking worrying though.

2008-07-29  Mike Krüger <mkrueger@novell.com> 

	* MonoDevelop.Projects/DotNetProject.cs, Makefile.am,
	  MonoDevelop.Projects.mdp: Removed some parts of the documentation
	  service.

2008-07-29  Mike Krüger <mkrueger@novell.com> 

	* MonoDevelop.Projects/ILanguageBinding.cs,
	  MonoDevelop.Projects/ProjectsServices.cs,
	  MonoDevelop.Projects/LanguageBindingService.cs,
	  MonoDevelop.Projects/IDotNetLanguageBinding.cs,
	  MonoDevelop.Projects/Project.cs,
	  MonoDevelop.Projects.Dom.CodeGeneration,
	  MonoDevelop.Projects.Dom.CodeGeneration/CodeRefactorer.cs,
	  MonoDevelop.Projects.Dom.CodeGeneration/ICodeGenerator.cs,
	  MonoDevelop.Projects.Documentation,
	  MonoDevelop.Projects.Documentation/IDocumentationService.cs,
	  MonoDevelop.Projects.Dom.Parser/ProjectParserService.cs,
	  MonoDevelop.Projects.Dom.Output/AmbienceService.cs,
	  MonoDevelop.Projects.Dom/ReferenceEntry.cs,
	  MonoDevelop.Projects.Dom/DomRegion.cs, MonoDevelop.Projects.mdp,
	  MonoDevelop.Projects.Parser,
	  MonoDevelop.Projects.Parser/AbstractDecoration.cs,
	  MonoDevelop.Projects.Parser/ReturnTypeList.cs,
	  MonoDevelop.Projects.Parser/GenericParameter.cs,
	  MonoDevelop.Projects.Parser/IClass.cs,
	  MonoDevelop.Projects.Parser/MemberCollectionBase.cs,
	  MonoDevelop.Projects.Parser/AttributeCollection.cs,
	  MonoDevelop.Projects.Parser/ReflectionClass.cs,
	  MonoDevelop.Projects.Parser/ReferenceEntry.cs,
	  MonoDevelop.Projects.Parser/ParseInformationEventHandler.cs,
	  MonoDevelop.Projects.Parser/ParseInformation.cs,
	  MonoDevelop.Projects.Parser/PersistentClass.cs,
	  MonoDevelop.Projects.Parser/AssemblyCodeCompletionDatabase.cs,
	  MonoDevelop.Projects.Parser/IMethod.cs,
	  MonoDevelop.Projects.Parser/MethodCollection.cs,
	  MonoDevelop.Projects.Parser/IProperty.cs,
	  MonoDevelop.Projects.Parser/EventCollection.cs,
	  MonoDevelop.Projects.Parser/IUsing.cs,
	  MonoDevelop.Projects.Parser/FieldCollection.cs,
	  MonoDevelop.Projects.Parser/IDecoration.cs,
	  MonoDevelop.Projects.Parser/PersistentMethod.cs,
	  MonoDevelop.Projects.Parser/TypedCSharpCollection.cs,
	  MonoDevelop.Projects.Parser/DefaultIndexer.cs,
	  MonoDevelop.Projects.Parser/TypeNameResolver.cs,
	  MonoDevelop.Projects.Parser/PersistentProperty.cs,
	  MonoDevelop.Projects.Parser/DefaultComment.cs,
	  MonoDevelop.Projects.Parser/AbstractUsing.cs,
	  MonoDevelop.Projects.Parser/DatabaseGeneratorTool.cs,
	  MonoDevelop.Projects.Parser/CompoundClass.cs,
	  MonoDevelop.Projects.Parser/ClassInformationEventHandler.cs,
	  MonoDevelop.Projects.Parser/Tag.cs,
	  MonoDevelop.Projects.Parser/IAttribute.cs,
	  MonoDevelop.Projects.Parser/NamespaceEntry.cs,
	  MonoDevelop.Projects.Parser/LanguageItemCollection.cs,
	  MonoDevelop.Projects.Parser/DefaultParserService.cs,
	  MonoDevelop.Projects.Parser/CommentTasksChangedEventHandler.cs,
	  MonoDevelop.Projects.Parser/ICompilationUnitBase.cs,
	  MonoDevelop.Projects.Parser/PersistentAttribute.cs,
	  MonoDevelop.Projects.Parser/AssemblyInformation.cs,
	  MonoDevelop.Projects.Parser/AssemblyInformationEventHandler.cs,
	  MonoDevelop.Projects.Parser/ICompilationUnit.cs,
	  MonoDevelop.Projects.Parser/IParameter.cs,
	  MonoDevelop.Projects.Parser/PersistentGenericParamater.cs,
	  MonoDevelop.Projects.Parser/IEvent.cs,
	  MonoDevelop.Projects.Parser/IReturnType.cs,
	  MonoDevelop.Projects.Parser/ReflectionParameter.cs,
	  MonoDevelop.Projects.Parser/AbstractMember.cs,
	  MonoDevelop.Projects.Parser/ReflectionEvent.cs,
	  MonoDevelop.Projects.Parser/Namespace.cs,
	  MonoDevelop.Projects.Parser/IField.cs,
	  MonoDevelop.Projects.Parser/IRegion.cs,
	  MonoDevelop.Projects.Parser/ReflectionField.cs,
	  MonoDevelop.Projects.Parser/IExpressionFinder.cs,
	  MonoDevelop.Projects.Parser/PersistentParameter.cs,
	  MonoDevelop.Projects.Parser/FileEntry.cs,
	  MonoDevelop.Projects.Parser/PersistentReturnType.cs,
	  MonoDevelop.Projects.Parser/PersistentEvent.cs,
	  MonoDevelop.Projects.Parser/PersistentField.cs,
	  MonoDevelop.Projects.Parser/ExpressionContext.cs,
	  MonoDevelop.Projects.Parser/AbstractNamedEntity.cs,
	  MonoDevelop.Projects.Parser/IParser.cs,
	  MonoDevelop.Projects.Parser/PersistentAttributeSection.cs,
	  MonoDevelop.Projects.Parser/GenericParameterList.cs,
	  MonoDevelop.Projects.Parser/DefaultClass.cs,
	  MonoDevelop.Projects.Parser/ITypeNameResolver.cs,
	  MonoDevelop.Projects.Parser/CommentCollection.cs,
	  MonoDevelop.Projects.Parser/IMember.cs,
	  MonoDevelop.Projects.Parser/ProjectCodeCompletionDatabase.cs,
	  MonoDevelop.Projects.Parser/DefaultMethod.cs,
	  MonoDevelop.Projects.Parser/ClassEntry.cs,
	  MonoDevelop.Projects.Parser/TagCollection.cs,
	  MonoDevelop.Projects.Parser/DefaultProperty.cs,
	  MonoDevelop.Projects.Parser/ReflectionMethod.cs,
	  MonoDevelop.Projects.Parser/ParameterCollection.cs,
	  MonoDevelop.Projects.Parser/ExpressionResult.cs,
	  MonoDevelop.Projects.Parser/ReflectionProperty.cs,
	  MonoDevelop.Projects.Parser/PropertyCollection.cs,
	  MonoDevelop.Projects.Parser/Comment.cs,
	  MonoDevelop.Projects.Parser/SimpleCodeCompletionDatabase.cs,
	  MonoDevelop.Projects.Parser/ClassWrapper.cs,
	  MonoDevelop.Projects.Parser/IIndexer.cs,
	  MonoDevelop.Projects.Parser/ClassType.cs,
	  MonoDevelop.Projects.Parser/DefaultAttribute.cs,
	  MonoDevelop.Projects.Parser/ReflectionIndexer.cs,
	  MonoDevelop.Projects.Parser/ILanguageItem.cs,
	  MonoDevelop.Projects.Parser/IComment.cs,
	  MonoDevelop.Projects.Parser/PersistentIndexer.cs,
	  MonoDevelop.Projects.Parser/ClassCollection.cs,
	  MonoDevelop.Projects.Parser/DefaultCompilationUnit.cs,
	  MonoDevelop.Projects.Parser/ModifierEnum.cs,
	  MonoDevelop.Projects.Parser/DefaultParameter.cs,
	  MonoDevelop.Projects.Parser/IParserService.cs,
	  MonoDevelop.Projects.Parser/DefaultReturnType.cs,
	  MonoDevelop.Projects.Parser/DefaultEvent.cs,
	  MonoDevelop.Projects.Parser/DefaultField.cs,
	  MonoDevelop.Projects.Parser/DefaultRegion.cs,
	  MonoDevelop.Projects.Parser/CodeCompletionDatabase.cs,
	  MonoDevelop.Projects.Parser/ReflectionReturnType.cs,
	  MonoDevelop.Projects.Parser/ParameterModifier.cs,
	  MonoDevelop.Projects.Parser/LocalVariable.cs,
	  MonoDevelop.Projects.Parser/AttributeSectionCollection.cs,
	  MonoDevelop.Projects.Parser/IUsingCollection.cs: Removed old dom
	  (GPLed code goes down from over 30% to under 10%)

2008-07-29  Mike Krüger <mkrueger@novell.com> 

	* MonoDevelop.Projects.Dom.Parser/ProjectDom.cs,
	  MonoDevelop.Projects.Dom.Output/OutputFlags.cs,
	  MonoDevelop.Projects.Dom/IMember.cs,
	  MonoDevelop.Projects.Dom/DomParameter.cs,
	  MonoDevelop.Projects.Dom/IParameter.cs,
	  MonoDevelop.Projects.Dom/AbstractMember.cs,
	  MonoDevelop.Projects.CodeGeneration/RefactorerContext.cs,
	  MonoDevelop.Projects.CodeGeneration/IRefactorer.cs,
	  MonoDevelop.Projects.CodeGeneration/BaseRefactorer.cs,
	  MonoDevelop.Projects.CodeGeneration/CodeRefactorer.cs: Converted
	  refactoring infrastructure to new dom.

2008-07-28  Michael Hutchinson <mhutchinson@novell.com> 

	* MonoDevelop.Projects.Dom/CompilationUnit.cs,
	  MonoDevelop.Projects.Dom/ICompilationUnit.cs: Use the FoldingRegion
	  class for folding regions.

2008-07-27  Mike Krüger <mkrueger@novell.com> 

	* MonoDevelop.Projects.Dom.Database/DatabaseType.cs: database type
	  caches compilation unit.

2008-07-27  Mike Krüger <mkrueger@novell.com> 

	* MonoDevelop.Projects.Dom.CodeGeneration,
	  MonoDevelop.Projects.Dom.CodeGeneration/CodeRefactorer.cs,
	  MonoDevelop.Projects.Dom.CodeGeneration/ICodeGenerator.cs,
	  MonoDevelop.Projects.Dom.Parser/DatabaseProjectDom.cs,
	  MonoDevelop.Projects.Dom.Parser/AbstractParser.cs,
	  MonoDevelop.Projects.Dom.Parser/ProjectParserService.cs,
	  MonoDevelop.Projects.Dom.Parser/IParser.cs,
	  MonoDevelop.Projects.Dom.Parser/ProjectDom.cs,
	  MonoDevelop.Projects.Dom.Parser/IResolver.cs,
	  MonoDevelop.Projects.Dom.Output/Ambience.cs,
	  MonoDevelop.Projects.Dom.Output/AmbienceService.cs,
	  MonoDevelop.Projects.Dom.Output/NetAmbience.cs,
	  MonoDevelop.Projects.Dom/ResolveResult.cs,
	  MonoDevelop.Projects.Dom/DomCecilParameter.cs,
	  MonoDevelop.Projects.Dom/DomType.cs,
	  MonoDevelop.Projects.Dom/DomCecilField.cs,
	  MonoDevelop.Projects.Dom/DomCecilProperty.cs,
	  MonoDevelop.Projects.Dom/PreProcessorDefine.cs,
	  MonoDevelop.Projects.Dom/IDocumentMetainformation.cs,
	  MonoDevelop.Projects.Dom/IAttribute.cs,
	  MonoDevelop.Projects.Dom/NamespaceEntry.cs,
	  MonoDevelop.Projects.Dom/CompilationUnit.cs,
	  MonoDevelop.Projects.Dom/DomMethod.cs,
	  MonoDevelop.Projects.Dom/DomCecilType.cs,
	  MonoDevelop.Projects.Dom/DomTypeProxy.cs,
	  MonoDevelop.Projects.Dom/ICompilationUnit.cs,
	  MonoDevelop.Projects.Dom/IReturnType.cs,
	  MonoDevelop.Projects.Dom/AbstractMember.cs,
	  MonoDevelop.Projects.Dom/IExpressionFinder.cs,
	  MonoDevelop.Projects.Dom/FileEntry.cs,
	  MonoDevelop.Projects.Dom/DomLocation.cs,
	  MonoDevelop.Projects.Dom/ProjectCodeCompletionDatabase.cs,
	  MonoDevelop.Projects.Dom/DomCecilMethod.cs,
	  MonoDevelop.Projects.Dom/IMember.cs,
	  MonoDevelop.Projects.Dom/DomReturnType.cs,
	  MonoDevelop.Projects.Dom/DomRegion.cs,
	  MonoDevelop.Projects.Dom/DomUsing.cs,
	  MonoDevelop.Projects.Dom/FoldingRegion.cs,
	  MonoDevelop.Projects.Dom/ClassEntry.cs,
	  MonoDevelop.Projects.Dom/Comment.cs,
	  MonoDevelop.Projects.Dom/SimpleCodeCompletionDatabase.cs,
	  MonoDevelop.Projects.Dom/DomAttribute.cs,
	  MonoDevelop.Projects.Dom/DefaultParserContext.cs,
	  MonoDevelop.Projects.Dom/DomCecilReturnType.cs,
	  MonoDevelop.Projects.Dom/Modifiers.cs,
	  MonoDevelop.Projects.Dom/DomPersistence.cs,
	  MonoDevelop.Projects.Dom/DomProperty.cs,
	  MonoDevelop.Projects.Dom/CodeCompletionDatabase.cs,
	  MonoDevelop.Projects.Dom/DomCecilAttribute.cs,
	  MonoDevelop.Projects.Dom.Database,
	  MonoDevelop.Projects.Dom.Database/SqliteUtils.cs,
	  MonoDevelop.Projects.Dom.Database/DatabaseCommand.cs,
	  MonoDevelop.Projects.Dom.Database/HyenaSqliteCommand.cs,
	  MonoDevelop.Projects.Dom.Database/DatabaseMethod.cs,
	  MonoDevelop.Projects.Dom.Database/DatabaseParameter.cs,
	  MonoDevelop.Projects.Dom.Database/HyenaSqliteConnection.cs,
	  MonoDevelop.Projects.Dom.Database/DatabaseColumnAttribute.cs,
	  MonoDevelop.Projects.Dom.Database/DatabaseType.cs,
	  MonoDevelop.Projects.Dom.Database/DatabaseEvent.cs,
	  MonoDevelop.Projects.Dom.Database/DatabaseField.cs,
	  MonoDevelop.Projects.Dom.Database/CodeCompletionDatabase.cs,
	  MonoDevelop.Projects.Dom.Database/DatabaseProperty.cs,
	  MonoDevelop.Projects.Dom.Database/DateTimeUtil.cs,
	  MonoDevelop.Projects.Parser/DefaultParserService.cs: Worked on new
	  dom/completion/database.

2008-07-21  Lluis Sanchez Gual <lluis@novell.com> 

	* MonoDevelop.Projects.Extensions/ProjectExtensionUtil.cs:
	  EndLoadOperation: properly check for an existing load operation.

2008-07-21  Lluis Sanchez Gual <lluis@novell.com> 

	* MonoDevelop.Projects/PropertyBag.cs: Fix creation of default value in
	  GetValue.

2008-07-21  Lluis Sanchez Gual <lluis@novell.com> 

	* MonoDevelop.Projects/Project.cs: Don't set the dirty flag when the
	  project is being loaded.

2008-07-21  Lluis Sanchez Gual <lluis@novell.com> 

	* MonoDevelop.Projects/AbstractProjectConfiguration.cs,
	  MonoDevelop.Projects/DotNetProject.cs: Allow specifying env vars to
	  be set when running the project.
	* Makefile.am: Moved serialization engine to MonoDevelop.Core.

2008-07-21  Lluis Sanchez Gual <lluis@novell.com> 

	* md1format.xml, MonoDevelop.Projects.Formats.MD1/CmbxFileFormat.cs,
	  MonoDevelop.Projects.Formats.MD1/CombineConfiguration.cs,
	  MonoDevelop.Projects.Formats.MD1/CombineConfigurationEntry.cs,
	  MonoDevelop.Projects.Formats.MD1/CombineConfigurationSet.cs,
	  MonoDevelop.Projects.Formats.MD1/CombineStartupMode.cs,
	  MonoDevelop.Projects.Formats.MD1/MD1CustomDataItem.cs,
	  MonoDevelop.Projects.Formats.MD1/MD1FileFormat.cs,
	  MonoDevelop.Projects.Formats.MD1/MD1ProjectService.cs,
	  MonoDevelop.Projects.Formats.MD1/PrjxFileFormat.cs,
	  MonoDevelop.Projects.Formats.MSBuild/MSBuildProjectHandler.cs,
	  MonoDevelop.Projects.Formats.MSBuild/MSBuildProjectService.cs,
	  MonoDevelop.Projects.Formats.MSBuild/SlnFileFormat.cs,
	  MonoDevelop.Projects.mdp, MonoDevelop.Projects.Serialization,
	  MonoDevelop.Projects.Serialization/ArrayHandler.cs,
	  MonoDevelop.Projects.Serialization/ArrayListHandler.cs,
	  MonoDevelop.Projects.Serialization/ClassDataType.cs,
	  MonoDevelop.Projects.Serialization/CollectionDataType.cs,
	  MonoDevelop.Projects.Serialization/DataCollection.cs,
	  MonoDevelop.Projects.Serialization/DataContext.cs,
	  MonoDevelop.Projects.Serialization/DataIncludeAttribute.cs,
	  MonoDevelop.Projects.Serialization/DataItem.cs,
	  MonoDevelop.Projects.Serialization/DataItemAttribute.cs,
	  MonoDevelop.Projects.Serialization/DataNode.cs,
	  MonoDevelop.Projects.Serialization/DataSerializer.cs,
	  MonoDevelop.Projects.Serialization/DataType.cs,
	  MonoDevelop.Projects.Serialization/DataValue.cs,
	  MonoDevelop.Projects.Serialization/EnumDataType.cs,
	  MonoDevelop.Projects.Serialization/ExpandedCollectionAttribute.cs,
	  MonoDevelop.Projects.Serialization/GenericCollectionHandler.cs,
	  MonoDevelop.Projects.Serialization/ICollectionHandler.cs,
	  MonoDevelop.Projects.Serialization/ICustomDataItemHandler.cs,
	  MonoDevelop.Projects.Serialization/IExtendedDataItem.cs,
	  MonoDevelop.Projects.Serialization/ILoadController.cs,
	  MonoDevelop.Projects.Serialization/IPropertyFilter.cs,
	  MonoDevelop.Projects.Serialization/ISerializationAttributeProvider.cs,
	  MonoDevelop.Projects.Serialization/ItemProperty.cs,
	  MonoDevelop.Projects.Serialization/ItemPropertyAttribute.cs,
	  MonoDevelop.Projects.Serialization/PrimitiveDataType.cs,
	  MonoDevelop.Projects.Serialization/SerializationContext.cs,
	  MonoDevelop.Projects.Serialization/TypeAttributeProvider.cs,
	  MonoDevelop.Projects.Serialization/XmlDataSerializer.cs,
	  MonoDevelop.Projects.Serialization/XmlElementDataType.cs,
	  MonoDevelop.Projects.Serialization/XmlMapAttributeProvider.cs,
	  MonoDevelop.Projects/CustomCommand.cs,
	  MonoDevelop.Projects/DotNetProjectBinding.cs,
	  MonoDevelop.Projects/DotNetProjectConfiguration.cs,
	  MonoDevelop.Projects/GenericProjectBinding.cs,
	  MonoDevelop.Projects/IProjectService.cs,
	  MonoDevelop.Projects/ItemConfiguration.cs,
	  MonoDevelop.Projects/IWorkspaceObject.cs,
	  MonoDevelop.Projects/Project.cs,
	  MonoDevelop.Projects/ProjectFile.cs,
	  MonoDevelop.Projects/ProjectPathItemPropertyAttribute.cs,
	  MonoDevelop.Projects/ProjectReference.cs,
	  MonoDevelop.Projects/ProjectService.cs,
	  MonoDevelop.Projects/PropertyBag.cs,
	  MonoDevelop.Projects/Solution.cs,
	  MonoDevelop.Projects/SolutionConfiguration.cs,
	  MonoDevelop.Projects/SolutionEntityItem.cs,
	  MonoDevelop.Projects/SolutionFolder.cs,
	  MonoDevelop.Projects/SolutionItem.cs,
	  MonoDevelop.Projects/SolutionItemConfiguration.cs,
	  MonoDevelop.Projects/SolutionItemReference.cs,
	  MonoDevelop.Projects/UnknownConfiguration.cs,
	  MonoDevelop.Projects/Workspace.cs,
	  MonoDevelop.Projects/WorkspaceItem.cs: Moved serialization engine
	  to MonoDevelop.Core. Use new syntax for specifying attribute scope.

2008-07-21  Lluis Sanchez Gual <lluis@novell.com> 

	* MonoDevelop.Projects.Formats.MSBuild/MSBuildProjectHandler.cs: Read
	  and write the RequiredTargetFramework property for ProjectReference
	  objects.

2008-07-21  Lluis Sanchez Gual <lluis@novell.com> 

	* MonoDevelop.Projects.Formats.MSBuild/MSBuildProjectHandler.cs: (Save)
	  Use the referenced project's ID, not our ID. Patch by Casey
	  Marshall.

2008-07-17  Mike Kestner <mkestner@novell.com> 

	* MonoDevelop.Projects.CodeGeneration/BaseRefactorer.cs:
	* MonoDevelop.Projects.CodeGeneration/CodeRefactorer.cs:
	* MonoDevelop.Projects.CodeGeneration/IRefactorer.cs:
	* MonoDevelop.Projects.CodeGeneration/RefactorOperations.cs:
	  New AddAttribute refactoring operation to insert attributes
	  on class declarations.

2008-07-17  Lluis Sanchez Gual <lluis@novell.com> 

	* MonoDevelop.Projects.Serialization/XmlDataSerializer.cs,
	  MonoDevelop.Projects.Serialization/DataValue.cs: Improve
	  serialization of DataNodes into xml.

2008-07-16  Mike Krüger <mkrueger@novell.com> 

	* MonoDevelop.Projects.Parser/DefaultParserService.cs: fixed Bug 409542
	  - Code completion database regeneration yielding empty databases.

2008-07-16  Mike Krüger <mkrueger@novell.com> 

	* MonoDevelop.Projects.Dom.Parser/ProjectDom.cs,
	  MonoDevelop.Projects.Dom/ExpressionResult.cs: some bugfixes.

2008-07-16  Mike Krüger <mkrueger@novell.com> 

	* MonoDevelop.Projects.Dom/DomType.cs,
	  MonoDevelop.Projects.Dom/DomMethod.cs,
	  MonoDevelop.Projects.Dom/IReturnType.cs,
	  MonoDevelop.Projects.Dom/AbstractMember.cs,
	  MonoDevelop.Projects.Dom/IMember.cs: Added monodoc documentation
	  support.

2008-07-16  Mike Krüger <mkrueger@novell.com> 

	* MonoDevelop.Projects.Dom.Parser/ProjectParserService.cs,
	  MonoDevelop.Projects.Dom/ResolveResult.cs,
	  MonoDevelop.Projects.Dom/DomType.cs,
	  MonoDevelop.Projects.Dom/IProperty.cs,
	  MonoDevelop.Projects.Dom/DomMethod.cs,
	  MonoDevelop.Projects.Dom/DomCecilType.cs,
	  MonoDevelop.Projects.Dom/AbstractMember.cs,
	  MonoDevelop.Projects.Dom/Namespace.cs,
	  MonoDevelop.Projects.Dom/IMember.cs,
	  MonoDevelop.Projects.Dom/DomEvent.cs,
	  MonoDevelop.Projects.Dom/DomField.cs,
	  MonoDevelop.Projects.Dom/DomProperty.cs: Added help support for new
	  dom.

2008-07-15  Mike Krüger <mkrueger@novell.com> 

	* MonoDevelop.Projects.Dom.Parser/ProjectParserService.cs,
	  MonoDevelop.Projects.Dom.Parser/ProjectDom.cs,
	  MonoDevelop.Projects.Dom/DomType.cs,
	  MonoDevelop.Projects.Dom/IParserContext.cs,
	  MonoDevelop.Projects.Dom/IType.cs,
	  MonoDevelop.Projects.Dom/ExpressionContext.cs,
	  MonoDevelop.Projects.Dom/ProjectCodeCompletionDatabase.cs,
	  MonoDevelop.Projects.Dom/DomReturnType.cs,
	  MonoDevelop.Projects.Dom/DefaultParserContext.cs,
	  MonoDevelop.Projects.Dom/CodeCompletionDatabase.cs: Worked on new
	  dom. 

2008-07-15  Mike Krüger <mkrueger@novell.com> 

	* MonoDevelop.Projects.Dom.Parser/ProjectParserService.cs,
	  MonoDevelop.Projects.Dom.Parser/ProjectDom.cs: Fixed referenced
	  projects bug in new dom.

2008-07-15  Mike Krüger <mkrueger@novell.com> 

	* MonoDevelop.Projects.Dom.Parser/ProjectParserService.cs,
	  MonoDevelop.Projects.Dom.Parser/ProjectDom.cs,
	  MonoDevelop.Projects.Dom/DomCecilType.cs,
	  MonoDevelop.Projects.Dom/DomCecilCompilationUnit.cs,
	  MonoDevelop.Projects.Parser/DefaultParserService.cs: Optimized
	  cecil loading.

2008-07-14  Mike Krüger <mkrueger@novell.com> 

	* MonoDevelop.Projects.Dom.Parser/ProjectParserService.cs,
	  MonoDevelop.Projects.Dom.Parser/ProjectDom.cs: Added parserdatabase
	  update thread.

2008-07-14  Mike Krüger <mkrueger@novell.com> 

	* MonoDevelop.Projects.Dom.Parser/AbstractParser.cs,
	  MonoDevelop.Projects.Dom.Parser/ProjectParserService.cs,
	  MonoDevelop.Projects.Dom.Parser/IParser.cs,
	  MonoDevelop.Projects.Dom.Output/AmbienceService.cs,
	  MonoDevelop.Projects.Dom/PreProcessorDefine.cs,
	  MonoDevelop.Projects.Dom/IDocumentMetainformation.cs,
	  MonoDevelop.Projects.Dom/NamespaceEntry.cs,
	  MonoDevelop.Projects.Dom/FoldingRegion.cs,
	  MonoDevelop.Projects.Dom/ClassEntry.cs,
	  MonoDevelop.Projects.Dom/ConditionalRegion.cs: Added support for
	  comments/foldings (old) and pre processor defines/conditional
	  regions (new) to the new dom infrastructure.

2008-07-14  Mike Krüger <mkrueger@novell.com> 

	* MonoDevelop.Projects.Dom.Parser/ProjectDom.cs,
	  MonoDevelop.Projects.Dom/ResolveResult.cs,
	  MonoDevelop.Projects.Dom/DomType.cs: Fixed inner types.

2008-07-13  Mike Krüger <mkrueger@novell.com> 

	* MonoDevelop.Projects.Dom.Parser/ProjectDom.cs,
	  MonoDevelop.Projects.Dom/AbstractMember.cs,
	  MonoDevelop.Projects.Dom/ExpressionContext.cs,
	  MonoDevelop.Projects.Dom/IMember.cs: Worked on code completion.

2008-07-12  Mike Krüger <mkrueger@novell.com> 

	* MonoDevelop.Projects.Dom/DomType.cs,
	  MonoDevelop.Projects.Dom/IType.cs: Some dom changes.

2008-07-11  Mike Krüger <mkrueger@novell.com> 

	* MonoDevelop.Projects.Dom/DomType.cs,
	  MonoDevelop.Projects.Dom/DomMethod.cs,
	  MonoDevelop.Projects.Dom/IParameter.cs,
	  MonoDevelop.Projects.Dom/IType.cs,
	  MonoDevelop.Projects.Dom/ExpressionContext.cs,
	  MonoDevelop.Projects.Dom/DomParameter.cs: Worked on new dom.

2008-07-11  Mike Krüger <mkrueger@novell.com> 

	* MonoDevelop.Projects.Dom.Parser/ProjectParserService.cs: changed
	  parser serivce thread safety.

2008-07-10  Mike Krüger <mkrueger@novell.com> 

	* MonoDevelop.Projects.Dom.Output/NetAmbience.cs,
	  MonoDevelop.Projects.Dom/ResolveResult.cs,
	  MonoDevelop.Projects.Dom/DomType.cs,
	  MonoDevelop.Projects.Dom/DomTypeProxy.cs,
	  MonoDevelop.Projects.Dom/ExpressionContext.cs,
	  MonoDevelop.Projects.Dom/DomPersistence.cs,
	  MonoDevelop.Projects.Parser/DefaultParserService.cs: Worked on code
	  completion.

2008-07-10  Mike Krüger <mkrueger@novell.com> 

	* MonoDevelop.Projects.Dom.Parser/ProjectDom.cs,
	  MonoDevelop.Projects.Dom/ExpressionContext.cs,
	  MonoDevelop.Projects.Dom/ExpressionResult.cs: Worked on code
	  completion.

2008-07-09  Lluis Sanchez Gual <lluis@novell.com> 

	* MonoDevelop.Projects.Formats.MSBuild/MSBuildProjectHandler.cs,
	  MonoDevelop.Projects.Extensions/ProjectExtensionUtil.cs,
	  MonoDevelop.Projects.Extensions/ISolutionItemHandler.cs: Added
	  support for path encoding/decoding specific to the file format.

2008-07-09  Mike Krüger <mkrueger@novell.com> 

	* MonoDevelop.Projects.Dom/ResolveResult.cs,
	  MonoDevelop.Projects.Dom/DomReturnType.cs: Worked on new dom.

2008-07-09  Mike Krüger <mkrueger@novell.com> 

	* MonoDevelop.Projects.Dom/CompoundType.cs: Worked on dom.

2008-07-09  Mike Krüger <mkrueger@novell.com> 

	* MonoDevelop.Projects.Dom.Parser/ProjectDom.cs,
	  MonoDevelop.Projects.Dom.Output/Ambience.cs,
	  MonoDevelop.Projects.Dom.Output/NetAmbience.cs,
	  MonoDevelop.Projects.Dom/ResolveResult.cs,
	  MonoDevelop.Projects.Dom/DomType.cs,
	  MonoDevelop.Projects.Dom/IType.cs: Worked on method completion.

2008-07-08  Mike Krüger <mkrueger@novell.com> 

	* MonoDevelop.Projects.Dom.Parser/ProjectParserService.cs,
	  MonoDevelop.Projects.Dom.Parser/ProjectDom.cs,
	  MonoDevelop.Projects.Dom/ResolveResult.cs,
	  MonoDevelop.Projects.Dom/DomType.cs,
	  MonoDevelop.Projects.Dom/IType.cs: Worked on completion.

2008-07-08  Mike Krüger <mkrueger@novell.com> 

	* MonoDevelop.Projects.Dom/DomType.cs,
	  MonoDevelop.Projects.Dom/AbstractMember.cs,
	  MonoDevelop.Projects.Dom/Namespace.cs,
	  MonoDevelop.Projects.Dom/ClassEntry.cs,
	  MonoDevelop.Projects.Dom/StringRegistry.cs: Removed string registry
	  (it's obsolete).

2008-07-08  Mike Krüger <mkrueger@novell.com> 

	* MonoDevelop.Projects.Dom.Parser/ProjectParserService.cs,
	  MonoDevelop.Projects.Dom/DomCecilParameter.cs,
	  MonoDevelop.Projects.Dom/DomCecilEvent.cs,
	  MonoDevelop.Projects.Dom/DomType.cs,
	  MonoDevelop.Projects.Dom/DomCecilField.cs,
	  MonoDevelop.Projects.Dom/DomCecilProperty.cs,
	  MonoDevelop.Projects.Dom/StringRegistry.cs,
	  MonoDevelop.Projects.Dom/DomMethod.cs,
	  MonoDevelop.Projects.Dom/DomCecilType.cs,
	  MonoDevelop.Projects.Dom/AbstractMember.cs,
	  MonoDevelop.Projects.Dom/Namespace.cs,
	  MonoDevelop.Projects.Dom/DomCecilCompilationUnit.cs,
	  MonoDevelop.Projects.Dom/DomCecilMethod.cs,
	  MonoDevelop.Projects.Dom/DomUsing.cs,
	  MonoDevelop.Projects.Dom/CompoundType.cs,
	  MonoDevelop.Projects.Dom/ClassEntry.cs,
	  MonoDevelop.Projects.Dom/DomAttribute.cs,
	  MonoDevelop.Projects.Dom/DomParameter.cs,
	  MonoDevelop.Projects.Dom/DomEvent.cs,
	  MonoDevelop.Projects.Dom/DomField.cs,
	  MonoDevelop.Projects.Dom/DomPersistence.cs,
	  MonoDevelop.Projects.Dom/DomProperty.cs,
	  MonoDevelop.Projects.Dom/CodeCompletionDatabase.cs: Did some memory
	  optimizations.

2008-07-07  Mike Krüger <mkrueger@novell.com> 

	* MonoDevelop.Projects.Dom/ResolveResult.cs: Worked on completion.

2008-07-07  Mike Krüger <mkrueger@novell.com> 

	* MonoDevelop.Projects.Dom.Parser/ProjectParserService.cs,
	  MonoDevelop.Projects.Dom.Parser/ProjectDom.cs,
	  MonoDevelop.Projects.Dom/ResolveResult.cs,
	  MonoDevelop.Projects.Dom/DomType.cs,
	  MonoDevelop.Projects.Dom/AssemblyCodeCompletionDatabase.cs,
	  MonoDevelop.Projects.Dom/CompilationUnit.cs,
	  MonoDevelop.Projects.Dom/ICompilationUnit.cs,
	  MonoDevelop.Projects.Dom/Namespace.cs,
	  MonoDevelop.Projects.Dom/ExpressionContext.cs,
	  MonoDevelop.Projects.Dom/DomCecilCompilationUnit.cs,
	  MonoDevelop.Projects.Dom/CodeCompletionDatabase.cs: Worked on dom.

2008-07-04  Mike Krüger <mkrueger@novell.com> 

	* MonoDevelop.Projects.Parser/DefaultCompilationUnit.cs: fixed Bug
	  405930 - FoldingRegions in compilation units are all folded by
	  default

2008-07-03  Mike Krüger <mkrueger@novell.com> 

	* MonoDevelop.Projects.Dom.Parser/ProjectParserService.cs,
	  MonoDevelop.Projects.Dom.Parser/ProjectDom.cs,
	  MonoDevelop.Projects.Dom/AssemblyCodeCompletionDatabase.cs,
	  MonoDevelop.Projects.Dom/DomCecilCompilationUnit.cs: Worked on new
	  dom. (resolving in the c# backend now works).

2008-07-03  Mike Krüger <mkrueger@novell.com> 

	* MonoDevelop.Projects.Dom.Parser/ProjectParserService.cs,
	  MonoDevelop.Projects.Dom.Parser/ProjectDom.cs,
	  MonoDevelop.Projects.Dom/ResolveResult.cs,
	  MonoDevelop.Projects.Dom/DomType.cs,
	  MonoDevelop.Projects.Dom/AssemblyCodeCompletionDatabase.cs,
	  MonoDevelop.Projects.Dom/DomMethod.cs,
	  MonoDevelop.Projects.Dom/DomCecilType.cs,
	  MonoDevelop.Projects.Dom/DomTypeProxy.cs,
	  MonoDevelop.Projects.Dom/DomReturnType.cs,
	  MonoDevelop.Projects.Dom/CompoundType.cs,
	  MonoDevelop.Projects.Dom/ClassEntry.cs,
	  MonoDevelop.Projects.Dom/DomPersistence.cs,
	  MonoDevelop.Projects.Dom/CodeCompletionDatabase.cs: Worked on new
	  dom.

2008-07-02  Ankit Jain  <jankit@novell.com>

	Fix bug #371569.
	* MonoDevelop.Projects.CodeGeneration/BaseRefactorer.cs
	(CreateImplementation): Handle out/ref/params modifiers.

2008-06-25  Mike Krüger <mkrueger@novell.com> 

	* MonoDevelop.Projects.Dom.Parser/ProjectDom.cs,
	  MonoDevelop.Projects.Dom/ResolveResult.cs: Worked on code
	  completion.

2008-06-25  Mike Krüger <mkrueger@novell.com> 

	* MonoDevelop.Projects.Dom.Parser/ProjectParserService.cs,
	  MonoDevelop.Projects.Dom.Parser/ProjectDom.cs: Added support for
	  project doms without project attached.

2008-06-24  Michael Hutchinson <mhutchinson@novell.com> 

	* MonoDevelop.Projects/DotNetProject.cs,
	  MonoDevelop.Projects/Project.cs, md1format.xml: Add serialisation
	  map for UseParentDirectoryAsNamespace. Move
	  UseParentDirectoryAsNamespace from Project to DotNetProject to
	  increase consistency.

2008-06-24  Mike Krüger <mkrueger@novell.com> 

	* MonoDevelop.Projects.Dom.Parser/ProjectParserService.cs,
	  MonoDevelop.Projects.Dom.Parser/ProjectDom.cs,
	  MonoDevelop.Projects.Dom/DomType.cs,
	  MonoDevelop.Projects.Dom/AbstractMember.cs,
	  MonoDevelop.Projects.Dom/IMember.cs,
	  MonoDevelop.Projects.Dom/ExpressionResult.cs,
	  MonoDevelop.Projects.Dom/DomPersistence.cs: Worked on dom.

2008-06-20  Michael Hutchinson <mhutchinson@novell.com> 

	* MonoDevelop.Projects.CodeGeneration/IRefactorer.cs,
	  MonoDevelop.Projects.CodeGeneration/BaseRefactorer.cs,
	  MonoDevelop.Projects.CodeGeneration/CodeRefactorer.cs,
	  MonoDevelop.Projects.CodeGeneration/RefactorOperations.cs: Add and
	  implement API for bulk adding/implementing members at one location.
	  Avoids reparsing the file after each individual addition, so
	  increases performance substantially, and allows members to be
	  created in contiguous blocks. Also implement APIs for creating
	  folding regions, and for creating/implementing members within them.
	  Implement interfaces in folding regions.

2008-06-20  Ankit Jain  <jankit@novell.com>

	* BaseRefactorer.cs (ImplementMember): Fix emitting 'override'.
	* MonoDevelop.Projects.CodeGeneration/CodeRefactorer.cs
	(FindOverridables): Move here from CSharpTextEditorExtension.

2008-06-19  Mike Krüger <mkrueger@novell.com> 

	* MonoDevelop.Projects.Dom.Parser/ProjectDom.cs,
	  MonoDevelop.Projects.Dom/ResolveResult.cs,
	  MonoDevelop.Projects.Dom/DomLocation.cs,
	  MonoDevelop.Projects.Dom/DomRegion.cs: Worked on code completion
	  infrastructure.

2008-06-19  Mike Krüger <mkrueger@novell.com> 

	* MonoDevelop.Projects.Dom.Parser/ProjectParserService.cs,
	  MonoDevelop.Projects.Dom.Parser/ProjectDom.cs: Worked on assembly
	  code completion database.

2008-06-18  Mike Krüger <mkrueger@novell.com> 

	* MonoDevelop.Projects.Dom.Parser/ProjectParserService.cs,
	  MonoDevelop.Projects.Dom/DomType.cs,
	  MonoDevelop.Projects.Dom/DomPersistence.cs: Worked on dom
	  persistence.

2008-06-18  Mike Krüger <mkrueger@novell.com> 

	* MonoDevelop.Projects.Dom/DomType.cs,
	  MonoDevelop.Projects.Dom/DomTypeProxy.cs,
	  MonoDevelop.Projects.Dom/DomPersistence.cs,
	  MonoDevelop.Projects.Dom/CodeCompletionDatabase.cs,
	  MonoDevelop.Projects.Dom/IType.cs: Worked on dom.

2008-06-17  Michael Hutchinson <mhutchinson@novell.com> 

	* MonoDevelop.Projects/DotNetProject.cs: Sanitise autogenerated default
	  namespaces properly.

2008-06-17  Mike Krüger <mkrueger@novell.com> 

	* MonoDevelop.Projects.Dom/DomReturnType.cs,
	  MonoDevelop.Projects.Dom/DomPersistence.cs: Fixed some dom
	  persistence bugs.

2008-06-17  Mike Krüger <mkrueger@novell.com> 

	* MonoDevelop.Projects.Dom.Parser/ProjectParserService.cs,
	  MonoDevelop.Projects.Dom.Parser/ProjectDom.cs,
	  MonoDevelop.Projects.Dom/ProjectCodeCompletionDatabase.cs,
	  MonoDevelop.Projects.Dom/DomReturnType.cs,
	  MonoDevelop.Projects.Dom/DefaultParserContext.cs,
	  MonoDevelop.Projects.Dom/IParserContext.cs,
	  MonoDevelop.Projects.Dom/DomPersistence.cs,
	  MonoDevelop.Projects.Dom/CodeCompletionDatabase.cs,
	  MonoDevelop.Projects.Parser/DefaultParserService.cs: Worked on new
	  dom.

2008-06-16  Lluis Sanchez Gual <lluis@novell.com> 

	* MonoDevelop.Projects/WorkspaceItem.cs,
	  MonoDevelop.Projects/SolutionItem.cs: Added Loading flag.
	* MonoDevelop.Projects/ProjectService.cs,
	  MonoDevelop.Projects/Workspace.cs,
	  MonoDevelop.Projects.Formats.MD1/CmbxFileFormat.cs: Track api
	  changes.
	* MonoDevelop.Projects/SolutionFolder.cs: Added new method for adding
	  an item which creates the solution configurations if required.
	* MonoDevelop.Projects/Solution.cs: Properly create child
	  configurations in AddConfiguration. Added ConvertToFormat method.
	* MonoDevelop.Projects/SolutionEntityItem.cs: Implement
	  ConvertToFormat. Return the default configuration if no active
	  configuration is found.
	* MonoDevelop.Projects/IWorkspaceObject.cs: Removed setter for
	  FileFormat, and in replacement added a new ConvertToFormat method
	  which allows recuresively converting child objects.
	* MonoDevelop.Projects.Formats.MSBuild/MSBuildProjectHandler.cs,
	  MonoDevelop.Projects.Formats.MSBuild/SlnFileFormat.cs,
	  MonoDevelop.Projects.Serialization/ILoadController.cs,
	  MonoDevelop.Projects.mdp,
	  MonoDevelop.Projects.Formats.MD1/MD1FileFormat.cs, Makefile.am,
	  MonoDevelop.Projects.Extensions/ProjectExtensionUtil.cs: Added a
	  Loading flag to WorkspaceITem and SolutionITem which is set when an
	  item is being deserialized from a file.

2008-06-16  Mike Krüger <mkrueger@novell.com> 

	* MonoDevelop.Projects.Dom.Parser/ProjectParserService.cs,
	  MonoDevelop.Projects.Dom.Parser/ProjectDom.cs,
	  MonoDevelop.Projects.Dom/ProjectCodeCompletionDatabase.cs,
	  MonoDevelop.Projects.Dom/DomReturnType.cs,
	  MonoDevelop.Projects.Dom/DefaultParserContext.cs,
	  MonoDevelop.Projects.Dom/IParserContext.cs,
	  MonoDevelop.Projects.Dom/CompilationUnit.cs,
	  MonoDevelop.Projects.Dom/DomPersistence.cs,
	  MonoDevelop.Projects.Dom/ICompilationUnit.cs,
	  MonoDevelop.Projects.Dom/CodeCompletionDatabase.cs,
	  MonoDevelop.Projects.Dom/IReturnType.cs,
	  MonoDevelop.Projects.Dom/IType.cs,
	  MonoDevelop.Projects.Dom/TypeUpdateInformation.cs: Worked on new
	  dom.

2008-06-13  Mike Krüger <mkrueger@novell.com> 

	* MonoDevelop.Projects.Dom.Parser/AbstractParser.cs,
	  MonoDevelop.Projects.Dom.Parser/IParser.cs,
	  MonoDevelop.Projects.Dom/DomRegion.cs,
	  MonoDevelop.Projects.Dom/ExpressionResult.cs,
	  MonoDevelop.Projects.Dom/ExpressionContext.cs: Worked on new dom.

2008-06-12  Lluis Sanchez Gual <lluis@novell.com> 

	* MonoDevelop.Projects/Solution.cs: When assigning a format to the
	  solution, don't convert all items, only those that need to be
	  converted.

2008-06-10  Michael Hutchinson <mhutchinson@novell.com> 

	* MonoDevelop.Projects/ProjectFile.cs,
	  MonoDevelop.Projects/ProjectFileCollection.cs: Handle resolving
	  DependentFiles.

2008-06-10  Mike Krüger <mkrueger@novell.com> 

	* MonoDevelop.Projects.Dom/ProjectCodeCompletionDatabase.cs,
	  MonoDevelop.Projects.Dom/ExpressionResult.cs,
	  MonoDevelop.Projects.Dom/IParserContext.cs,
	  MonoDevelop.Projects.Dom/IExpressionFinder.cs,
	  MonoDevelop.Projects.Dom/ExpressionContext.cs,
	  MonoDevelop.Projects.Parser/ExpressionResult.cs: Worked on dom.

2008-06-10  Andres G. Aragoneses <aaragoneses@novell.com> 

	* MonoDevelop.Projects/Solution.cs,
	  MonoDevelop.Projects/DotNetProject.cs: Cosmetic.

2008-06-06  Lluis Sanchez Gual <lluis@novell.com> 

	* MonoDevelop.Projects/BuildTool.cs: The file to build can now be
	  specified without the -f argument. Added argument for selecting the
	  target and configuration to build.

2008-06-06  Lluis Sanchez Gual <lluis@novell.com> 

	* MonoDevelop.Projects.Parser/DefaultParserService.cs: Delay as much as
	  possible the initialization of the core assembly database. Fixes
	  some performance issues at MD startup.

2008-06-06  Mike Krüger <mkrueger@novell.com> 

	* MonoDevelop.Projects.Dom.Parser/ProjectParserService.cs,
	  MonoDevelop.Projects.Dom/DomCecilCompilationUnit.cs,
	  MonoDevelop.Projects.Dom/DomCecilParameter.cs,
	  MonoDevelop.Projects.Dom/DomCecilMethod.cs,
	  MonoDevelop.Projects.Dom/DomCecilEvent.cs,
	  MonoDevelop.Projects.Dom/DomCecilField.cs,
	  MonoDevelop.Projects.Dom/DomCecilProperty.cs,
	  MonoDevelop.Projects.Dom/CompoundType.cs,
	  MonoDevelop.Projects.Dom/AssemblyCodeCompletionDatabase.cs,
	  MonoDevelop.Projects.Dom/SimpleCodeCompletionDatabase.cs,
	  MonoDevelop.Projects.Dom/DomCecilType.cs,
	  MonoDevelop.Projects.Dom/DomCecilReturnType.cs,
	  MonoDevelop.Projects.Dom/DomTypeProxy.cs,
	  MonoDevelop.Projects.Dom/CodeCompletionDatabase.cs,
	  MonoDevelop.Projects.Dom/DomCecilAttribute.cs: Worked on dom and
	  code completion database.

2008-06-05  Lluis Sanchez Gual <lluis@novell.com> 

	* MonoDevelop.Projects.Formats.MSBuild/SlnFileFormat.cs: Cosmetic fix.

2008-06-05  Mike Krüger <mkrueger@novell.com> 

	* MonoDevelop.Projects.Dom/DomType.cs,
	  MonoDevelop.Projects.Dom/DomReturnType.cs,
	  MonoDevelop.Projects.Dom/CompoundType.cs,
	  MonoDevelop.Projects.Dom/DomPersistence.cs,
	  MonoDevelop.Projects.Dom/CodeCompletionDatabase.cs,
	  MonoDevelop.Projects.Dom/IReturnType.cs: Worked on new dom

2008-06-04  Lluis Sanchez Gual <lluis@novell.com> 

	* MonoDevelop.Projects/Solution.cs,
	  MonoDevelop.Projects/SolutionEntityItem.cs,
	  MonoDevelop.Projects/SolutionItem.cs,
	  MonoDevelop.Projects/DotNetProject.cs,
	  MonoDevelop.Projects/Project.cs: Changed how the configuration
	  parameter is interpreted in SolutionItem and subclasses. This
	  parameter will always be a solution configuration, even when used
	  in projects. So for example, project.Build (mm, "Debug") will not
	  build the Debug configuration of the project, but the configuration
	  mapped to the Debug solution configuration. The same for all other
	  methods taking a configuration as parameter.  This is needed to
	  ensure the consistency of operations which involve several
	  projects.

2008-06-04  Mike Krüger <mkrueger@novell.com> 

	* MonoDevelop.Projects.Dom.Output/NetAmbience.cs,
	  MonoDevelop.Projects.Dom/DomType.cs,
	  MonoDevelop.Projects.Dom/DomReturnType.cs,
	  MonoDevelop.Projects.Dom/IMethod.cs,
	  MonoDevelop.Projects.Dom/DomAttribute.cs,
	  MonoDevelop.Projects.Dom/IDomVisitor.cs,
	  MonoDevelop.Projects.Dom/DomParameter.cs,
	  MonoDevelop.Projects.Dom/DomMethod.cs,
	  MonoDevelop.Projects.Dom/DomEvent.cs,
	  MonoDevelop.Projects.Dom/DomField.cs,
	  MonoDevelop.Projects.Dom/DomTypeProxy.cs,
	  MonoDevelop.Projects.Dom/DomProperty.cs,
	  MonoDevelop.Projects.Dom/IParameter.cs,
	  MonoDevelop.Projects.Dom/CodeCompletionDatabase.cs,
	  MonoDevelop.Projects.Dom/IReturnType.cs,
	  MonoDevelop.Projects.Dom/AbstractMember.cs,
	  MonoDevelop.Projects.Dom/Namespace.cs,
	  MonoDevelop.Projects.Dom/FileEntry.cs: Worked on new dom.

2008-06-04  Lluis Sanchez Gual <lluis@novell.com> 

	* MonoDevelop.Projects.Formats.MSBuild/MSBuildProject.cs: Preserve the
	  new line char when saving a project.

2008-06-04  Lluis Sanchez Gual <lluis@novell.com> 

	* MonoDevelop.Projects/ProjectReference.cs,
	  MonoDevelop.Projects.Formats.MSBuild/MSBuildProjectHandler.cs: Fix
	  bug 374497 - csproj: References' <Private> tag not taken into
	  account.

2008-06-04  Lluis Sanchez Gual <lluis@novell.com> 

	* MonoDevelop.Projects/CustomCommand.cs: Add new variables.

2008-06-04  Lluis Sanchez Gual <lluis@novell.com> 

	* MonoDevelop.Projects/Solution.cs: Clean startup item references when
	  an item is removed.

2008-06-04  Lluis Sanchez Gual <lluis@novell.com> 

	* MonoDevelop.Projects.addin.xml: Bump MD version.

2008-06-04  Lluis Sanchez Gual <lluis@novell.com> 

	* MonoDevelop.Projects.Formats.MD1/CmbxFileFormat.cs,
	  MonoDevelop.Projects.Formats.MD1/CombineStartupMode.cs: Properly
	  implement start mode loading and writing.

2008-06-04  Ankit Jain  <jankit@novell.com>

	* MonoDevelop.Projects.CodeGeneration/IRefactorer.cs (EncapsulateField):
	Add params for visibility and generateSetter.
	* MonoDevelop.Projects.CodeGeneration/BaseRefactorer.cs (EncapsulateField):
	Update.
	* MonoDevelop.Projects.CodeGeneration/CodeRefactorer.cs (EncapsulateField):
	Track api changes.

2008-06-03  Lluis Sanchez Gual <lluis@novell.com> 

	* MonoDevelop.Projects.Formats.MD1/CmbxFileFormat.cs: Added missing
	  null check.

2008-06-03  Lluis Sanchez Gual <lluis@novell.com> 

	* MonoDevelop.Projects/WorkspaceItem.cs,
	  MonoDevelop.Projects/ProjectService.cs,
	  MonoDevelop.Projects/SolutionItem.cs,
	  MonoDevelop.Projects/DotNetProject.cs,
	  MonoDevelop.Projects/ProjectServiceExtension.cs: Added method for
	  checking if a solution item can be executed for the given execution
	  context.
	* MonoDevelop.Projects/Solution.cs,
	  MonoDevelop.Projects/ExecutionContext.cs,
	  MonoDevelop.Projects.Formats.MSBuild/MSBuildProjectHandler.cs,
	  MonoDevelop.Projects.Formats.MSBuild/SlnFileFormat.cs,
	  MonoDevelop.Projects.Formats.MD1/CmbxFileFormat.cs: Added support
	  for projects with multiple startup items.

2008-06-03  Mike Krüger <mkrueger@novell.com> 

	* MonoDevelop.Projects.Dom/ReferenceEntry.cs,
	  MonoDevelop.Projects.Dom/DomType.cs,
	  MonoDevelop.Projects.Dom/DomReturnType.cs,
	  MonoDevelop.Projects.Dom/ClassEntry.cs,
	  MonoDevelop.Projects.Dom/Tag.cs,
	  MonoDevelop.Projects.Dom/NamespaceEntry.cs,
	  MonoDevelop.Projects.Dom/DomPersistence.cs,
	  MonoDevelop.Projects.Dom/CodeCompletionDatabase.cs,
	  MonoDevelop.Projects.Dom/IReturnType.cs,
	  MonoDevelop.Projects.Dom/IType.cs,
	  MonoDevelop.Projects.Dom/TypeUpdateInformation.cs,
	  MonoDevelop.Projects.Dom/FileEntry.cs, MonoDevelop.Projects.mdp,
	  MonoDevelop.Projects.Parser/CodeCompletionDatabase.cs: Worked on
	  dom persistence.

2008-06-02  Lluis Sanchez Gual <lluis@novell.com> 

	* md1format.xml: Add missing field.

2008-06-02  Mike Krüger <mkrueger@novell.com> 

	* MonoDevelop.Projects.Dom/DomType.cs,
	  MonoDevelop.Projects.Dom/IMethod.cs,
	  MonoDevelop.Projects.Dom/DomMethod.cs,
	  MonoDevelop.Projects.Dom/DomParameter.cs,
	  MonoDevelop.Projects.Dom/DomEvent.cs,
	  MonoDevelop.Projects.Dom/DomPersistence.cs,
	  MonoDevelop.Projects.Dom/DomProperty.cs,
	  MonoDevelop.Projects.Dom/IParameter.cs: Worked on dom persistence.

2008-06-02  Lluis Sanchez Gual <lluis@novell.com> 

	* MonoDevelop.Projects/SolutionFolder.cs,
	  MonoDevelop.Projects/SolutionItem.cs: Fix infinite recursion when
	  determinig the base directory of a solution folder.

2008-05-30  Lluis Sanchez Gual <lluis@novell.com> 

	* MonoDevelop.Projects/BuildResult.cs: New method for checking if a
	  build failed.
	* MonoDevelop.Projects/DotNetProject.cs: Set properly set debug mode
	  when creating a project.

2008-05-30  Lluis Sanchez Gual <lluis@novell.com> 

	* MonoDevelop.Projects/SolutionFolder.cs,
	  MonoDevelop.Projects/SolutionEntityItem.cs,
	  MonoDevelop.Projects/SolutionItem.cs,
	  MonoDevelop.Projects/DotNetProject.cs,
	  MonoDevelop.Projects/Project.cs,
	  MonoDevelop.Projects.Parser/ProjectCodeCompletionDatabase.cs: When
	  notifying that a project has changed, provide information about
	  what changed.
	* MonoDevelop.Projects/CombineEntryEventArgs.cs,
	  MonoDevelop.Projects/SolutionItemEventArgs.cs,
	  MonoDevelop.Projects.mdp, Makefile.am: Renamed file.

2008-05-29  Mike Krüger <mkrueger@novell.com> 

	* MonoDevelop.Projects.Dom/DomField.cs: checked in domfield.

2008-05-29  Mike Krüger <mkrueger@novell.com> 

	* MonoDevelop.Projects.Dom/IMember.cs,
	  MonoDevelop.Projects.Dom/DomReturnType.cs,
	  MonoDevelop.Projects.Dom/DomRegion.cs,
	  MonoDevelop.Projects.Dom/DomField.cs,
	  MonoDevelop.Projects.Dom/DomPersistence.cs,
	  MonoDevelop.Projects.Dom/CodeCompletionDatabase.cs,
	  MonoDevelop.Projects.Dom/IReturnType.cs,
	  MonoDevelop.Projects.Dom/AbstractMember.cs,
	  MonoDevelop.Projects.Dom/DomLocation.cs: Worked on code completion
	  database for the new dom layer.

2008-05-29  Lluis Sanchez Gual <lluis@novell.com> 

	* MonoDevelop.Projects.Formats.MSBuild/MSBuildProjectHandler.cs: Fix
	  property metadata deserialization.

2008-05-28  Michael Hutchinson <mhutchinson@novell.com> 

	* MonoDevelop.Projects/DotNetProject.cs: Make CompileTarget virtual.

2008-05-28  Lluis Sanchez Gual <lluis@novell.com> 

	* MonoDevelop.Projects.Formats.MD1/MD1DotNetProjectHandler.cs: Fix bug
	  379485 - Empty project causes a compile error.

2008-05-28  Mike Krüger <mkrueger@novell.com> 

	* MonoDevelop.Projects.Dom/DomType.cs,
	  MonoDevelop.Projects.Dom/DomMethod.cs,
	  MonoDevelop.Projects.Dom/DomEvent.cs,
	  MonoDevelop.Projects.Dom/DomField.cs,
	  MonoDevelop.Projects.Dom/DomProperty.cs: worked on dom.

2008-05-28  Mike Krüger <mkrueger@novell.com> 

	* MonoDevelop.Projects.Dom/DomType.cs,
	  MonoDevelop.Projects.Dom/DomReturnType.cs,
	  MonoDevelop.Projects.Dom/DomField.cs: Added some dom functions.

2008-05-27  Mike Krüger <mkrueger@novell.com> 

	* MonoDevelop.Projects.Dom.Parser/ProjectParserService.cs: Fixed some
	  bugs in the new dom parsing.

2008-05-27  Mike Krüger <mkrueger@novell.com> 

	* MonoDevelop.Projects.Dom.Parser,
	  MonoDevelop.Projects.Dom.Parser/AbstractParser.cs,
	  MonoDevelop.Projects.Dom.Parser/ProjectParserService.cs,
	  MonoDevelop.Projects.Dom.Parser/IParser.cs,
	  MonoDevelop.Projects.Dom.Parser/ProjectDomEventArgs.cs,
	  MonoDevelop.Projects.Dom.Parser/ProjectDom.cs,
	  MonoDevelop.Projects.Dom.Output,
	  MonoDevelop.Projects.Dom.Output/OutputFlags.cs,
	  MonoDevelop.Projects.Dom.Output/Ambience.cs,
	  MonoDevelop.Projects.Dom.Output/AmbienceService.cs,
	  MonoDevelop.Projects.Dom.Output/NetAmbience.cs,
	  MonoDevelop.Projects.Dom, MonoDevelop.Projects.Dom/IMember.cs,
	  MonoDevelop.Projects.Dom/DomType.cs,
	  MonoDevelop.Projects.Dom/DomReturnType.cs,
	  MonoDevelop.Projects.Dom/ParameterModifiers.cs,
	  MonoDevelop.Projects.Dom/TypeParameter.cs,
	  MonoDevelop.Projects.Dom/DomRegion.cs,
	  MonoDevelop.Projects.Dom/DomUsing.cs,
	  MonoDevelop.Projects.Dom/IMethod.cs,
	  MonoDevelop.Projects.Dom/Error.cs,
	  MonoDevelop.Projects.Dom/IProperty.cs,
	  MonoDevelop.Projects.Dom/IUsing.cs,
	  MonoDevelop.Projects.Dom/Comment.cs,
	  MonoDevelop.Projects.Dom/DomAttribute.cs,
	  MonoDevelop.Projects.Dom/ClassType.cs,
	  MonoDevelop.Projects.Dom/IDomVisitor.cs,
	  MonoDevelop.Projects.Dom/IAttribute.cs,
	  MonoDevelop.Projects.Dom/CompilationUnit.cs,
	  MonoDevelop.Projects.Dom/DomParameter.cs,
	  MonoDevelop.Projects.Dom/DomMethod.cs,
	  MonoDevelop.Projects.Dom/Modifiers.cs,
	  MonoDevelop.Projects.Dom/DomEvent.cs,
	  MonoDevelop.Projects.Dom/DomField.cs,
	  MonoDevelop.Projects.Dom/DomProperty.cs,
	  MonoDevelop.Projects.Dom/ICompilationUnit.cs,
	  MonoDevelop.Projects.Dom/IParameter.cs,
	  MonoDevelop.Projects.Dom/IEvent.cs,
	  MonoDevelop.Projects.Dom/IReturnType.cs,
	  MonoDevelop.Projects.Dom/IType.cs,
	  MonoDevelop.Projects.Dom/AbstractMember.cs,
	  MonoDevelop.Projects.Dom/IField.cs,
	  MonoDevelop.Projects.Dom/CompilationUnitEventArgs.cs,
	  MonoDevelop.Projects.Dom/CommentType.cs,
	  MonoDevelop.Projects.Dom/DomLocation.cs,
	  MonoDevelop.Projects.Dom/AttributeTarget.cs,
	  MonoDevelop.Projects.mdp, Makefile.am: Added new dom & new class
	  browser.

2008-05-26  Lluis Sanchez Gual <lluis@novell.com> 

	* MonoDevelop.Projects/BuildTool.cs: Updated documentation.

2008-05-23  Lluis Sanchez Gual <lluis@novell.com> 

	* MonoDevelop.Projects/ProjectService.cs,
	  MonoDevelop.Projects/Solution.cs,
	  MonoDevelop.Projects/SolutionEntityItem.cs,
	  MonoDevelop.Projects.Formats.MSBuild/MSBuildFileFormat.cs,
	  MonoDevelop.Projects.Formats.MD1/MD1SolutionEntityItemHandler.cs,
	  MonoDevelop.Projects.Formats.MD1/MD1FileFormat.cs,
	  MonoDevelop.Projects.Extensions/IFileFormat.cs: Add support for
	  solutions with mixed file formats. The MD1 file format supports it.

2008-05-23  Lluis Sanchez Gual <lluis@novell.com> 

	* MonoDevelop.Projects/SolutionFolder.cs,
	  MonoDevelop.Projects/SolutionItem.cs: Fix build counts.

2008-05-22  Lluis Sanchez Gual <lluis@novell.com> 

	* MonoDevelop.Projects/WorkspaceItem.cs,
	  MonoDevelop.Projects/SolutionFolder.cs,
	  MonoDevelop.Projects/SolutionItem.cs: Base directory management
	  fixes.

2008-05-22  Lluis Sanchez Gual <lluis@novell.com> 

	* MonoDevelop.Projects/SolutionFolder.cs: Improved logic for guessing
	  the physical path of a solution folder.

2008-05-22  Lluis Sanchez Gual <lluis@novell.com> 

	* MonoDevelop.Projects/WorkspaceItem.cs,
	  MonoDevelop.Projects/SolutionItem.cs: Fix base directory
	  serialization.
	* MonoDevelop.Projects.Formats.MSBuild/SlnFileFormat.cs: Store and read
	  custom properties in solution folders.

2008-05-22  Lluis Sanchez Gual <lluis@novell.com> 

	* MonoDevelop.Projects/WorkspaceItem.cs,
	  MonoDevelop.Projects/SolutionFolder.cs,
	  MonoDevelop.Projects/SolutionEntityItem.cs,
	  MonoDevelop.Projects/SolutionItem.cs,
	  MonoDevelop.Projects/IWorkspaceObject.cs: Allow setting the base
	  directory of items.

2008-05-22  Lluis Sanchez Gual <lluis@novell.com> 

	* MonoDevelop.Projects/WorkspaceItem.cs,
	  MonoDevelop.Projects/ProjectServiceExtension.cs,
	  MonoDevelop.Projects/ProjectService.cs,
	  MonoDevelop.Projects/CustomCommandExtension.cs,
	  MonoDevelop.Projects/SolutionFolder.cs,
	  MonoDevelop.Projects/UnknownSolutionItem.cs,
	  MonoDevelop.Projects/Solution.cs,
	  MonoDevelop.Projects/IBuildTarget.cs,
	  MonoDevelop.Projects/ICompilerResult.cs,
	  MonoDevelop.Projects/BuildResult.cs,
	  MonoDevelop.Projects/IDotNetLanguageBinding.cs,
	  MonoDevelop.Projects/SolutionItem.cs,
	  MonoDevelop.Projects/Workspace.cs,
	  MonoDevelop.Projects/DefaultCompilerResult.cs,
	  MonoDevelop.Projects/BuildTool.cs, MonoDevelop.Projects/Project.cs,
	  MonoDevelop.Projects.Formats.MSBuild/MSBuildHandler.cs,
	  MonoDevelop.Projects.Formats.MSBuild/MSBuildProjectHandler.cs,
	  MonoDevelop.Projects.mdp,
	  MonoDevelop.Projects.Formats.MD1/MD1DotNetProjectHandler.cs,
	  Makefile.am,
	  MonoDevelop.Projects.Extensions/SolutionItemHandler.cs,
	  MonoDevelop.Projects.Extensions/ISolutionItemHandler.cs: Replaced
	  ICompilerResult/DefaultCompilerResult/CompilerResults by a new
	  BuildResult class, which has owner information at error level, so
	  it is possible to know which project generated an error when
	  building a solution. Updated Task and TaskService to use the new
	  owner information.

2008-05-21  Michael Hutchinson <mhutchinson@novell.com> 

	* MonoDevelop.Projects/DotNetProject.cs: Changing the ClrVersion of a
	  project should mark it as modified.

2008-05-21  Michael Hutchinson <mhutchinson@novell.com> 

	* MonoDevelop.Projects/DotNetProject.cs: Add a method that project
	  subclasses can override to filter the CLR versions that they
	  support.

2008-05-21  Lluis Sanchez Gual <lluis@novell.com> 

	* MonoDevelop.Projects.Formats.MSBuild/MSBuildProjectHandler.cs: Don't
	  store folders. Not yet supported.

2008-05-21  Lluis Sanchez Gual <lluis@novell.com> 

	* MonoDevelop.Projects.Formats.MSBuild/MSBuildProjectHandler.cs,
	  MonoDevelop.Projects.Formats.MSBuild/MSBuildProjectService.cs,
	  MonoDevelop.Projects.mdp, Makefile.am: Remove msbuild dependency.
	  It is not yet required.

2008-05-21  Lluis Sanchez Gual <lluis@novell.com> 

	* MonoDevelop.Projects/CmbxFileFormat.cs: Remove unused file.

2008-05-21  Lluis Sanchez Gual <lluis@novell.com> 

	* MonoDevelop.Projects/DotNetProjectConfiguration.cs,
	  MonoDevelop.Projects/WorkspaceItem.cs,
	  MonoDevelop.Projects/ProjectServiceExtension.cs,
	  MonoDevelop.Projects/CustomCommandCollection.cs,
	  MonoDevelop.Projects/ProjectService.cs,
	  MonoDevelop.Projects/IConfigurationTarget.cs,
	  MonoDevelop.Projects/FileFormat.cs,
	  MonoDevelop.Projects/CustomCommandExtension.cs,
	  MonoDevelop.Projects/SolutionFolder.cs,
	  MonoDevelop.Projects/CombineEntryRenamedEventArgs.cs,
	  MonoDevelop.Projects/UnknownSolutionItem.cs,
	  MonoDevelop.Projects/Solution.cs,
	  MonoDevelop.Projects/IBuildTarget.cs,
	  MonoDevelop.Projects/SolutionConfigurationCollection.cs,
	  MonoDevelop.Projects/AbstractProjectConfiguration.cs,
	  MonoDevelop.Projects/UnknownConfiguration.cs,
	  MonoDevelop.Projects/WorkspaceItemCollection.cs,
	  MonoDevelop.Projects/CombineEventArgs.cs,
	  MonoDevelop.Projects/PropertyBag.cs,
	  MonoDevelop.Projects/SolutionConfiguration.cs,
	  MonoDevelop.Projects/ProjectConvertTool.cs,
	  MonoDevelop.Projects/SolutionItemReference.cs,
	  MonoDevelop.Projects/DotNetProjectBinding.cs,
	  MonoDevelop.Projects/SolutionItemConfiguration.cs,
	  MonoDevelop.Projects/ProjectReference.cs,
	  MonoDevelop.Projects/SolutionEntityItem.cs,
	  MonoDevelop.Projects/WorkspaceItemRenamedEventArgs.cs,
	  MonoDevelop.Projects/ProjectPathItemPropertyAttribute.cs,
	  MonoDevelop.Projects/SolutionItem.cs,
	  MonoDevelop.Projects/UnknownWorkspaceItem.cs,
	  MonoDevelop.Projects/IWorkspaceObject.cs,
	  MonoDevelop.Projects/Workspace.cs,
	  MonoDevelop.Projects/ItemConfigurationCollection.cs,
	  MonoDevelop.Projects/GenericProject.cs,
	  MonoDevelop.Projects/ConfigurationEventHandler.cs,
	  MonoDevelop.Projects/CustomCommand.cs,
	  MonoDevelop.Projects/CombineEntryEventArgs.cs,
	  MonoDevelop.Projects/DefaultCompilerResult.cs,
	  MonoDevelop.Projects/FileFormatManager.cs,
	  MonoDevelop.Projects/DotNetProject.cs,
	  MonoDevelop.Projects/ItemConfiguration.cs,
	  MonoDevelop.Projects/SolutionEventArgs.cs,
	  MonoDevelop.Projects/WorkspaceItemEventArgs.cs,
	  MonoDevelop.Projects/BuildTool.cs,
	  MonoDevelop.Projects/SolutionItemConfigurationCollection.cs,
	  MonoDevelop.Projects/IProjectService.cs,
	  MonoDevelop.Projects/ProjectReferenceCollection.cs,
	  MonoDevelop.Projects/SolutionFolderItemCollection.cs,
	  MonoDevelop.Projects/Project.cs,
	  MonoDevelop.Projects/ProjectFile.cs,
	  MonoDevelop.Projects/SolutionItemCollection.cs,
	  MonoDevelop.Projects/ItemCollection.cs,
	  MonoDevelop.Projects.Formats.MSBuild/MSBuildHandler.cs,
	  MonoDevelop.Projects.Formats.MSBuild/MSBuildProjectHandler.cs,
	  MonoDevelop.Projects.Formats.MSBuild/SlnFileFormat.cs,
	  MonoDevelop.Projects.Formats.MSBuild/MSBuildProject.cs,
	  MonoDevelop.Projects.Formats.MSBuild/SlnData.cs,
	  MonoDevelop.Projects.Formats.MSBuild/MSBuildProjectService.cs,
	  MonoDevelop.Projects.Formats.MSBuild/MSBuildFileFormat.cs,
	  md1format.xml, MonoDevelop.Projects.Serialization/DataType.cs,
	  MonoDevelop.Projects.Serialization/DataContext.cs,
	  MonoDevelop.Projects.Serialization/DataNode.cs,
	  MonoDevelop.Projects.Serialization/TypeAttributeProvider.cs,
	  MonoDevelop.Projects.Serialization/SerializationContext.cs,
	  MonoDevelop.Projects.Serialization/IExtendedDataItem.cs,
	  MonoDevelop.Projects.Serialization/XmlDataSerializer.cs,
	  MonoDevelop.Projects.Serialization/DataCollection.cs,
	  MonoDevelop.Projects.Serialization/ISerializationAttributeProvider.cs,
	  MonoDevelop.Projects.Serialization/ItemPropertyAttribute.cs,
	  MonoDevelop.Projects.Serialization/CollectionDataType.cs,
	  MonoDevelop.Projects.Serialization/DataItem.cs,
	  MonoDevelop.Projects.Serialization/ICustomDataItemHandler.cs,
	  MonoDevelop.Projects.Serialization/XmlMapAttributeProvider.cs,
	  MonoDevelop.Projects.Serialization/EnumDataType.cs,
	  MonoDevelop.Projects.Serialization/ClassDataType.cs,
	  MonoDevelop.Projects.Serialization/DataSerializer.cs,
	  MonoDevelop.Projects.Serialization/ItemProperty.cs,
	  MonoDevelop.Projects.Serialization/IPropertyFilter.cs,
	  MonoDevelop.Projects.Serialization/PrimitiveDataType.cs,
	  MonoDevelop.Projects.Serialization/DataValue.cs,
	  MonoDevelop.Projects.Serialization/XmlElementDataType.cs,
	  MonoDevelop.Projects.addin.xml, MonoDevelop.Projects.mdp,
	  MonoDevelop.Projects.CodeGeneration/CodeRefactorer.cs,
	  MonoDevelop.Projects.Formats.MD1/MD1SolutionItemHandler.cs,
	  MonoDevelop.Projects.Formats.MD1/PrjxFileFormat.cs,
	  MonoDevelop.Projects.Formats.MD1/CombineConfigurationSet.cs,
	  MonoDevelop.Projects.Formats.MD1/CmbxFileFormat.cs,
	  MonoDevelop.Projects.Formats.MD1/CombineConfiguration.cs,
	  MonoDevelop.Projects.Formats.MD1/CombineStartupMode.cs,
	  MonoDevelop.Projects.Formats.MD1/MD1DotNetProjectHandler.cs,
	  MonoDevelop.Projects.Formats.MD1/MD1CustomDataItem.cs,
	  MonoDevelop.Projects.Formats.MD1/CombineConfigurationEntry.cs,
	  MonoDevelop.Projects.Formats.MD1/MD1SolutionEntityItemHandler.cs,
	  MonoDevelop.Projects.Formats.MD1/MD1ProjectService.cs,
	  MonoDevelop.Projects.Formats.MD1/MD1FileFormat.cs, Makefile.am,
	  MonoDevelop.Projects.Parser/IClass.cs,
	  MonoDevelop.Projects.Parser/CompoundClass.cs,
	  MonoDevelop.Projects.Parser/DefaultParserService.cs,
	  MonoDevelop.Projects.Parser/DefaultClass.cs,
	  MonoDevelop.Projects.Parser/ProjectCodeCompletionDatabase.cs,
	  MonoDevelop.Projects.Parser/ClassWrapper.cs,
	  MonoDevelop.Projects.Parser/IParserService.cs,
	  MonoDevelop.Projects.Parser/CodeCompletionDatabase.cs,
	  MonoDevelop.Projects.Extensions/SolutionItemHandler.cs,
	  MonoDevelop.Projects.Extensions/DotNetProjectNode.cs,
	  MonoDevelop.Projects.Extensions/SerlializationMapNode.cs,
	  MonoDevelop.Projects.Extensions/DataTypeCodon.cs,
	  MonoDevelop.Projects.Extensions/FileFormatNode.cs,
	  MonoDevelop.Projects.Extensions/IFileFormat.cs,
	  MonoDevelop.Projects.Extensions/ProjectExtensionUtil.cs,
	  MonoDevelop.Projects.Extensions/SolutionItemNode.cs,
	  MonoDevelop.Projects.Extensions/ISolutionItemHandler.cs,
	  MonoDevelop.Projects.Extensions/DotNetProjectSubtypeNode.cs,
	  MonoDevelop.Projects.Extensions/ItemTypeNode.cs: New project model
	  changes.

2008-04-15  Lluis Sanchez Gual <lluis@novell.com> 

	* MonoDevelop.Projects.Parser/TypeNameResolver.cs: Don't check using's
	  region, since it is the region of the using declaration only. Fixes
	  bug #379879.

2008-04-01  Aaron Bockover <abockover@novell.com>

	* MonoDevelop.Projects/DotNetProject.cs: If UseParentDirectoryAsNamespace
	is set, extract the parent directory name from the file and return it
	as the namespace for the template for the file

	* MonoDevelop.Projects/Project.cs: Added UseParentDirectoryAsNamespace

2008-03-31  Mike Krüger <mkrueger@novell.com> 

	* MonoDevelop.Projects.Parser/AbstractUsing.cs: added setter for using
	  regions.

2008-03-29  Zach Lute <zach.lute@gmail.com> 

	* MonoDevelop.Projects.CodeGeneration/CodeRefactorer.cs: Added support
	  for 'Find references' for local variables and parameters. (Bug
	  #351015)

2008-03-07  Lluis Sanchez Gual <lluis@novell.com> 

	* MonoDevelop.Projects.CodeGeneration/CodeRefactorer.cs: Don't crash if
	  a project file doesn't exist when doing refactoring operations.

2008-02-29  Michael Hutchinson <mhutchinson@novell.com> 

	* MonoDevelop.Projects.Parser/DefaultParserService.cs: Catch and log 
	exceptions at top of thread so that they don't totally bring down MD. 

2008-02-19  Lluis Sanchez Gual <lluis@novell.com> 

	* MonoDevelop.Projects/ProjectFileEventArgs.cs: Fix license header.
	* MonoDevelop.Projects/ProjectFileCollection.cs,
	  MonoDevelop.Projects/ProjectReferenceCollection.cs: Reimplemented
	  collections using generic classes.

2008-02-18  Lluis Sanchez Gual <lluis@novell.com> 

	* MonoDevelop.Projects/ProjectReference.cs: Added property for getting the
	  owner project of a reference.

2008-02-06  Michael Hutchinson <mhutchinson@novell.com> 

	* MonoDevelop.Projects/DotNetProjectConfiguration.cs: Update default
	  ClrVersion.
	* MonoDevelop.Projects/DotNetProject.cs: Make sure that ClrVersion is
	  updated before saving begins; fixes "Bug 350628 - VB.NET binding
	  contains broken templates". Change some console writelines to log
	  messages.

2008-02-06  Lluis Sanchez Gual <lluis@novell.com> 

	* MonoDevelop.Projects/DotNetProject.cs: Set 2.0 as the default runtime.

2008-01-25  Lluis Sanchez Gual <lluis@novell.com> 

	* MonoDevelop.Projects.addin.xml: Update MD version.

2008-01-22  Lluis Sanchez Gual <lluis@novell.com> 

	* MonoDevelop.Projects/DotNetProject.cs: In GetDefaultNamespace, return the
	  project's default namespace when available.

2008-01-21  Lluis Sanchez Gual <lluis@novell.com> 

	* MonoDevelop.Projects/CombineEntry.cs: Notify changes in project files.
	* MonoDevelop.Projects/Project.cs: Use the file service to track changes in
	  files.

2008-01-18  Lluis Sanchez Gual <lluis@novell.com> 

	* MonoDevelop.Projects.Parser/ClassEntry.cs: Removed unused property.
	* MonoDevelop.Projects.Parser/CodeCompletionDatabase.cs: Bump database
	  format version, since existing pidb files may contain invalid data due
	  to a recently fixed bug.

2008-01-18  Lluis Sanchez Gual <lluis@novell.com> 

	* MonoDevelop.Projects.Parser/AssemblyCodeCompletionDatabase.cs,
	  MonoDevelop.Projects.Parser/CodeCompletionDatabase.cs: The assembly file
	  location may change. Update it when loading the db.

2008-01-14  Ankit Jain  <jankit@novell.com>

	* MonoDevelop.Projects/DotNetProject.cs: Add missing null-check.

2008-01-11  Michael Hutchinson <mhutchinson@novell.com> 

	* MonoDevelop.Projects/DotNetProject.cs: Set an attribute on the project
	  options so that language bindings know whether to set debug defines on
	  the new configuration.

2008-01-08  Lluis Sanchez Gual <lluis@novell.com> 

	* MonoDevelop.Projects.CodeGeneration/CodeRefactorer.cs: Added methods for
	  checking availability of refactory operations.

2007-12-31  Michael Hutchinson <mhutchinson@novell.com> 

	* MonoDevelop.Projects/DotNetProject.cs: Fix logic error in last commit that
	  downgraded 2.0 projects to 1.1 projects.

2007-12-31  Michael Hutchinson <mhutchinson@novell.com> 

	* MonoDevelop.Projects/DotNetProject.cs: Make sure that ClrVersion is
	  something that the language binding can handle. Fixes some compilation
	  problems with VB.NET.

2007-12-19  Lluis Sanchez Gual <lluis@novell.com> 

	* MonoDevelop.Projects/ProjectConvertTool.cs: Improve documentation. Add
	  option for printing all available formats.

2007-12-14  Ankit Jain  <jankit@novell.com>

	Fix bug #348107
	* DotNetProject.cs: Quote filenames when passing to al.

2007-12-14  Lluis Sanchez Gual <lluis@novell.com> 

	* MonoDevelop.Projects.Serialization/DataContext.cs,
	  MonoDevelop.Projects.Serialization/ClassDataType.cs,
	  MonoDevelop.Projects.Serialization/ItemProperty.cs: Use alphabetical
	  order when adding properties registered through extensions. This avoids
	  random property order changes when saving project files.

2007-12-13  Lluis Sanchez Gual <lluis@novell.com> 

	* MonoDevelop.Projects/CombineConfiguration.cs: Change the order of the
	  properties to match the old serialization order.

2007-12-13  Lluis Sanchez Gual <lluis@novell.com> 

	* MonoDevelop.Projects/ProjectService.cs,
	  MonoDevelop.Projects/CombineEntry.cs,
	  MonoDevelop.Projects/ConvertXml.cs,
	  MonoDevelop.Projects/CustomCommandExtension.cs,
	  MonoDevelop.Projects/Combine.cs, MonoDevelop.Projects/DotNetProject.cs,
	  MonoDevelop.Projects/DefaultFileFormat.cs,
	  MonoDevelop.Projects/BuildTool.cs,
	  MonoDevelop.Projects/CombineConfiguration.cs,
	  MonoDevelop.Projects/Project.cs,
	  MonoDevelop.Projects.Utility/DiffUtility.cs,
	  MonoDevelop.Projects.Extensions/DataTypeCodon.cs,
	  MonoDevelop.Projects.Extensions/ItemPropertyCodon.cs: API cleanup.

2007-12-12  Lluis Sanchez Gual <lluis@novell.com> 

	* MonoDevelop.Projects.addin.xml: Bump add-in versions.

2007-12-04  Lluis Sanchez Gual <lluis@novell.com> 

	* MonoDevelop.Projects.mdp, Makefile.am: Directory reorganization.

2007-11-21  Lluis Sanchez Gual <lluis@novell.com> 

	* MonoDevelop.Projects/CustomCommandType.cs,
	  MonoDevelop.Projects/ProjectServiceExtension.cs,
	  MonoDevelop.Projects/CustomCommandCollection.cs,
	  MonoDevelop.Projects/ProjectsServices.cs,
	  MonoDevelop.Projects/CustomCommandExtension.cs,
	  MonoDevelop.Projects/UnknownConfiguration.cs,
	  MonoDevelop.Projects/ProjectReferenceEventArgs.cs,
	  MonoDevelop.Projects/ProjectConvertTool.cs,
	  MonoDevelop.Projects/GenericProject.cs,
	  MonoDevelop.Projects/CustomCommand.cs,
	  MonoDevelop.Projects/CombineEntryEventArgs.cs,
	  MonoDevelop.Projects.Ambience/Ambience.cs,
	  MonoDevelop.Projects.Text/TextFileReader.cs,
	  MonoDevelop.Projects.Parser/MemberCollectionBase.cs,
	  MonoDevelop.Projects.Parser/ClassInformationEventHandler.cs,
	  MonoDevelop.Projects.Parser/CommentTasksChangedEventHandler.cs,
	  MonoDevelop.Projects.Parser/AssemblyInformationEventHandler.cs,
	  MonoDevelop.Projects.Parser/ClassWrapper.cs: Added missing license
	  headers.
	* MonoDevelop.Projects/IConfiguration.cs: Moved UknownConfiguration to its
	  own file.
	* MonoDevelop.Projects/CombineEntryCollection.cs: This file is not from SD.
	* MonoDevelop.Projects/TypelibImporter.cs,
	  MonoDevelop.Projects/NoStartupCombineDefinedException.cs,
	  MonoDevelop.Projects.Ambience/CodeDOMGeneratorUtility.cs,
	  MonoDevelop.Projects.Utility/Comparers.cs,
	  MonoDevelop.Projects.Utility/SortUtility.cs,
	  MonoDevelop.Projects.Utility/SortUtilityBase.cs,
	  MonoDevelop.Projects.Utility/PriorityQueue.cs, MonoDevelop.Projects.mdp,
	  Makefile.am, MonoDevelop.Projects.Parser/IParseInformationListener.cs,
	  MonoDevelop.Projects/Language.cs: Removed unused files.
	* MonoDevelop.Projects.Parser/CompoundClass.cs,
	  MonoDevelop.Projects.Parser/IExpressionFinder.cs,
	  MonoDevelop.Projects.Parser/ExpressionContext.cs: This class was taken
	  from SD2, so it is LGPL.
	* MonoDevelop.Projects.Extensions/LanguageBindingCodon.cs: This class was
	  refactored when migrated to Mono.Addins.

2007-11-21  Lluis Sanchez Gual <lluis@novell.com> 

	* MonoDevelop.Projects/Project.cs, MonoDevelop.Projects/IBuildStep.cs:
	  Removed unused stuff.
	* Makefile.am, MonoDevelop.Projects.addin.xml, MonoDevelop.Projects.mdp,
	  MonoDevelop.Projects/CombineEntry.cs, MonoDevelop.Projects/Workspace.cs:
	  Added Workspace class. Used to group independent solutions.

2007-11-19  Michael Hutchinson <mhutchinson@novell.com> 

	* MonoDevelop.Projects/Combine.cs: Catch some potential nulls and replace
	  them with warnings.
	* MonoDevelop.Projects.CodeGeneration/BaseRefactorer.cs: Use non-obsolete
	  CodeDom APIs.

2007-11-13  Michael Hutchinson <mhutchinson@novell.com> 

	* MonoDevelop.Projects.Parser/CodeCompletionDatabase.cs: Downgrade old pidb
	  version error to a warning, since it's pretty routine.

2007-11-12  Lluis Sanchez Gual <lluis@novell.com> 

	* MonoDevelop.Projects.CodeGeneration/BaseRefactorer.cs: In
	  FindGenerateMember, the interface prefix is not added to the name
	  anymore, so there is no need to remove it.

2007-11-12  Lluis Sanchez Gual <lluis@novell.com> 

	* MonoDevelop.Projects.CodeGeneration/BaseRefactorer.cs,
	  MonoDevelop.Projects.CodeGeneration/IRefactorer.cs: The explicit
	  implementation prefix is now an IReturnType. Needed because types in the
	  parsed results are not fully resolved.
	* MonoDevelop.Projects.CodeGeneration/CodeRefactorer.cs: The explicit
	  implementation prefix is now an IReturnType, in this way generic types
	  can be properly used. Fixed some issues when looking for existing
	  members.
	* MonoDevelop.Projects.Parser/PersistentIndexer.cs,
	  MonoDevelop.Projects.Parser/CodeCompletionDatabase.cs: Read/write the
	  explicit declaration type for indexers. Requires a database version
	  bump.
	* MonoDevelop.Projects.Parser/DefaultReturnType.cs: Added method for parsing
	  IReturnType objects from strings.

2007-11-10  Lluis Sanchez Gual <lluis@novell.com> 

	* MonoDevelop.Projects.CodeGeneration/CodeRefactorer.cs: When implementing
	  an interface, make sure the class is updated after adding each member.
	  Also added support for implementing indexers. Fixes bug #340865.
	* MonoDevelop.Projects.CodeGeneration/BaseRefactorer.cs: Use
	  member.PrivateImplementationType to specify the interface name of an
	  explicit implementation. Add support for generating indexers. Fix
	  problem when locating explicit member implementations.

2007-11-09  Michael Hutchinson <mhutchinson@novell.com> 

	* MonoDevelop.Projects/DotNetProject.cs, MonoDevelop.Projects/Project.cs,
	  MonoDevelop.Projects.CodeGeneration/CodeRefactorer.cs,
	  MonoDevelop.Projects.Parser/AssemblyCodeCompletionDatabase.cs,
	  MonoDevelop.Projects.Parser/DefaultParserService.cs,
	  MonoDevelop.Projects.Parser/AssemblyInformation.cs,
	  MonoDevelop.Projects.Parser/ClassWrapper.cs,
	  MonoDevelop.Projects.Parser/CodeCompletionDatabase.cs: Track
	  LoggingService API changes.

2007-11-08  Mike Krüger <mkrueger@novell.com> 

	* MonoDevelop.Projects.CodeGeneration/CodeRefactorer.cs: Fixed "Bug 340006 -
	  "Implement Interface" does not work correctly".

2007-11-06  Mike Krüger <mkrueger@novell.com> 

	* MonoDevelop.Projects.Parser/PersistentProperty.cs,
	  MonoDevelop.Projects.Parser/CodeCompletionDatabase.cs: Fixed "Bug 337658
	  - MD intellisense does not work for `value'".

2007-11-05  Lluis Sanchez Gual <lluis@novell.com> 

	* MonoDevelop.Projects/DefaultCompilerResult.cs: New Append method allows
	  merging two ICompilerResult objects.
	* MonoDevelop.Projects/DotNetProject.cs: A missing project reference is now
	  a warning, not an error. Fixes bug #337503.

2007-11-02  Lluis Sanchez Gual <lluis@novell.com> 

	* MonoDevelop.Projects/Combine.cs, MonoDevelop.Projects/CombineEntry.cs:
	  Made RootCombine overridable, which means that the root combine doesn't
	  need to be the root in the hierarchy. There could be for example several
	  branches with a root in each one.

2007-11-01  Lluis Sanchez Gual <lluis@novell.com> 

	* MonoDevelop.Projects.Parser/TypeNameResolver.cs: Don't return empty type
	  names. Fixes bug #338379.

2007-10-31  Michael Hutchinson  <mhutchinson@novell.com>

	* MonoDevelop.Projects.Parser.Cecil/*:
	* MonoDevelop.Projects.mdp:
	* Makefile.am: Don't build Mono.Cecil.Mdb into the MonoDevelop.Projects 
	  dll, as we're now building it independently.

2007-10-29  Lluis Sanchez Gual <lluis@novell.com> 

	* MonoDevelop.Projects.addin.xml: Bump MD version.

2007-10-18  Lluis Sanchez Gual <lluis@novell.com> 

	* MonoDevelop.Projects/ProjectFileCollection.cs: ProjectFile.Name is now a
	  normalized path, so there is no need to call GetFullPath. Fixes a
	  performance problem when looking for files.
	* MonoDevelop.Projects/ProjectFile.cs: Always work with normalized paths.
	* MonoDevelop.Projects.mdp: Updated.
	* MonoDevelop.Projects.Parser/DefaultParserService.cs: Flush the modified
	  databases after parsing files. Avoid adding System.Object as a base
	  class of System.Object (it happens when parsing mcs). Removed call to
	  GetParseableFileContent. We don't use that at all.
	* MonoDevelop.Projects.Parser/PersistentReturnType.cs,
	  MonoDevelop.Projects.Parser/DefaultReturnType.cs: Some memory
	  optimizations. Reuse common array dimension arrays and IReturnType
	  objects.
	* MonoDevelop.Projects.Parser/ProjectCodeCompletionDatabase.cs: Don't flush
	  the db at every file parsed. Doing it at every MAX_ACTIVE_COUNT span is
	  enough.
	* MonoDevelop.Projects.Parser/CodeCompletionDatabase.cs: Added missing rw
	  lock. Fixed potential issue when reading data from the file. Stream.Read
	  may return less bytes than requested. 

2007-10-17  Lluis Sanchez Gual <lluis@novell.com> 

	* MonoDevelop.Projects.Parser/TypeNameResolver.cs: TypeNameResolver don't
	  resolve partial namespaces, but the enclosing namespace is an exception.

2007-10-17  Mike Krüger <mkrueger@novell.com> 

	* MonoDevelop.Projects.CodeGeneration/BaseRefactorer.cs,
	  MonoDevelop.Projects.CodeGeneration/CodeRefactorer.cs,
	  MonoDevelop.Projects.Parser/PersistentMethod.cs,
	  MonoDevelop.Projects.Parser/PersistentProperty.cs,
	  MonoDevelop.Projects.Parser/DefaultParserService.cs,
	  MonoDevelop.Projects.Parser/AbstractMember.cs,
	  MonoDevelop.Projects.Parser/PersistentEvent.cs,
	  MonoDevelop.Projects.Parser/IMember.cs,
	  MonoDevelop.Projects.Parser/DefaultMethod.cs,
	  MonoDevelop.Projects.Parser/CodeCompletionDatabase.cs: Fixed "Bug 325457
	  - Implementing Interface doesn't allow explicit + implicit" and "Bug
	  325459 - Cant implement two interfaces explicitly".

2007-10-17  Mike Krüger <mkrueger@novell.com> 

	* MonoDevelop.Projects.CodeGeneration/BaseRefactorer.cs: Fixed bug in member
	  generation.

2007-10-15  Michael Hutchinson <mhutchinson@novell.com> 

	* MonoDevelop.Projects.CodeGeneration/CodeRefactorer.cs: Use new
	  ITypeNameResolver instead of custom code to generate type names for
	  explicit inteface implementations.
	* MonoDevelop.Projects.CodeGeneration/BaseRefactorer.cs: Stub out
	  implemented properties with NotImplementedExceptions.

2007-10-16  Lluis Sanchez Gual <lluis@novell.com> 

	* MonoDevelop.Projects.Ambience/ITypeNameResolver.cs,
	  MonoDevelop.Projects.mdp, Makefile.am,
	  MonoDevelop.Projects.Parser/ITypeNameResolver.cs: Moved
	  ITypeNameResolver class and interface to .Parser namespace.
	* MonoDevelop.Projects.CodeGeneration/RefactorerContext.cs: Added property
	  for getting a type resolver for the context.
	* MonoDevelop.Projects.CodeGeneration/CodeRefactorer.cs,
	  MonoDevelop.Projects.CodeGeneration/BaseRefactorer.cs: In generated
	  code, don't use full names when not necessary. Use the type name
	  resolver provided by the RefactorerContext for this.
	* MonoDevelop.Projects.Parser/TypeNameResolver.cs: New class. An
	  implementation of ITypeNameResolver.

2007-10-15  Lluis Sanchez Gual <lluis@novell.com> 

	* MonoDevelop.Projects.Parser/ClassWrapper.cs: Make sure the wrapped class
	  is lazily loaded.

2007-10-12  Mike Krüger <mkrueger@novell.com> 

	* MonoDevelop.Projects/ProjectReference.cs,
	  MonoDevelop.Projects/ProjectService.cs,
	  MonoDevelop.Projects/ProjectPathItemPropertyAttribute.cs,
	  MonoDevelop.Projects/CombineEntry.cs,
	  MonoDevelop.Projects/ProjectFileCollection.cs,
	  MonoDevelop.Projects/DotNetProject.cs,
	  MonoDevelop.Projects/CmbxFileFormat.cs,
	  MonoDevelop.Projects/ProjectConvertTool.cs,
	  MonoDevelop.Projects/Project.cs,
	  MonoDevelop.Projects.Parser/AssemblyCodeCompletionDatabase.cs,
	  MonoDevelop.Projects.Parser/DefaultParserService.cs,
	  MonoDevelop.Projects.Parser/CodeCompletionDatabase.cs: Applied changes
	  that were neccassary for to the new FileService.

2007-10-11  Mike Krüger <mkrueger@novell.com> 

	* MonoDevelop.Projects/CustomCommand.cs, MonoDevelop.Projects/Project.cs:
	  Changed calls for the new StringParser.

2007-10-10  Mike Krüger <mkrueger@novell.com> 

	* MonoDevelop.Projects.CodeGeneration/IRefactorer.cs,
	  MonoDevelop.Projects.CodeGeneration/BaseRefactorer.cs,
	  MonoDevelop.Projects.CodeGeneration/CodeRefactorer.cs: Refactored the
	  IRefactorer a bit (removed the hintreturntype).

2007-10-09  Mike Krüger <mkrueger@novell.com> 

	* MonoDevelop.Projects.Ambience/ConversionFlags.cs,
	  MonoDevelop.Projects.Ambience/Ambience.cs,
	  MonoDevelop.Projects.Ambience/NetAmbience.cs: Added some ambience
	  functionality used by the refactory commands.

2007-10-09  Ankit Jain  <jankit@novell.com>

	* MonoDevelop.Projects/DotNetProject.cs (BuildResources): New. Moved
	code for building resources from language bindings, to here.
	(GetResourceId): Likewise.
	(RegexErrorLinePos): Likewise.
	(GenerateSatelliteAssemblies): New. For localized resources.
	(GetCulture): New.
	(CultureNamesTable): New.

2007-10-08  Mike Krüger <mkrueger@novell.com> 

	* MonoDevelop.Projects.CodeGeneration/IRefactorer.cs,
	  MonoDevelop.Projects.CodeGeneration/BaseRefactorer.cs,
	  MonoDevelop.Projects.CodeGeneration/CodeRefactorer.cs: fixed "Bug 325223
	  - Interface refactory doesn't implement correctly (4 bugs)".

2007-10-03  Michael Hutchinson <mhutchinson@novell.com> 

	* MonoDevelop.Projects/CustomCommand.cs,
	  MonoDevelop.Projects/DotNetProject.cs: Track execution API changes.

2007-10-03  Lluis Sanchez Gual <lluis@novell.com> 

	* MonoDevelop.Projects.CodeGeneration/CodeRefactorer.cs,
	  MonoDevelop.Projects.Parser/AbstractDecoration.cs,
	  MonoDevelop.Projects.Parser/IUsing.cs,
	  MonoDevelop.Projects.Parser/AbstractUsing.cs,
	  MonoDevelop.Projects.Parser/DefaultParserService.cs: Changed the
	  implementation of IUsing. It now supports aliases to generic types.
	  That's why an alias value is now a IReturnType instead of a string.
	* MonoDevelop.Projects.Parser/CodeCompletionDatabase.cs: When looking for a
	  class, always check the instantiated generic class cache, since the
	  provided class name may contain generic parameters.

2007-09-29  Michael Hutchinson <mhutchinson@novell.com> 

	* MonoDevelop.Projects.CodeGeneration/BaseRefactorer.cs: Stub out generated
	  "implemented" methods with NotImplementedException.
	* MonoDevelop.Projects.CodeGeneration/CodeRefactorer.cs: Don't recurse into
	  System.Object when implementing base types for interfaces.

2007-09-27  Lluis Sanchez Gual <lluis@novell.com> 

	* MonoDevelop.Projects.Parser/CodeCompletionDatabase.cs: Thread safety
	  fixes. The references collection may be accessed from outside the class,
	  so it can't be directly changed.

2007-09-21  Michael Hutchinson <mhutchinson@novell.com> 

	* MonoDevelop.Projects/ProjectReference.cs: Remove debug code.

2007-09-21  Michael Hutchinson <mhutchinson@novell.com> 

	* MonoDevelop.Projects/ProjectReference.cs: Add StoredReference property
	  that can be used to access the stored internal reference string, because
	  if that version's not in the GAC then the Reference property will have
	  been bumped to the GAC version while the project's loaded.

2007-09-21  Lluis Sanchez Gual <lluis@novell.com> 

	* MonoDevelop.Projects.addin.xml: Bump MD version.

2007-09-19  Michael Hutchinson <mhutchinson@novell.com> 

	* MonoDevelop.Projects/CustomCommand.cs: Implement custom substitution tag
	  array for custom commands so that the tags are for the project being
	  compiled rather than the project selected in the IDE. Bonus is that it
	  no longer depends on the tags provider in MonoDevelop.Ide.

2007-09-15  Jérémie Laval <jeremie.laval@gmail.com>

	* MonoDevelop.Projects.Parser/ICompilationUnitBase.cs:
	  Implemented ErrorInfo stub.

2007-09-16  Eric Butler <eric@extremeboredom.net>

	* MonoDevelop.Projects/Project.cs (DefaultNamespace): Call
	NotifyModified() on set.

	* MonoDevelop.Projects/ProjectFile.cs (ResourceId): Call
	NotifyFilePropertyChangedInProject() on set.

2007-09-15  Ankit Jain  <jankit@novell.com>

	* MonoDevelop.Projects/Project.cs (GetDefaultResourceId): Remove.
	* MonoDevelop.Projects/ProjectServiceExtension.cs
	(ProjectServiceExtension.GetDefaultResourceId): New.
	* MonoDevelop.Projects/ProjectService.cs (ProjectService.GetDefaultResourceId): New.
	(DefaultProjectServiceExtension.GetDefaultResourceId): Override.
	* MonoDevelop.Projects/ProjectFile.cs (ResourceId): Update to use the
	ProjectService.GetDefaultResourceId .

2007-09-14  Michael Hutchinson <mhutchinson@novell.com> 

	* MonoDevelop.Projects.CodeGeneration/CodeRefactorer.cs: ImplementInterface
	  should implement inherited interfaces. Fixes Bugzilla #82791.

2007-09-14  Lluis Sanchez Gual <lluis@novell.com> 

	* MonoDevelop.Projects.Ambience/IAmbience.cs,
	  MonoDevelop.Projects.Ambience/ConversionFlags.cs: Renamed file.
	* MonoDevelop.Projects.Ambience/ITypeNameResolver.cs,
	  MonoDevelop.Projects.Ambience/Ambience.cs,
	  MonoDevelop.Projects.Ambience/NetAmbience.cs, MonoDevelop.Projects.mdp,
	  Makefile.am: Added support for ITypeNameResolver, which allows properly
	  formating type names in different namespace scopes.

2007-09-13  Lluis Sanchez Gual <lluis@novell.com> 

	* MonoDevelop.Projects.Parser/ProjectCodeCompletionDatabase.cs: Use the most
	  recent compilation info to update the parser database, even when it has
	  compilation errors. Code completion may not correctly work if parse
	  information does not have the latest info.

2007-09-13  Lluis Sanchez Gual <lluis@novell.com> 

	* MonoDevelop.Projects.Ambience/IAmbience.cs,
	  MonoDevelop.Projects.Ambience/Ambience.cs: Added new ambience flag to
	  allow use of intrinsic type names.

2007-09-11  Michael Hutchinson <mhutchinson@novell.com> 

	* MonoDevelop.Projects/Project.cs: Add a utility method to Project for
	  adding directories.

2007-09-11  Mike Krüger <mkrueger@novell.com> 

	* MonoDevelop.Projects.CodeGeneration/CodeRefactorer.cs: fixed compilation
	  error.

2007-09-11  Mike Krüger <mkrueger@novell.com> 

	* MonoDevelop.Projects.CodeGeneration/CodeRefactorer.cs: Added some more
	  error handling code, I hope to track down 82715 with it.

2007-09-11  Mike Krüger <mkrueger@novell.com> 

	* MonoDevelop.Projects.CodeGeneration/CodeRefactorer.cs: Added some error
	  handling code to make it easier to track refactoring bugs.

2007-09-11  Mike Krüger <mkrueger@novell.com> 

	* MonoDevelop.Projects.Parser/DefaultParserService.cs: Little change in
	  parser service - it logs now an error instead of generating an
	  exception, when a project database isn't found.

2007-09-10  Lluis Sanchez Gual <lluis@novell.com> 

	* MonoDevelop.Projects.Parser/DefaultParserService.cs: Ignore empty comment
	  tags. Fixes bug #82703.

2007-09-06  Michael Hutchinson <mhutchinson@novell.com> 

	* MonoDevelop.Projects/DotNetProject.cs: Add UsePartialTypes setting to
	  DotNetProject.

2007-09-04  Michael Hutchinson <MHutchinson@novell.com> 

	* MonoDevelop.Projects/ProjectService.cs,
	  MonoDevelop.Projects/CombineEntry.cs, MonoDevelop.Projects/Combine.cs,
	  MonoDevelop.Projects/Project.cs,
	  MonoDevelop.Projects.Ambience/IAmbience.cs,
	  MonoDevelop.Projects.Ambience/AmbienceService.cs,
	  MonoDevelop.Projects.Ambience/CodeDOMGeneratorUtility.cs,
	  MonoDevelop.Projects.Ambience/NetAmbience.cs,
	  MonoDevelop.Projects.Parser/DefaultParserService.cs,
	  MonoDevelop.Projects.Parser/CodeCompletionDatabase.cs: Fix some compile
	  warnings.

2007-09-03  Lluis Sanchez Gual <lluis@novell.com> 

	* MonoDevelop.Projects/DotNetProject.cs, MonoDevelop.Projects/Project.cs:
	  Handle mdb files in DotNetProject.

2007-08-31  Mike Krüger <mkrueger@novell.com> 

	* MonoDevelop.Projects/ConfigurationCollection.cs,
	  MonoDevelop.Projects/ProjectService.cs,
	  MonoDevelop.Projects/CombineEntry.cs,
	  MonoDevelop.Projects/MonoDevelopFileFormat.cs,
	  MonoDevelop.Projects/Combine.cs, MonoDevelop.Projects/PrjxFileFormat.cs,
	  MonoDevelop.Projects/CombineConfiguration.cs,
	  MonoDevelop.Projects/Project.cs,
	  MonoDevelop.Projects.Ambience/IAmbience.cs,
	  MonoDevelop.Projects.Ambience/AmbienceService.cs,
	  MonoDevelop.Projects.Ambience/CodeDOMGeneratorUtility.cs,
	  MonoDevelop.Projects.Ambience/NetAmbience.cs,
	  MonoDevelop.Projects.Utility/Comparers.cs,
	  MonoDevelop.Projects.Text/TextEncoding.cs,
	  MonoDevelop.Projects.Parser/DefaultParserService.cs,
	  MonoDevelop.Projects.Parser/CodeCompletionDatabase.cs: Changes due to
	  new property infrastructure.

2007-08-23  Ankit Jain  <jankit@novell.com>

	* MonoDevelop.Projects/DotNetProject.cs (OnClean): New. Clean .resources
	files.

2007-08-21  Ankit Jain  <jankit@novell.com>

	* MonoDevelop.Projects/Project.cs (GetReferenceDeployFiles): Add .mdb
	only if ActiveConfiguration has DebugMode set.

2007-08-20  Mike Krüger <mkrueger@novell.com> 

	* MonoDevelop.Projects.Text/TextFileService.cs: Fixed bug 82282:Error list
	  pad should take into account line changes done in files.

2007-08-16  Lluis Sanchez Gual <lluis@novell.com> 

	* MonoDevelop.Projects.Parser/DefaultParserService.cs: Properly handle the
	  project renamed event.

2007-08-14  Lluis Sanchez Gual <lluis@novell.com> 

	* MonoDevelop.Projects.mdp, Makefile.am,
	  MonoDevelop.Projects.Extensions/FileFilterCodon.cs: Moved
	  FileFilterCodon from MD.Projects to MD.Ide (where the extension point is
	  actually defined).

2007-08-14  Lluis Sanchez Gual <lluis@novell.com> 

	* MonoDevelop.Projects.Parser/ClassWrapper.cs: Added protection against
	  exceptions thrown when reading class info from the database.

2007-08-14  Lluis Sanchez Gual <lluis@novell.com> 

	* MonoDevelop.Projects.Parser/CompoundClass.cs: Don't add System.Object as
	  base class if one of the parts has a different base class.
	* MonoDevelop.Projects.Parser/IReturnType.cs,
	  MonoDevelop.Projects.Parser/DefaultReturnType.cs: Added property for
	  knowing if a type is the root type (System.Object).

2007-08-09  Lluis Sanchez Gual <lluis@novell.com> 

	* Makefile.am: Copy the config file to the correct location.

2007-08-09  Lluis Sanchez Gual <lluis@novell.com> 

	* MonoDevelop.Projects.addin.xml: Removed obsolete extension points.

2007-08-09  Lluis Sanchez Gual <lluis@novell.com> 

	* MonoDevelop.Projects/ProjectService.cs,
	  MonoDevelop.Projects/LanguageBindingService.cs,
	  MonoDevelop.Projects.Ambience/AmbienceService.cs,
	  MonoDevelop.Projects.addin.xml, MonoDevelop.Projects.mdp, Makefile.am:
	  Reorganized the extension point hierarchy. Embedded all add-in manifests
	  as resources.

2007-08-03  Lluis Sanchez Gual <lluis@novell.com> 

	* MonoDevelop.Projects/ProjectService.cs,
	  MonoDevelop.Projects/ProjectsServices.cs,
	  MonoDevelop.Projects/LanguageBindingService.cs,
	  MonoDevelop.Projects/LanguageService.cs, MonoDevelop.Projects.addin.xml,
	  MonoDevelop.Projects.mdp, Makefile.am,
	  MonoDevelop.Projects.Parser/DefaultParserService.cs: API cleanup.
	  Converted core services into regular classes.

2007-08-01  Marcos David Marín Amador <MarcosMarin@gmail.com>

	* MonoDevelop.Projects/CustomCommand.cs: Added the working directory
	  property which is now parsed to support variables. The arguments 
	  int the command entry are also now parsed.

2007-07-25  Lluis Sanchez Gual <lluis@novell.com> 

	* MonoDevelop.Projects/CustomCommand.cs: Report custom command errors.

2007-07-24  Jeffrey Stedfast  <fejj@novell.com>

	* MonoDevelop.Projects.CodeGeneration/IRefactorer.cs: Override
	GetHashCode() and Equals() on class MemberReference, this is to
	make it easier for implementations to only add unique references
	to the collection as they are found.

2007-07-18  Lluis Sanchez Gual <lluis@novell.com> 

	* MonoDevelop.Projects/ProjectReference.cs,
	  MonoDevelop.Projects.Parser/AssemblyCodeCompletionDatabase.cs,
	  MonoDevelop.Projects.Parser/AssemblyInformation.cs,
	  MonoDevelop.Projects.Parser/CodeCompletionDatabase.cs: Use the log
	  service for logging errors.
	* MonoDevelop.Projects.Parser/DefaultParserService.cs: Removed debug
	  code from critical execution paths.

2007-07-17  Jeffrey Stedfast  <fejj@novell.com>

	* MonoDevelop.Projects.CodeGeneration/BaseRefactorer.cs
	(ImplementMember): If we are implementing explicitly, don't set
	any access modifiers.

	* MonoDevelop.Projects.CodeGeneration/IRefactorer.cs
	(ImplementMember): Now takes an explicitly argument so we know to
	turn off access modifiers.

	* MonoDevelop.Projects.CodeGeneration/CodeRefactorer.cs
	(ImplementInterface): When making sure we haven't already
	implemented the member, check Names instead of
	FullyQualifiedNames.

	* MonoDevelop.Projects.CodeGeneration/BaseRefactorer.cs: If the
	field is static, set the property to be static too. Fixes bug
	#82121.

2007-07-12  Lluis Sanchez Gual <lluis@novell.com> 

	* MonoDevelop.Projects.Parser/DefaultParserService.cs,
	  MonoDevelop.Projects.Parser/ProjectCodeCompletionDatabase.cs,
	  MonoDevelop.Projects.Parser/SimpleCodeCompletionDatabase.cs: Make
	  ResolveTypes work for simple file code completion databases. Fixes
	  bug #82088.

2007-07-10  Ankit Jain  <jankit@novell.com>

	* MonoDevelop.Projects.Text/TextFileReader.cs: Override Dispose method.

2007-07-06  Jeffrey Stedfast  <fejj@novell.com>

	* MonoDevelop.Projects.CodeGeneration/BaseRefactorer.cs
	(EncapsulateField): Get rid of the virtual attribute in the
	generated code.

2007-07-05  Lluis Sanchez Gual <lluis@novell.com> 

	* MonoDevelop.Projects/AbstractProjectConfiguration.cs: Added default
	  value for signAssembly property.

2007-07-05  Mike Krüger <mkrueger@novell.com> 

	* MonoDevelop.Projects.Parser/CodeCompletionDatabase.cs: Changed source
	  a bit due to core refactorings.

2007-07-04  Lluis Sanchez Gual <lluis@novell.com> 

	* MonoDevelop.Projects.Serialization/DataContext.cs,
	  MonoDevelop.Projects.Serialization/PrimitiveDataType.cs: Added
	  support for DateTime serialization.
	* Makefile.am: Updated.

2007-07-03  Mike Krüger <mkrueger@novell.com> 

	* MonoDevelop.Projects/AbstractProjectConfiguration.cs: little fix for
	  signing.

2007-07-03  Mike Krüger <mkrueger@novell.com> 

	* Makefile.am: added strong naming support to project configuration.

2007-06-30 Jerome Haltom <wasabi@larvalstage.net>

	* MonoDevelop.Projects/DotNetProject.cs: Check for null 
	  ActiveConfiguration.

2007-06-13  Lluis Sanchez Gual <lluis@novell.com> 

	* MonoDevelop.Projects.Parser/AssemblyCodeCompletionDatabase.cs: Read
	  assembly's references only when the assembly has changed since it
	  was parsed for the last time. Reduces loading time.

2007-06-06  Lluis Sanchez Gual <lluis@novell.com> 

	* MonoDevelop.Projects.Serialization/GenericCollectionHandler.cs: Unset
	  itemParam after using it for calling a method using reflection.

2007-06-06  Ankit Jain  <jankit@novell.com>

	* MonoDevelop.Projects/Project.cs (Dispose): Remove event handler for
	FileWatcher.	     
	* MonoDevelop.Projects.Parser/CodeCompletionDatabase.cs (Dispose):
	Remove handler for PropertyChanged event.

2007-05-29  Lluis Sanchez Gual <lluis@novell.com> 

	* MonoDevelop.Projects.Parser/IClass.cs,
	  MonoDevelop.Projects.Parser/CompoundClass.cs,
	  MonoDevelop.Projects.Parser/DefaultClass.cs,
	  MonoDevelop.Projects.Parser/ProjectCodeCompletionDatabase.cs,
	  MonoDevelop.Projects.Parser/ClassWrapper.cs,
	  MonoDevelop.Projects.Parser/CodeCompletionDatabase.cs: Added
	  SourceProject property to IClass, which returns the project where
	  the class is implemented, or null if there is no project for that
	  class.

2007-05-29  Lluis Sanchez Gual <lluis@novell.com> 

	* MonoDevelop.Projects.Parser/AssemblyInformation.cs: Removed unused
	  code. Load debug symbols if an mdb file exists.

2007-05-29  Lluis Sanchez Gual <lluis@novell.com> 

	* MonoDevelop.Projects.Parser.Cecil/MonoSymbolWriter.cs,
	  MonoDevelop.Projects.Parser.Cecil/MonoSymbolFile.cs,
	  MonoDevelop.Projects.Parser.Cecil/MdbWriter.cs,
	  MonoDevelop.Projects.Parser.Cecil/SymbolWriterImpl.cs,
	  MonoDevelop.Projects.Parser.Cecil/MdbReader.cs,
	  MonoDevelop.Projects.Parser.Cecil/MonoSymbolTable.cs,
	  MonoDevelop.Projects.Parser.Cecil/MdbFactory.cs,
	  MonoDevelop.Projects.mdp, Makefile.am: Added symbol reader for mdb
	  files.
	* MonoDevelop.Projects.Parser/ReflectionClass.cs,
	  MonoDevelop.Projects.Parser/ReflectionMethod.cs,
	  MonoDevelop.Projects.Parser/ReflectionProperty.cs,
	  MonoDevelop.Projects.Parser/ReflectionIndexer.cs,
	  MonoDevelop.Projects.Parser/DefaultRegion.cs: When parsing an
	  assembly, get the source file path from the debug information, when
	  available.

2007-05-25  Jeffrey Stedfast  <fejj@gnome.org>

	* MonoDevelop.Projects.CodeGeneration/BaseRefactorer.cs
	(EncapsulateFieldImpGetSet): New function to allow
	language-specific providers to implement the default get/set
	accessors - used by EncapsulateField().

2007-05-25  Jeffrey Stedfast  <fejj@novell.com>

	* MonoDevelop.Projects.CodeGeneration/IRefactorer.cs
	(EncapsulateField): Now takes a string PropName argument instead
	of a CodeMemberProperty.

	* MonoDevelop.Projects.CodeGeneration/CodeRefactorer.cs
	(EncapsulateField): No longer takes a CodeMemberProperty argument,
	instead we now take a string propName argument.

	* MonoDevelop.Projects.CodeGeneration/BaseRefactorer.cs
	(EncapsulateField): Now takes a string propName argument instead
	of a CodeMemberProperty - we create this on our own now so that we
	can reuse ReturnTypeToDom().

2007-05-25  Jeffrey Stedfast  <fejj@novell.com>

	* MonoDevelop.Projects.CodeGeneration/CodeRefactorer.cs
	(ImplementMember): New method like AddMember(), but takes an
	IMember argument instead.
	(ImplementInterface): New method to implement an interface in
	the specified class.

	* MonoDevelop.Projects.CodeGeneration/IRefactorer.cs: Added an
	ImplementMember() method.

	* MonoDevelop.Projects.CodeGeneration/BaseRefactorer.cs
	(GenerateCodeFromMember): Fix up methods to have a space before
	the open paran of the argument list.
	(ImplementMember): Implemented.

2007-05-25  Lluis Sanchez Gual <lluis@novell.com> 

	* MonoDevelop.Projects/ProjectService.cs,
	  MonoDevelop.Projects/LanguageBindingService.cs,
	  MonoDevelop.Projects/FileFormatManager.cs,
	  MonoDevelop.Projects.Serialization/DataContext.cs,
	  MonoDevelop.Projects.Serialization/ClassDataType.cs: Properly
	  handle add-in unload events.
	* MonoDevelop.Projects/DotNetProject.cs: Added null check.

2007-05-23  Jeffrey Stedfast  <fejj@novell.com>

	* MonoDevelop.Projects.CodeGeneration/BaseRefactorer.cs (GetOptions):
	Made virtual.

2007-05-19  Lluis Sanchez Gual <lluis@novell.com> 

	* MonoDevelop.Projects/ProjectFile.cs: Added description attributes to
	  BuildAction enum.

2007-05-18  Jeffrey Stedfast  <fejj@novell.com>

	* MonoDevelop.Projects.CodeGeneration/RefactorOperations.cs: Added
	EncapsulateField flag.

	* MonoDevelop.Projects.CodeGeneration/BaseRefactorer.cs
	(GetMemberBounds): This logic was not quite correct for IFields
	since we can have multiple fields all declared within the same
	statement region (e.g. multiple IFields will all share the same
	Region). To do this properly, we need to defer to a
	language-specific implementation. To make our lives simpler, we
	also now require an IEditableTextFile argument (our current
	callers already had that info anyway).
	(RemoveMember): Updated - with the CSharpBinding implementation of
	GetMemberBounds(), this should now always work for IField members.
	(ReplaceMember): Same as RemoveMember()

2007-05-17  Jeffrey Stedfast  <fejj@novell.com>

	* MonoDevelop.Projects.CodeGeneration/IRefactorer.cs: Made
	MemberComparer class public.

	* MonoDevelop.Projects.CodeGeneration/CodeRefactorer.cs
	(EncapsulateField): Now takes an updateInternalRefs bool argument
	to specify whether or not to also update references to the field
	internal to the class.

2007-05-17  Jeffrey Stedfast  <fejj@novell.com>

	* MonoDevelop.Projects.CodeGeneration/BaseRefactorer.cs
	(EncapsulateField): Added some beginning logic to modify the
	original IField to be private (if not already). It remains
	commented out until I can figure out a way to make it always work,
	though.

	* MonoDevelop.Projects.CodeGeneration/CodeRefactorer.cs
	(EncapsulateField): Replace references to the original field with
	a reference to the new property.

2007-05-16  Jeffrey Stedfast  <fejj@novell.com>

	* MonoDevelop.Projects.CodeGeneration/BaseRefactorer.cs
	(GetGeneratedClass): Use the MostRecentCompilationUnit so that we
	actually get the updated IClass and not the old one.

2007-05-16  Jeffrey Stedfast  <fejj@novell.com>

	* MonoDevelop.Projects.Parser/CodeCompletionDatabase.cs: Bump the
	version number.

	* MonoDevelop.Projects.CodeGeneration/CodeRefactorer.cs: Added an
	EncapsulateField method.

	* MonoDevelop.Projects.CodeGeneration/BaseRefactorer.cs
	(EncapsulateField): Implemented (should be overridden to fill in
	get/set).

	* MonoDevelop.Projects.CodeGeneration/IRefactorer.cs: Added an
	EncapsulateField method.

2007-05-16  Jeffrey Stedfast  <fejj@novell.com>

	* MonoDevelop.Projects.CodeGeneration/CodeRefactorer.cs: Similar
	change as below.

	* MonoDevelop.Projects.CodeGeneration/BaseRefactorer.cs: Updated.

	* MonoDevelop.Projects.CodeGeneration/IRefactorer.cs:
	RenameVaqriable and RenameParameter no longer return the new item,
	instead they return bool for success/fail.

2007-05-16  Jeffrey Stedfast  <fejj@novell.com>

	* MonoDevelop.Projects.CodeGeneration/BaseRefactorer.cs
	(GetOptions): Only set C-style for methods.

2007-05-16  Jeffrey Stedfast  <fejj@novell.com>

	* MonoDevelop.Projects.Parser/PersistentProperty.cs: Load/Save the
	BodyRegion which is neded by the refactorer when adding new
	properties.

	* MonoDevelop.Projects.CodeGeneration/BaseRefactorer.cs
	(RemoveMember): Fixed to iterate over all partial class files
	until we find the target member rather than blindly assuming it is
	in the default file.
	(ReplaceMember): Same.

2007-05-15  Lluis Sanchez Gual <lluis@novell.com> 

	* MonoDevelop.Projects.Parser/DefaultParserService.cs: Remove
	  unused code.

2007-05-10  Lluis Sanchez Gual <lluis@novell.com> 

	* MonoDevelop.Projects/DotNetProject.cs: Fix for a problem that happens
	  when an assembly A depends on another assembly B, which depends on
	  C. When compiling A the compiler won't be able to load B unless C
	  is copied to the B directory. This fixes makes a copy of C to the B
	  dir and deletes it after compilation.
	* MonoDevelop.Projects/Project.cs: Copy to output references with the
	  local copy flag only.
	* Makefile.am: Updated.

2007-05-09  Jeffrey Stedfast  <fejj@novell.com>

	* MonoDevelop.Projects.CodeGeneration/BaseRefactorer.cs
	(RenameVariable, RenameParameter): Update the pidb. I wonder if
	these methods can be changed to return void instead of having to
	return the new ietm? The item currently wouldn't even be used.

2007-05-09  Lluis Sanchez Gual <lluis@novell.com> 

	* MonoDevelop.Projects.mdp, Makefile.am: Reference shared assemblies
	  from the correct location.

2007-05-08  Jeffrey Stedfast  <fejj@novell.com>

	* MonoDevelop.Projects.CodeGeneration/CodeRefactorer.cs
	(RenameParameter): No longer takes an IMethod argument.
	(Refactor): (IParameter version): Loop over all partial class
	files to make sure we get the right one.

	* MonoDevelop.Projects.CodeGeneration/BaseRefactorer.cs
	(RenameParameter): Fixed to work and updated fro IRefactorer API
	changes.
	(GetParameterNamePosition): No longer needs an IMethod argument.

	* MonoDevelop.Projects.CodeGeneration/IRefactorer.cs: Drop the
	IMethod argument for renaming/finding IParameter references. No
	longer needed.

2007-05-07  Jeffrey Stedfast  <fejj@novell.com>

	* MonoDevelop.Projects.Parser/PersistentIndexer.cs: Same as below.

	* MonoDevelop.Projects.Parser/PersistentMethod.cs (Resolve, Read):
	Updated for changes to PersistentParameter.cs

	* MonoDevelop.Projects.Parser/PersistentParameter.cs
	(Resolve, Read): Now take a declaringMember argument to set on the
	newly allocated DefaultParameter instance.

2007-05-07  Lluis Sanchez Gual <lluis@novell.com> 

	* MonoDevelop.Projects.Extensions/FileFormatCodon.cs,
	  MonoDevelop.Projects.Extensions/DataTypeCodon.cs,
	  MonoDevelop.Projects.Extensions/LanguageBindingCodon.cs,
	  MonoDevelop.Projects.Extensions/ProjectBindingCodon.cs,
	  MonoDevelop.Projects.Extensions/ItemPropertyCodon.cs,
	  MonoDevelop.Projects.Extensions/FileFilterCodon.cs: Use the
	  Mono.Addins attributes to provide extension documentation.

2007-05-04  Lluis Sanchez Gual <lluis@novell.com> 

	* MonoDevelop.Projects/ProjectService.cs,
	  MonoDevelop.Projects/LanguageBindingService.cs,
	  MonoDevelop.Projects/ProjectConvertTool.cs,
	  MonoDevelop.Projects/BuildTool.cs, MonoDevelop.Projects/Project.cs,
	  MonoDevelop.Projects.Ambience/AmbienceService.cs,
	  MonoDevelop.Projects.addin.xml, MonoDevelop.Projects.mdp,
	  Makefile.am, MonoDevelop.Projects.Parser/DatabaseGeneratorTool.cs,
	  MonoDevelop.Projects.Parser/DefaultParserService.cs,
	  MonoDevelop.Projects.Parser/CodeCompletionDatabase.cs,
	  MonoDevelop.Projects.Extensions/FileFormatCodon.cs,
	  MonoDevelop.Projects.Extensions/DataTypeCodon.cs,
	  MonoDevelop.Projects.Extensions/LanguageBindingCodon.cs,
	  MonoDevelop.Projects.Extensions/ProjectBindingCodon.cs,
	  MonoDevelop.Projects.Extensions/ItemPropertyCodon.cs,
	  MonoDevelop.Projects.Extensions/FileFilterCodon.cs: Migration to
	  Mono.Addins.

2007-05-03  Jeffrey Stedfast  <fejj@novell.com>

	* MonoDevelop.Projects.CodeGeneration/BaseRefactorer.cs
	(RenameMember): Iterate oevr the entire list of partial-class
	files to find the member before giving up.

2007-05-03  Jeffrey Stedfast  <fejj@novell.com>

	* MonoDevelop.Projects.CodeGeneration/IRefactorer.cs: Added
	methods for renaming and finding LocalVariable and IParameter
	references.

	* MonoDevelop.Projects.CodeGeneration/BaseRefactorer.cs
	(RenameVariable): New.
	(FindVariableReferences): New.
	(RenameParameter): New.
	(FindParameterReferences): New.
	(GetVariableNamePosition): New.
	(GetParameterNamePosition): New.

	* MonoDevelop.Projects.CodeGeneration/RefactorOperations.cs: Added
	RenameVariable and RenameParameter.

	* MonoDevelop.Projects.CodeGeneration/CodeRefactorer.cs: Added 2
	new classes for finding LocalVariable and IParameter references.
	(RenameVariable): New method.
	(RenameParameter): Also new.
	(Refactor): Added 2 new overloads for Refactor() which will
	refactor LocalVariables and Methods (for this purpose, method
	parameters).

2007-05-03  David Makovský (Yakeen) <yakeen@sannyas-on.net> 

	* MonoDevelop.Projects.Parser/DefaultParserService.cs: use .Net 2.0
	  style Split for safer behaviour 

2007-05-03  Lluis Sanchez Gual <lluis@novell.com> 

	* MonoDevelop.Projects/Combine.cs,
	  MonoDevelop.Projects/CombineEntryEventArgs.cs,
	  MonoDevelop.Projects.Parser/DefaultParserService.cs: Added a
	  Reloading property to the argument of the entry add/remove events
	  of Combine, which is set to true if the entry is being only
	  reloaded, not actually removed/added to the combine.

2007-05-01  Jeffrey Stedfast  <fejj@novell.com>

	* MonoDevelop.Projects.CodeGeneration/CodeRefactorer.cs
	(RenameClass): Rename constructors too.

	* MonoDevelop.Projects.CodeGeneration/BaseRefactorer.cs
	(RenameMember): Need to treat normal methods and constructor
	methods slightly differently here.

2007-04-27  Lluis Sanchez Gual <lluis@novell.com> 

	* MonoDevelop.Projects/DotNetProject.cs: All deployment stuff has been
	  moved to MonoDevelop.Deployment.

2007-04-27  Lluis Sanchez Gual <lluis@novell.com> 

	* MonoDevelop.Projects/ProjectService.cs: Report errors using the
	  progress monitor, instead of throwing an exception.
	* MonoDevelop.Projects/ProjectConvertTool.cs: Print an error message if
	  the project can't be exported.
	* MonoDevelop.Projects/ProjectFileCollection.cs: In GetFile, compare
	  files using the full path.
	* MonoDevelop.Projects/Project.cs: When exporting a project, include
	  referenced assemblies.

2007-04-26  Ankit Jain  <jankit@novell.com>

	* MonoDevelop.Projects/Project.cs (CheckNeedsBuild): If any project
	reference was built after this project, then this is dirty.

2007-04-26  Lluis Sanchez Gual <lluis@novell.com> 

	* MonoDevelop.Projects/ProjectService.cs: Fixed some issues in the
	  export method.

2007-04-20  Lluis Sanchez Gual <lluis@novell.com> 

	* MonoDevelop.Projects/ProjectService.cs,
	  MonoDevelop.Projects/ProjectConvertTool.cs,
	  MonoDevelop.Projects/IProjectService.cs: Allow specifying the child
	  solution entries to be exported.
	* MonoDevelop.Projects/CombineEntryCollection.cs: Implemented CopyTo
	  method.

2007-04-19  Lluis Sanchez Gual <lluis@novell.com> 

	* MonoDevelop.Projects/ProjectServiceExtension.cs: Added method for getting
	  all files that should be copied when exporting a combine entry.
	* MonoDevelop.Projects/ProjectService.cs,
	  MonoDevelop.Projects/IProjectService.cs: Implemented Export method.
	  Track changes in file format api.
	* MonoDevelop.Projects/MdpFileFormat.cs,
	  MonoDevelop.Projects/MonoDevelopFileFormat.cs,
	  MonoDevelop.Projects/MdsFileFormat.cs: Merge the MDS and MDP file
	  formats in a single file format class that can handle both.

	* MonoDevelop.Projects/ProjectsServices.cs, MonoDevelop.Projects.addin.xml,
	  MonoDevelop.Projects.Deployment.Extensions, MonoDevelop.Projects.mdp,
	  MonoDevelop.Projects.Deployment,
	  MonoDevelop.Projects.Deployment/DeployService.cs,
	  MonoDevelop.Projects.Deployment/LocalFileCopyConfiguration.cs,
	  MonoDevelop.Projects.Deployment/IFileCopyHandler.cs,
	  MonoDevelop.Projects.Deployment/UnknownFileCopyConfiguration.cs,
	  MonoDevelop.Projects.Deployment/LocalFileCopyHandler.cs,
	  MonoDevelop.Projects.Deployment/UnknownDeployTarget.cs,
	  MonoDevelop.Projects.Deployment/DirectoryDeployTarget.cs,
	  MonoDevelop.Projects.Deployment/InstallDeployTarget.cs,
	  MonoDevelop.Projects.Deployment/DeployFile.cs,
	  MonoDevelop.Projects.Deployment/CommandDeployTarget.cs,
	  MonoDevelop.Projects.Deployment/FileCopyConfiguration.cs,
	  MonoDevelop.Projects.Deployment/DeployTarget.cs,
	  MonoDevelop.Projects.Deployment/IFileReplacePolicy.cs,
	  MonoDevelop.Projects.Deployment/CombinedDeployTarget.cs,
	  MonoDevelop.Projects.Deployment/FileCopyHandler.cs: Moved all deployment
	  code to the new MonoDevelop.Deployment add-in.

	* MonoDevelop.Projects/SharpDevelopFileFormat.cs,
	  MonoDevelop.Projects/PrjxFileFormat.cs,
	  MonoDevelop.Projects/CmbxFileFormat.cs: Merge the Cmbx and Prjx file
	  formats in a single file format class that can handle both.
	* MonoDevelop.Projects/DefaultFileFormat.cs: New file format which can
	  serialize any kind of CombineEntry.
	* MonoDevelop.Projects/ProjectConvertTool.cs: Use the new export method to
	  do the conversion. Some other improvements.
	* MonoDevelop.Projects/CombineEntry.cs: Removed deployment properties. Added
	  method for getting all files that should be copied when exporting a
	  combine entry.
	* MonoDevelop.Projects/Combine.cs: Added method for recursivelly getting all
	  entries of a combine.
	* MonoDevelop.Projects/FileFormatManager.cs: If there isn't a specific file
	  format for a CombineEntry, use the new default file format.
	* MonoDevelop.Projects/IFileFormat.cs: Added method for getting the list of
	  files where the object is stored.
	* MonoDevelop.Projects/ProjectFile.cs: Made it extensible.
	* MonoDevelop.Projects/Project.cs: Removed all deployment code. Implemented
	  OnGetExportFiles.
	* Makefile.am: Updated.

2007-03-29  Lluis Sanchez Gual <lluis@novell.com> 

	* MonoDevelop.Projects/CombineEntry.cs, MonoDevelop.Projects.addin.xml,
	  MonoDevelop.Projects.Deployment/DeployService.cs,
	  MonoDevelop.Projects.Deployment/InstallDeployHandler.cs,
	  MonoDevelop.Projects.Deployment/LocalFileCopyHandler.cs,
	  MonoDevelop.Projects.Deployment/DirectoryDeployTarget.cs,
	  MonoDevelop.Projects.Deployment/InstallDeployTarget.cs,
	  MonoDevelop.Projects.Deployment/CommandDeployTarget.cs,
	  MonoDevelop.Projects.Deployment/DeployTarget.cs,
	  MonoDevelop.Projects.Deployment/CombinedDeployTarget.cs,
	  MonoDevelop.Projects.Deployment/FileCopyHandler.cs: Simplified a
	  bit the deployment api. IDeployHandler is not needed anymore.
	* MonoDevelop.Projects.Deployment.Extensions/IFileCopyHandler.cs: Moved
	  to Deployment dir.
	* MonoDevelop.Projects.Deployment.Extensions/IDeployHandler.cs,
	  MonoDevelop.Projects.Deployment/DirectoryDeployHandler.cs,
	  MonoDevelop.Projects.Deployment/CommandDeployHandler.cs,
	  MonoDevelop.Projects.Deployment/DeployHandler.cs,
	  MonoDevelop.Projects.Deployment/CombinedDeployHandler.cs: Removed.
	* MonoDevelop.Projects.mdp, Makefile.am: Updated.

2007-03-29  Lluis Sanchez Gual <lluis@novell.com> 

	* MonoDevelop.Projects/ProjectService.cs: Track api changes.
	* MonoDevelop.Projects/FileFormatManager.cs: Allow getting all file
	  formats supported by a file or object.
	* MonoDevelop.Projects/PrjxFileFormat.cs,
	  MonoDevelop.Projects/MdsFileFormat.cs,
	  MonoDevelop.Projects/CmbxFileFormat.cs: Set correct file format
	  name.
	* MonoDevelop.Projects/ProjectConvertTool.cs,
	  MonoDevelop.Projects.addin.xml, MonoDevelop.Projects.mdp,
	  Makefile.am: Added new project conversion tool.

2007-03-26  Lluis Sanchez Gual <lluis@novell.com> 

	* MonoDevelop.Projects/ProjectService.cs,
	  MonoDevelop.Projects/CombineEntry.cs,
	  MonoDevelop.Projects/CustomCommandExtension.cs,
	  MonoDevelop.Projects/Combine.cs, MonoDevelop.Projects/Project.cs:
	  Moved custom command execution to a project service extension.
	* MonoDevelop.Projects.mdp, Makefile.am: Updated.

2007-03-19  Jeffrey Stedfast  <fejj@novell.com>

	* MonoDevelop.Projects.Text/ITextFile.cs: Added GetCharAt()

2007-03-14  Jeffrey Stedfast  <fejj@novell.com>

	* MonoDevelop.Projects.Text/TextFile.cs (WriteFile): Modified to
	save to a temporary file first (using mode Create), and then
	rename() it over the original file, this way if the system is out
	of disk space we aren't clobbering the original file. Opening with
	mode Create should fix bug #80973.

2007-03-04 David Makovský (Yakeen) <yakeen@sannyas-on.net>

	* MonoDevelop.Projects.Deployment/DirectoryDeployHandler.cs,
	* MonoDevelop.Projects.Deployment/InstallDeployHandler.cs,
	* MonoDevelop.Projects.Deployment/LocalFileCopyHandler.cs,
	* MonoDevelop.Projects.Deployment/CombinedDeployHandler.cs: make strings translatable.

2007-03-01  Lluis Sanchez Gual <lluis@novell.com> 

	* MonoDevelop.Projects/Project.cs: Copy .config files together with the
	  assembly. Patch by Chris Howie.
	* MonoDevelop.Projects.mdp: Don't copy references to local dir.

2007-02-27  Lluis Sanchez Gual <lluis@novell.com> 

	* MonoDevelop.Projects/MdpFileFormat.cs,
	  MonoDevelop.Projects/MdsFileFormat.cs: Fix warning.
	* MonoDevelop.Projects.Text/TextFile.cs: Implement GetCharAt and
	  GetLineLength methods.

2006-02-25  Michael Hutchinson <m.j.hutchinson@gmail.com>

	* Core/src/MonoDevelop.Projects/MonoDevelop.Projects/Project.cs:
	  Remove OnPreBuild as it's no longer used or called. I was overriding 
	  it and relying on it being called!
	  Make GetReferenceDeployFiles public so I don't have to duplicate it
	  for AspNetAddProject's GetDeployFiles.

2007-02-21  Lluis Sanchez Gual <lluis@novell.com> 

	* MonoDevelop.Projects/DotNetProjectConfiguration.cs: If the output
	  assembly name already has an extension, don't add a new one.
	* MonoDevelop.Projects.Parser/AssemblyCodeCompletionDatabase.cs: When
	  an assembly is being parsed, ignore file modification checks. Fixes
	  bug #80704.

2007-02-19  Ankit Jain  <jankit@novell.com>

	* MdsFileFormat.cs (WriteFile): Write to a temp file first, and only overwrite the
	intended file if writing succeeds.
	* MdpFileFormat.cs (WriteFile): Likewise.

2007-02-16  Lluis Sanchez Gual <lluis@novell.com> 

	* MonoDevelop.Projects.Parser/SimpleCodeCompletionDatabase.cs: Add
	  corlib reference to single file code completion databases.

2007-02-16  Lluis Sanchez Gual <lluis@novell.com> 

	* MonoDevelop.Projects/MdpFileFormat.cs,
	  MonoDevelop.Projects/PrjxFileFormat.cs: Don't use the file service
	  for temporary file deletes, since it may have side effects.
	* MonoDevelop.Projects.addin.xml: Change add-in versions to 0.13.

2007-02-15  Lluis Sanchez Gual <lluis@novell.com> 

	* MonoDevelop.Projects.mdp: Copy the config file together with the dll.

2007-02-15  Lluis Sanchez Gual <lluis@novell.com> 

	* MonoDevelop.Projects.mdp: Disabled building through makefile. Added
	  missing file.

2007-02-15  Lluis Sanchez Gual <lluis@novell.com> 

	* MonoDevelop.Projects/ProjectService.cs: Reset the NeedsReload flag
	  just after loading a project.
	* MonoDevelop.Projects/CombineEntry.cs: Added methods for checking if a
	  combine entry needs to be reloaded (that is, the underlying file
	  has been modified).
	* MonoDevelop.Projects/Combine.cs,
	  MonoDevelop.Projects/CombineEntryCollection.cs: Implemented support
	  for reloading a combine entry.
	* MonoDevelop.Projects/UnknownCombineEntry.cs: Added property for
	  storing the error message that generated this unknown entry.
	* MonoDevelop.Projects/CmbxFileFormat.cs: If a combine entry can't be
	  loaded, generate an UnknowCombineEntry object, which will be shown
	  in the project pad with an error message.
	* MonoDevelop.Projects.mdp: Flush.

2007-02-12  Lluis Sanchez Gual <lluis@novell.com> 

	* MonoDevelop.Projects.Serialization/ClassDataType.cs: Added missing
	  null check.

2007-02-11  Lluis Sanchez Gual <lluis@novell.com> 

	* MonoDevelop.Projects/DotNetProject.cs: Allow referencing non-dot net
	  projects from dot net projects (it will be a build dependency).
	* Makefile.am: Flush.

2007-02-08  Lluis Sanchez Gual <lluis@novell.com> 

	* MonoDevelop.Projects/CustomCommandCollection.cs,
	  MonoDevelop.Projects/CustomCommand.cs: If an execution context is
	  provided, use it.
	* MonoDevelop.Projects/CombineEntry.cs: Provide the execution context
	  when running the Execute script.
	* MonoDevelop.Projects/Combine.cs, MonoDevelop.Projects/Project.cs:
	  Properly launch Execute and Clean scripts.

2007-02-07  Lluis Sanchez Gual <lluis@novell.com> 

	* MonoDevelop.Projects.mdp, Makefile.am,
	  MonoDevelop.Projects.Parser/Abstract*: Renamed Abstract*
	  files to Default*, to track changes in class names.

2007-02-07  Lluis Sanchez Gual <lluis@novell.com> 

	* MonoDevelop.Projects/CustomCommandType.cs,
	  MonoDevelop.Projects/CustomCommandCollection.cs,
	  MonoDevelop.Projects/CombineEntry.cs,
	  MonoDevelop.Projects/CustomCommand.cs,
	  MonoDevelop.Projects/AbstractProjectConfiguration.cs,
	  MonoDevelop.Projects/AbstractConfiguration.cs: Implemented support
	  for custom commands in projects and combines.
	* MonoDevelop.Projects/ProjectServiceExtension.cs,
	  MonoDevelop.Projects/ProjectService.cs,
	  MonoDevelop.Projects/Combine.cs,
	  MonoDevelop.Projects/UnknownCombineEntry.cs,
	  MonoDevelop.Projects/BuildTool.cs: The clean method now takes a
	  progress monitor as parameter.
	* MonoDevelop.Projects/GenericProjectBinding.cs,
	  MonoDevelop.Projects/GenericProject.cs: Implemented new generic
	  project type, which can contain any kind of file.
	* MonoDevelop.Projects/Project.cs: Use the new custom command stuff.
	  Removed the extensible build pipeline, since the new project
	  service extensions already allow extending the build process.
	* MonoDevelop.Projects.Serialization/ClassDataType.cs: Don't serialize
	  empty collections.
	* MonoDevelop.Projects.addin.xml: Registered new project type.
	* MonoDevelop.Projects.mdp, Makefile.am: Updated.
	* MonoDevelop.Projects.Parser/DefaultParserService.cs: Add support for
	  aliases in the resolver.

2007-02-05  Lluis Sanchez Gual <lluis@novell.com> 

	* MonoDevelop.Projects/ProjectServiceExtension.cs,
	  MonoDevelop.Projects/ProjectService.cs: Added IsCombineEntryFile to
	  the extension chain.

2007-02-02  Lluis Sanchez Gual <lluis@novell.com> 

	* MonoDevelop.Projects.Parser/AbstractClass.cs: An instantiated generic
	  type is not generic anymore.
	* MonoDevelop.Projects.Parser/DefaultParserService.cs,
	  MonoDevelop.Projects.Parser/IParser.cs,
	  MonoDevelop.Projects.Parser/IParserService.cs: Removed IsAsResolve,
	  as it is c# specific and handled in the c# binding.

2007-02-02  Lluis Sanchez Gual <lluis@novell.com> 

	* MonoDevelop.Projects.Parser/ProjectCodeCompletionDatabase.cs,
	  MonoDevelop.Projects.Parser/CodeCompletionDatabase.cs: When a file
	  is removed from a project, remove subclass references of all
	  classes it contains and fire the class change event. 
	* MonoDevelop.Projects.Parser/ReflectionMethod.cs,
	  MonoDevelop.Projects.Parser/ReflectionProperty.cs: virtual,
	  abstract and sealed flags are now transfered in the
	  ReflectionMethod.GetModifiers method.

2007-02-01  Lluis Sanchez Gual <lluis@novell.com> 

	* MonoDevelop.Projects.Parser/CodeCompletionDatabase.cs: Added missing
	  null check.

2007-01-31  Lluis Sanchez Gual <lluis@novell.com> 

	* MonoDevelop.Projects.CodeGeneration/CodeRefactorer.cs: Catch errors
	  thrown by refactorer implementations. Fixes bug #80691.

2007-01-31  Lluis Sanchez Gual <lluis@novell.com> 

	* MonoDevelop.Projects/Combine.cs: Added new events which are fired
	  when an entry is added to a combine hierarchy.

2007-01-30  Lluis Sanchez Gual <lluis@novell.com> 

	* MonoDevelop.Projects.Parser/DefaultParserService.cs: When resolving a
	  class, make sure it includes System.Object as base class if it has
	  no other base class. Fixes bug #80087.

2007-01-30  Lluis Sanchez Gual <lluis@novell.com> 

	* MonoDevelop.Projects.Parser/ProjectCodeCompletionDatabase.cs: Always
	  check the version of mscorlib after loading the parser database.

2007-01-30  Lluis Sanchez Gual <lluis@novell.com> 

	* MonoDevelop.Projects.Parser/DefaultParserService.cs: When searching
	  class info, there is no need to explicitely look into the CoreDB,
	  since databases already have references to the corresponding
	  corlib. Fixes bug #79316.

2007-01-30  Lluis Sanchez Gual <lluis@novell.com> 

	* MonoDevelop.Projects.Text/TextFileReader.cs: Added getter for the
	  source encoding.
	* MonoDevelop.Projects.Parser/AbstractReturnType.cs: Implemented method
	  for comparing types.

2007-01-30  Lluis Sanchez Gual <lluis@novell.com> 

	* MonoDevelop.Projects.Parser/ReflectionClass.cs,
	  MonoDevelop.Projects.Parser/ReflectionMethod.cs: Include overloaded
	  operators in the reflected classes.

2007-01-29  Lluis Sanchez Gual <lluis@novell.com> 

	* MonoDevelop.Projects.Text/TextFile.cs: Added method for getting the
	  encoding of a file.

2007-01-29  Lluis Sanchez Gual <lluis@novell.com> 

	* Makefile.am: Forgot to add one file.

2007-01-29  Lluis Sanchez Gual <lluis@novell.com> 

	* MonoDevelop.Projects/ProjectService.cs: In GetNeedsBuilding, use a
	  cache to temporarily store results. It avoids recursively checking
	  the same projects multiple times.
	* MonoDevelop.Projects.mdp, Makefile.am: Updated.
	* MonoDevelop.Projects.Text/TextEncoding.cs: Added code page field.
	* MonoDevelop.Projects.Text/TextFileReader.cs: New TextFileReader which
	  automatically detects the file encoding.
	* MonoDevelop.Projects.Parser/AbstractDecoration.cs,
	  MonoDevelop.Projects.Parser/ReflectionClass.cs,
	  MonoDevelop.Projects.Parser/PersistentMethod.cs,
	  MonoDevelop.Projects.Parser/PersistentProperty.cs,
	  MonoDevelop.Projects.Parser/AbstractIndexer.cs,
	  MonoDevelop.Projects.Parser/AbstractMember.cs,
	  MonoDevelop.Projects.Parser/ReflectionEvent.cs,
	  MonoDevelop.Projects.Parser/ReflectionField.cs,
	  MonoDevelop.Projects.Parser/PersistentEvent.cs,
	  MonoDevelop.Projects.Parser/PersistentField.cs,
	  MonoDevelop.Projects.Parser/AbstractEvent.cs,
	  MonoDevelop.Projects.Parser/AbstractNamedEntity.cs,
	  MonoDevelop.Projects.Parser/AbstractField.cs,
	  MonoDevelop.Projects.Parser/AbstractProperty.cs,
	  MonoDevelop.Projects.Parser/ReflectionMethod.cs,
	  MonoDevelop.Projects.Parser/ReflectionProperty.cs,
	  MonoDevelop.Projects.Parser/ReflectionIndexer.cs,
	  MonoDevelop.Projects.Parser/PersistentIndexer.cs,
	  MonoDevelop.Projects.Parser/AbstractMethod.cs: Don't store the
	  whole fully qualified name in class members, store only the name.
	  The full name can be constructed from the declaring class full
	  name.
	* MonoDevelop.Projects.Parser/MemberCollectionBase.cs,
	  MonoDevelop.Projects.Parser/MethodCollection.cs,
	  MonoDevelop.Projects.Parser/EventCollection.cs,
	  MonoDevelop.Projects.Parser/FieldCollection.cs,
	  MonoDevelop.Projects.Parser/TypedCSharpCollection.cs,
	  MonoDevelop.Projects.Parser/PropertyCollection.cs: Assign the
	  declaring class to members when they are added to a member
	  collection.
	* MonoDevelop.Projects.Parser/PersistentClass.cs,
	  MonoDevelop.Projects.Parser/AbstractClass.cs: Store the class name
	  as namespace + name. It saves memory since the namespace string can
	  be shared. Added support for instantiated generic types.
	* MonoDevelop.Projects.Parser/AssemblyCodeCompletionDatabase.cs: Fix
	  warning.
	* MonoDevelop.Projects.Parser/AbstractReturnType.cs: Factorized some
	  code. Implemented ToString.
	* MonoDevelop.Projects.Parser/CompoundClass.cs: Added null check.
	* MonoDevelop.Projects.Parser/NamespaceEntry.cs,
	  MonoDevelop.Projects.Parser/CodeCompletionDatabase.cs: Implemented
	  support for instantiated generic types. Added information about
	  subclasses of a type in the database, that's needed to improve the
	  performance in some code completion cases.
	* MonoDevelop.Projects.Parser/DefaultParserService.cs,
	  MonoDevelop.Projects.Parser/IParserService.cs: Allow providing type
	  parameters when getting a generic type. It will return the
	  instantiated type. Implemented support for getting the list of
	  subclasses of a type. Updated the shared string table.
	* MonoDevelop.Projects.Parser/PersistentReturnType.cs: The creation of
	  the resolved type is now done by ITypeResolver, in this way it can
	  be reused by the code that creates instantiated generic types.
	* MonoDevelop.Projects.Parser/IMember.cs: Members don't need a
	  namespace.
	* MonoDevelop.Projects.Parser/ClassEntry.cs,
	  MonoDevelop.Projects.Parser/ClassWrapper.cs: Replicated some
	  information from IClass into ClassEntry. Will take a bit more
	  memory, but code completion will perform much faster, since all
	  information it needs can be taken from ClassEntry and no other
	  database access will be needed. The new ClassWrapper class helps on
	  this by making ClassEntry look like an IClass.
	* MonoDevelop.Projects.Parser/ClassType.cs: A byte is enough for this.

2007-01-25  Lluis Sanchez Gual <lluis@novell.com> 

	* MonoDevelop.Projects.Parser/AssemblyCodeCompletionDatabase.cs: Revert
	  last change, it is causing the same libraries to be loaded from
	  several different places.

2007-01-22  Lluis Sanchez Gual <lluis@novell.com> 

	* MonoDevelop.Projects/CombineEntry.cs: Dispose data in the extended
	  properties dictionary.
	* MonoDevelop.Projects/Project.cs: Added some new deployment
	  infrastructure, which allows a project to specify which files need
	  to be deployed and where (based on a patch by Michael Hutchinson).
	* MonoDevelop.Projects.addin.xml: Registered new deployment targets.
	* MonoDevelop.Projects.Deployment.Extensions/IFileCopyHandler.cs,
	  MonoDevelop.Projects.Deployment/DeployService.cs,
	  MonoDevelop.Projects.Deployment/LocalFileCopyConfiguration.cs,
	  MonoDevelop.Projects.Deployment/UnknownFileCopyConfiguration.cs,
	  MonoDevelop.Projects.Deployment/LocalFileCopyHandler.cs,
	  MonoDevelop.Projects.Deployment/FileCopyConfiguration.cs,
	  MonoDevelop.Projects.Deployment/IFileReplacePolicy.cs,
	  MonoDevelop.Projects.Deployment/FileCopyHandler.cs: New
	  infrastructure which provides pluggable files copiers. The default
	  implementation allows copying files to local filesystem. Based on a
	  patch by Michael Hutchinson.
	* MonoDevelop.Projects.Deployment.Extensions/IDeployHandler.cs: Moved
	  from MonoDevelop.Projects.Deployment
	* MonoDevelop.Projects.mdp, Makefile.am: Updated.
	* MonoDevelop.Projects.Deployment/DirectoryDeployHandler.cs,
	  MonoDevelop.Projects.Deployment/DirectoryDeployTarget.cs: Use the
	  new file copy infrastructure to copy files.
	* MonoDevelop.Projects.Deployment/InstallDeployHandler.cs,
	  MonoDevelop.Projects.Deployment/InstallDeployTarget.cs: New deploy
	  target which install files on the provided installation prefix.
	* MonoDevelop.Projects.Deployment/CommandDeployHandler.cs,
	  MonoDevelop.Projects.Deployment/CommandDeployTarget.cs: New
	  deployment target. Allows executing a command.
	* MonoDevelop.Projects.Deployment/DeployHandler.cs: Track changes.
	* MonoDevelop.Projects.Deployment/CombinedDeployHandler.cs,
	  MonoDevelop.Projects.Deployment/CombinedDeployTarget.cs: New
	  deployment target. Allows executing a sequence of other deployment
	  targets.
	* MonoDevelop.Projects.Deployment/DeployFile.cs: Added some new
	  deployment infrastructure, which allows a project to specify which
	  files need to be deployed and where. Based on a patch by Michael
	  Hutchinson.
	* MonoDevelop.Projects.Deployment/DeployTarget.cs: Some minors
	  improvements.
	* MonoDevelop.Projects.Deployment/IDeployHandler.cs: Moved to
	  MonoDevelop.Projects.Deployment.Extensions
	* MonoDevelop.Projects.Deployment/FileDeployTarget.cs: Removed.
	  Replaced by DirectoryDeployTarget.
	* MonoDevelop.Projects.Parser/GenericParameter.cs: Removed unused
	  namespace.
	* MonoDevelop.Projects.Parser/AssemblyCodeCompletionDatabase.cs: When
	  looking for assembly references, look for assemblies in the local
	  directory, before trying to do a global search.
	* MonoDevelop.Projects.Parser/CompoundClass.cs: Added null check.
	* MonoDevelop.Projects.Parser/ReflectionParameter.cs: Track changes in
	  the Cecil api.

2007-01-20  Ankit Jain  <jankit@novell.com>

	* ProjectService.cs (OnFormatExtensionChanged): Add null check.

2007-01-19  Marek Sieradzki  <marek.sieradzki@gmail.com>

	* MonoDevelop.Projects/MdpFileFormat.cs,
	  MonoDevelop.Projects/UnknownProjectVersionException.cs,
	  MonoDevelop.Projects/Combine.cs,
	  MonoDevelop.Projects/MdsFileFormat.cs,
	  MonoDevelop.Projects/PrjxFileFormat.cs,
	  MonoDevelop.Projects/Project.cs,
	  MonoDevelop.Projects/CmbxFileFormat.cs: Removed redundant
	  String.Format ().
	* MonoDevelop.Projects/BuildTool.cs: Removed unreachable " return 1".
	* MonoDevelop.Projects.Parser/NamespaceEntry.cs: Changed obsolete
	CaseInsensitiveHashCodeProvider to
	StringComparer.CurrentCultureIgnoreCase. (maybe it should use
	invariant culture?)

2007-01-15  Lluis Sanchez Gual <lluis@novell.com> 

	* MonoDevelop.Projects/ProjectServiceExtension.cs,
	  MonoDevelop.Projects/ProjectService.cs,
	  MonoDevelop.Projects/CombineEntry.cs,
	  MonoDevelop.Projects/Project.cs: Simplified the handling of the
	  buildReferences parameter for the Build method of projects. Now
	  this parameter is handled by the Project class. Project service
	  extenders only have to override the Build (ClassEntry) method,
	  which will be called once for every project to be built.

2007-01-15  Lluis Sanchez Gual <lluis@novell.com> 

	* MonoDevelop.Projects/ProjectServiceExtension.cs,
	  MonoDevelop.Projects/ProjectService.cs,
	  MonoDevelop.Projects/CombineEntry.cs,
	  MonoDevelop.Projects/Project.cs: Fixed some issues with project
	  extensions when building projects. When building a project with
	  buildReferences=true, the references were not built through the
	  build extension chain.
	* MonoDevelop.Projects/DefaultCompilerResult.cs,
	  MonoDevelop.Projects/ICompilerResult.cs: Implemented methods for
	  adding warnings and errors to a compiler result object.
	* MonoDevelop.Projects/BuildTool.cs: Implemented clean command.
	* MonoDevelop.Projects.mdp, Makefile.am,
	  MonoDevelop.Projects.Parser/SharpAssemblyParameter.cs,
	  MonoDevelop.Projects.Parser/SharpAssemblyMethod.cs,
	  MonoDevelop.Projects.Parser/SharpAssemblyEvent.cs,
	  MonoDevelop.Projects.Parser/SharpAssemblyField.cs,
	  MonoDevelop.Projects.Parser/ClassProxyCollection.cs,
	  MonoDevelop.Projects.Parser/SharpAssemblyReturnType.cs,
	  MonoDevelop.Projects.Parser/SharpAssemblyProperty.cs,
	  MonoDevelop.Projects.Parser/SharpAssemblyClass.cs,
	  MonoDevelop.Projects.Parser/ClassProxy.cs,
	  MonoDevelop.Projects.Parser/SharpAssemblyIndexer.cs,
	  MonoDevelop.Projects.Parser/SharpAssemblyAttribute.cs: Removed
	  unused classes.
	* MonoDevelop.Projects.Parser/IClass.cs,
	  MonoDevelop.Projects.Parser/AbstractClass.cs,
	  MonoDevelop.Projects.Parser/CompoundClass.cs: Added property for
	  getting all parts of a class.
	* MonoDevelop.Projects.Parser/PersistentClass.cs,
	  MonoDevelop.Projects.Parser/DefaultParserService.cs,
	  MonoDevelop.Projects.Parser/IParserService.cs: Added method for
	  checking if a project is loaded in a parser database.
	* MonoDevelop.Projects.Parser/AssemblyInformation.cs,
	  MonoDevelop.Projects.Parser/CodeCompletionDatabase.cs: Don't
	  include nested types in the class list when parsing an assembly.
	  Nested types will be included as children of the declaring class.
	  Updated pidb file version.

2007-01-08  Lluis Sanchez Gual <lluis@novell.com> 

	* MonoDevelop.Projects/ProjectService.cs,
	  MonoDevelop.Projects/IProjectService.cs: Removed the ReadFile and
	  WriteFile methods. CombineEntry objects can now be loaded using the
	  ReadCombineEntry method and saved by calling the CombineEntry.Save
	  instance method.
	* MonoDevelop.Projects/CombineEntry.cs: Don't call OnSaved from inside
	  OnSave, since that method may never be called when overriden by an
	  extension.
	* MonoDevelop.Projects/Combine.cs, MonoDevelop.Projects/BuildTool.cs,
	  MonoDevelop.Projects/CmbxFileFormat.cs,
	  MonoDevelop.Projects/Project.cs: Use the new ReadCombineEntry
	  method.

2006-12-18  Lluis Sanchez Gual <lluis@novell.com> 

	* MonoDevelop.Projects/ProjectService.cs,
	  MonoDevelop.Projects/ProjectsServices.cs,
	  MonoDevelop.Projects/CombineEntry.cs,
	  MonoDevelop.Projects/Combine.cs,
	  MonoDevelop.Projects/UnknownCombineEntry.cs,
	  MonoDevelop.Projects/Project.cs,
	  MonoDevelop.Projects/ProjectServiceExtension.cs: Load, Save, Build,
	  Clean and Execute project operations are now executed through the
	  ProjectService, which supports a new kind of extension:
	  ProjectServiceExtension. This kind of extension can override the
	  default behavior of those operations.
	* MonoDevelop.Projects.addin.xml: Created new extension point for
	  project service extensions.
	* Makefile.am, MonoDevelop.Projects.mdp: Added
	  ProjectServiceExtension.cs.

2006-12-17  Lluis Sanchez Gual <lluis@novell.com> 

	* MonoDevelop.Projects/ProjectReference.cs,
	  MonoDevelop.Projects/MdpFileFormat.cs,
	  MonoDevelop.Projects/ProjectPathItemPropertyAttribute.cs,
	  MonoDevelop.Projects/CombineEntry.cs,
	  MonoDevelop.Projects/DotNetProject.cs,
	  MonoDevelop.Projects/PrjxFileFormat.cs,
	  MonoDevelop.Projects/CmbxFileFormat.cs,
	  MonoDevelop.Projects.Deployment/DirectoryDeployHandler.cs,
	  MonoDevelop.Projects.Parser/AssemblyCodeCompletionDatabase.cs,
	  MonoDevelop.Projects.Parser/DefaultParserService.cs: Track changes
	  in FileService API.
	* MonoDevelop.Projects/Project.cs: Use the file service for copying
	  files.
	* MonoDevelop.Projects.mdp: Updated.
	* MonoDevelop.Projects.Parser/CodeCompletionDatabase.cs: Use the file
	  service for file operations.

2006-12-14  Lluis Sanchez Gual <lluis@novell.com> 

	* MonoDevelop.Projects.Parser/AbstractDecoration.cs,
	  MonoDevelop.Projects.Parser/AbstractClass.cs,
	  MonoDevelop.Projects.Parser/AbstractReturnType.cs,
	  MonoDevelop.Projects.Parser/AbstractIndexer.cs,
	  MonoDevelop.Projects.Parser/AbstractComment.cs,
	  MonoDevelop.Projects.Parser/AbstractAttribute.cs,
	  MonoDevelop.Projects.Parser/AbstractMember.cs,
	  MonoDevelop.Projects.Parser/AbstractParameter.cs,
	  MonoDevelop.Projects.Parser/AbstractEvent.cs,
	  MonoDevelop.Projects.Parser/AbstractField.cs,
	  MonoDevelop.Projects.Parser/AbstractProperty.cs,
	  MonoDevelop.Projects.Parser/AbstractCompilationUnit.cs,
	  MonoDevelop.Projects.Parser/AbstractMethod.cs: Renamed Abstract*
	  classes to Default*. Provided default implementations for all
	  abstract methods and properties, so those classes can be directly
	  used by language bindings without having to create subclasses.
	* MonoDevelop.Projects.Parser/SharpAssemblyParameter.cs,
	  MonoDevelop.Projects.Parser/SharpAssemblyMethod.cs,
	  MonoDevelop.Projects.Parser/SharpAssemblyEvent.cs,
	  MonoDevelop.Projects.Parser/ReflectionClass.cs,
	  MonoDevelop.Projects.Parser/SharpAssemblyField.cs,
	  MonoDevelop.Projects.Parser/PersistentClass.cs,
	  MonoDevelop.Projects.Parser/PersistentMethod.cs,
	  MonoDevelop.Projects.Parser/PersistentProperty.cs,
	  MonoDevelop.Projects.Parser/SharpAssemblyReturnType.cs,
	  MonoDevelop.Projects.Parser/DefaultParserService.cs,
	  MonoDevelop.Projects.Parser/PersistentAttribute.cs,
	  MonoDevelop.Projects.Parser/ReflectionParameter.cs,
	  MonoDevelop.Projects.Parser/ReflectionEvent.cs,
	  MonoDevelop.Projects.Parser/ReflectionField.cs,
	  MonoDevelop.Projects.Parser/PersistentParameter.cs,
	  MonoDevelop.Projects.Parser/PersistentEvent.cs,
	  MonoDevelop.Projects.Parser/PersistentReturnType.cs,
	  MonoDevelop.Projects.Parser/PersistentField.cs,
	  MonoDevelop.Projects.Parser/PersistentAttributeSection.cs,
	  MonoDevelop.Projects.Parser/SharpAssemblyProperty.cs,
	  MonoDevelop.Projects.Parser/ReflectionMethod.cs,
	  MonoDevelop.Projects.Parser/ReflectionProperty.cs,
	  MonoDevelop.Projects.Parser/SharpAssemblyClass.cs,
	  MonoDevelop.Projects.Parser/ReflectionIndexer.cs,
	  MonoDevelop.Projects.Parser/PersistentIndexer.cs,
	  MonoDevelop.Projects.Parser/ReflectionReturnType.cs,
	  MonoDevelop.Projects.Parser/SharpAssemblyIndexer.cs,
	  MonoDevelop.Projects.Parser/SharpAssemblyAttribute.cs: Track
	  changes in the api. 

2006-12-14  Lluis Sanchez Gual <lluis@novell.com> 

	* Makefile.am: Updated.
	* MonoDevelop.Projects.Parser/CompoundClass.cs,
	  MonoDevelop.Projects.Parser/CodeCompletionDatabase.cs: Added
	  support for partial classes.
	* MonoDevelop.Projects.Parser/NamespaceEntry.cs: Added method for
	  getting all classes in a namespace.
	* MonoDevelop.Projects.Parser/FileEntry.cs,
	  MonoDevelop.Projects.Parser/ClassEntry.cs: A class can now be
	  implemented in several files, so the linked list built by
	  ClassEntry.NextInFile has been changed to an array of ClassEntry in
	  FileEntry.
	* MonoDevelop.Projects.Parser/ProjectCodeCompletionDatabase.cs: Set the
	  initialFileCheck flag at the end of the constructor, since
	  CheckModifiedFiles may be called during the construction by the
	  base constructor.
	* MonoDevelop.Projects.Parser/ModifierEnum.cs: Added VisibilityMask
	  member.

2006-12-13 Jacob Ilsø Christensen <jacobilsoe@gmail.com> 

	* MonoDevelop.Projects/DotNetProjectBinding.cs: Remember to
	set ProjectBasePath. Fixes bug #79825.

	* MonoDevelop.Projects/ProjectCreateInformation.cs: Use Path.Combine.

2006-12-12  Ankit Jain  <jankit@novell.com>

	* MonoDevelop.Projects/ProjectFile.cs (ResourceId): New. ResourceId for
	embedded resources.
	* MonoDevelop.Projects/Project.cs (DefaultNamespace): New.
	(GetDefaultResourceId): New.

2006-11-20  Ankit Jain  <jankit@novell.com>

	* MonoDevelop.Projects/ProjectFile.cs (IsExternalToProject): Use the
	absolute path for comparison.

2006-11-16  Lluis Sanchez Gual <lluis@novell.com> 

	* MonoDevelop.Projects.Parser/CodeCompletionDatabase.cs: Added null
	  check.

2006-11-15 David Makovský (Yakeen) <yakeen@sannyas-on.net>

	* MonoDevelop.Projects.Parser/DefaultParserService.cs: added checks for empty Monodevelop.TaskListTokens property

2006-11-15 David Makovský (Yakeen) <yakeen@sannyas-on.net>

	* MonoDevelop.Projects.Parser/CodeCompletionDatabase.cs: added checks for loaded file entry type, enabling code

2006-11-14 Lluis Sanchez Gual  <lluis@novell.com> 

	* MonoDevelop.Projects/Project.cs: When copying files to output
	  directory, make sure the directory exists.
	* MonoDevelop.Projects.Parser/CodeCompletionDatabase.cs: Disabled
	  UpdatedCommentTasks call until hang is fixed.

2006-11-13 David Makovský (Yakeen) <yakeen@sannyas-on.net>

	* MonoDevelop.Projects.mdp:
	* Makefile.am: updated
	* MonoDevelop.Projects.Parser/CommentTasksChangedEventHandler.cs: added
	* MonoDevelop.Projects.Parser/FileEntry.cs: enhaced by CommentTasks property
	* MonoDevelop.Projects.Parser/DefaultParserService.cs:
	* MonoDevelop.Projects.Parser/SimpleCodeCompletionDatabase.cs:
	* MonoDevelop.Projects.Parser/IParserService.cs:
	* MonoDevelop.Projects.Parser/CodeCompletionDatabase.cs:
	* MonoDevelop.Projects.Parser/ProjectCodeCompletionDatabase.cs: added functionality for Comment Tags
	
2006-11-06 Lluis Sanchez Gual  <lluis@novell.com> 

	* MonoDevelop.Projects/Projects.cs: Reset the isDirty flag
	  after loading the project.

2006-09-21 Lluis Sanchez Gual  <lluis@novell.com> 

	* MonoDevelop.Projects/BuildEventArgs.cs: New event handler
	  which replaces ProjectCompileEventHandler.
	* MonoDevelop.Projects/Project.cs: Cancel de build if cancellation
	  is requested.
	
	* MonoDevelop.Projects.Parser/ProjectCodeCompletionDatabase.cs:
	* MonoDevelop.Projects.Parser/FileEntry.cs:
	* MonoDevelop.Projects.Parser/AssemblyCodeCompletionDatabase.cs:
	  Check for .exe extensions when looking for an assembly.
	  
	* MonoDevelop.Projects.mdp:
	* Makefile.am: Updated.

2006-09-18 Jacob Ilsø Christensen <jacobilsoe@gmail.com> 

	* .: Added svn:ignore for MonoDevelop.Projects.pidb.

2006-09-12 Jacob Ilsø Christensen <jacobilsoe@gmail.com> 

	* .: Added svn:ignore for MonoDevelop.Projects.dll.config.

2006-09-12 Levi Bard  <taktaktaktaktaktaktaktaktaktak@gmail.com>

	* MonoDevelop.Projects/ProjectService.cs: Win32 URI workaround.

2006-09-12 Jacob Ilsø Christensen <jacobilsoe@gmail.com> 

	* MonoDevelop.Projects.Ambience/Ambience.cs:
	Added Convert method for LocalVariable instances.

	* MonoDevelop.Projects.Ambience/NetAmbience.cs:
	Track changes in Ambience.

2006-09-04 Lluis Sanchez Gual  <lluis@novell.com> 

	* MonoDevelop.Projects/Project.cs: Workaround Mono bug. The watcher 
	  seems to stop watching if an exception is thrown in the event handler.

2006-08-30 Lluis Sanchez Gual  <lluis@novell.com> 

	* MonoDevelop.Projects.Text/TextFile.cs: Workaround a mono bug
	  (FileInfo.OpenRead is not using Read share).
	* MonoDevelop.Projects.mdp: Updated.

2006-08-22 Lluis Sanchez Gual  <lluis@novell.com> 

	* MonoDevelop.Projects/CombineEntry.cs: Removed obsolete code.
	* MonoDevelop.Projects/Combine.cs: Properly bind combine configurations
	  to project configurations. Fixes bug #79108. Removed some unused
	  code.

2006-08-21 Lluis Sanchez Gual  <lluis@novell.com> 

	* MonoDevelop.Projects/MdsFileFormat.cs: Improve the error message
	  when a project can't be loaded.
	  
	* MonoDevelop.Projects.Parser/DefaultParserService.cs:
	* MonoDevelop.Projects.Parser/FileEntry.cs:
	* MonoDevelop.Projects.Parser/CodeCompletionDatabase.cs: When unloading
	  a database, remove pending parse jobs belonging to that database.
	  Fixes bug #79101.

2006-08-08 Lluis Sanchez Gual  <lluis@novell.com> 

	* MonoDevelop.Projects.Ambience/AmbienceService.cs: 
	  Added GetAmbienceForFile method.

2006-08-07 Philip Turnbull <philip.turnbull@gmail.com>

	* MonoDevelop.Projects/DotNetProject.cs:
	* MonoDevelop.Projects/Project.cs:
	Added Ambience property.

	* MonoDevelop.Projects.Ambience/Ambience.cs:
	Added ShowClassModifiers and ShowGenericParameters flags to ConversionFlags.
	Refactored IAmbience interface into Ambience class.

	* MonoDevelop.Projects.Ambience/AmbienceReflectionDecorator.cs:
	* MonoDevelop.Projects.Ambience/AbstractAmbience.cs:
	* MonoDevelop.Projects.Ambience/IAmbience.cs:
	Removed unused class.

	* MonoDevelop.Projects.Ambience/AmbienceService.cs:
	Refactored AmbienceService class.

	* MonoDevelop.Projects.Ambience/AbstractAmbience.cs:
	* MonoDevelop.Projects.Ambience/NetAmbience.cs:
	Track API changes in Ambience.
 
	* MonoDevelop.Projects/MonoDevelop.Projects.addin.xml:
	Fixed classname of NetAmbience.

	* MonoDevelop.Projects.Ambience/CodeDOMGeneratorUtility.cs:
	Renamed and made CodeGeneratorOptions static.
 
2006-08-08 Lluis Sanchez Gual  <lluis@novell.com> 

	* MonoDevelop.Projects/CombineEntry.cs: Added DefaultDeployTarget
	  property.
	* MonoDevelop.Projects.addin.xml: Registered the new directory deploy
	  target handler.
	* MonoDevelop.Projects.Deployment/DeployTarget.cs: Report exceptions
	  while deploying.
	  
	* Makefile.am:
	* MonoDevelop.Projects.mdp: Updated.

2006-08-04 Lluis Sanchez Gual  <lluis@novell.com> 

	* MonoDevelop.Projects/Combine.cs: Removed unused variable.
	* MonoDevelop.Projects.Text/TextEncoding.cs: New file. Text encoding
	  support based on g_convert.
	* MonoDevelop.Projects.Text/TextFile.cs: Added methods for reading
	  and writting files using specific encodings.
	* MonoDevelop.Projects.Parser/DefaultParserService.cs: Properly
	  load combines in the parser database.
	* MonoDevelop.Projects.dll.config.in: New file.
	
	* Makefile.am:
	* MonoDevelop.Projects.mdp: Updated.
	

2006-07-30 Matej Urbas <matej.urbas@gmail.com>

	* MonoDevelop.Projects.Parser/GenericParameter.cs: Changed the access level
	  of some commonly needed fields in GenericParameter to protected. Added the
	  forgotten license.
	* MonoDevelop.Projects.Parser/PersistentReturnType.cs: Corrected a very
	  nasty typo.
	* MonoDevelop.Projects.Parser/ReturnTypeList.cs:
	* MonoDevelop.Projects.Parser/GenericParameterList.cs:
	* MonoDevelop.Projects.Parser/PersistentGenericParamater.cs: Added the
	  forgotten license.

2006-07-28 Matej Urbas <matej.urbas@gmail.com>

	* MonoDevelop.Projects.Ambience/AbstractAmbience.cs: Added
	  'ShowGenericParameters' property for the new ambience flag.
	* MonoDevelop.Projects.Ambience/IAmbience.cs: Added the
	  'ShowGenericParameters' flag.

2006-07-27 Matej Urbas <matej.urbas@gmail.com>

	* MonoDevelop.Projects.Parser/ReflectionReturnType.cs: Added generics
	  support and entirely changed the process of visiting Mono.Cecil return
	  types.
	* MonoDevelop.Projects.Parser/ReflectionMethod.cs:
	* MonoDevelop.Projects.Parser/ReflectionClass.cs: Added generics support -
	  now generic types get correctly parsed from Mono assemblies.
	* MonoDevelop.Projects.Parser/ReflectionParameter.cs: Changed the way we
	  figure out if the parameter is passed ByRef.
	* MonoDevelop.Projects.Parser/IReturnType.cs: Added the ByRef property
	  which tells whether the type is passed by reference (as a method
	  parameter).
	* MonoDevelop.Projects.Parser/AbstractReturnType.cs: Added ByRef
	  implementation.
	* MonoDevelop.Projects.Parser/CodeCompletionDatabase.cs: Increased the
	  version number.
	* MonoDevelop.Projects.Parser/GenericParameter.cs: GenericParameter now uses
	  special constraints as provided by Mono.Cecil - it is much cleaner so.
	* MonoDevelop.Projects.Parser/PersistentMethod.cs: Added support for
	  generic methods.
	* MonoDevelop.Projects.Parser/PersistentReturnType.cs: Added generics
	  support and implemented ByRef (de)serialization. With special thanks to Jb
	  Evain (author of Cecil).
	* MonoDevelop.Projects.Parser/PersistentGenericParamater.cs: Added this
	  file to the project. It handles (de)serialization of generic parameters
	  from/to the code completion databases.
	* MonoDevelop.Projects.mdp: Added a new file to the build process.
	* Makefile.am: Added a new file to the build process.

2006-07-25 Lluis Sanchez Gual  <lluis@novell.com> 

	* MonoDevelop.Projects.Parser/CodeCompletionDatabase.cs:
	* MonoDevelop.Projects.Parser/IParserService.cs:
	* MonoDevelop.Projects.Parser/DefaultParserService.cs:
	  Added an UpdateDatabase method to IParserContext. This method
	  will parse all modified files of the parser context. It does
	  not use the parsing queue, so it will block until done.
	  
	* MonoDevelop.Projects.Parser/AssemblyCodeCompletionDatabase.cs:
	  Override IsFileModified instead of CheckModifiedFiles.

2006-07-25 Lluis Sanchez Gual  <lluis@novell.com>

	* MonoDevelop.Projects/Combine.cs: When disposing the combine, dispose
	  all combine entries.
	  
	* MonoDevelop.Projects.Parser/IParserService.cs:
	* MonoDevelop.Projects.Parser/DefaultParserService.cs: Added properties and
	  events that give information about when the parser database is parsing
	  code or assemblies.
	
	* MonoDevelop.Projects.Parser/CodeCompletionDatabase.cs: Added a check when
	  loading the database, which will avoid allocation huge arrays if the file
	  format is corrupted.
	* MonoDevelop.Projects.Parser/ProjectCodeCompletionDatabase.cs: Fixed a bug
	  which was causing some databases to be marked as modified, when they were not.

2006-07-17 Lluis Sanchez Gual  <lluis@novell.com>

	* MonoDevelop.Projects/DotNetProject.cs: Copy files with BuildAction.FileCopy.
	* MonoDevelop.Projects/Project.cs: Removed old deployment classes.
	* MonoDevelop.Projects/ProjectFile.cs: Added new build action: copy to output
	  directory.
	* MonoDevelop.Projects.Parser/AssemblyCodeCompletionDatabase.cs: From now
	  on, assemblies which belong to a package will only be reparsed
	  when the package version changes, not when the assembly timestamp
	  changes.
	* Makefile.am: Removed unused files.
	* MonoDevelop.Projects.Parser/CodeCompletionDatabase.cs: Bump db version.

2006-07-12 Lluis Sanchez Gual  <lluis@novell.com>

	* MonoDevelop.Projects/Project.cs: In CheckNeedsBuild, always
	  check for modified files. We can't rely on the watcher for now,
	  since it's not scanning project subdirectories.
	* MonoDevelop.Projects.Parser/LocalVariable.cs: Added Region property.

2006-07-11 Lluis Sanchez Gual  <lluis@novell.com>

	* MonoDevelop.Projects/ProjectCreateInformation.cs: The bin directory
	  should be relative to the project directory, not the combine directory.
	* MonoDevelop.Projects/Project.cs: In Clean(), delete the referenced
	  assemblies as well as the generated assembly. Fixes bug #78447.

2006-07-10 Alexandre Miguel Pedro Gomes  <alexmipego@gmail.com>

	* MonoDevelop.Projects.Extensions/LanguageBindingCodon.cs: Fix typo.

2006-07-10 Lluis Sanchez Gual  <lluis@novell.com>

	* MonoDevelop.Projects/Combine.cs:
	* MonoDevelop.Projects/Project.cs:
	* MonoDevelop.Projects/ProjectReference.cs: Added null checks.
	
	* MonoDevelop.Projects/DefaultCompilerResult.cs: Implemented method
	  for adding errors to a DefaultCompilerResult.
	* MonoDevelop.Projects/DotNetProject.cs: Report an error if a project
	  referenced by a reference can't be found.

2006-07-10 Lluis Sanchez Gual  <lluis@novell.com> 

	* MonoDevelop.Projects.CodeGeneration/BaseRefactorer.cs: Fixed
	  crash when locating the position for a new method. Fixes
	  bug #78798.
	* MonoDevelop.Projects.Parser/AssemblyCodeCompletionDatabase.cs:
	  After successfully parsing an assembly, reset the error retry
	  count.
	  
	* MonoDevelop.Projects.Parser/CodeCompletionDatabase.cs:
	* MonoDevelop.Projects.Parser/SimpleCodeCompletionDatabase.cs:
	* MonoDevelop.Projects.Parser/ProjectCodeCompletionDatabase.cs:
	  UpdateClassInformation does not flush the database anymore,
	  so it has to be explicitely called.

2006-07-06 Lluis Sanchez Gual  <lluis@novell.com> 

	* MonoDevelop.Projects/DotNetProjectConfiguration.cs: Added fallback
	  type for the compilation parameters property.
	* MonoDevelop.Projects/DotNetProject.cs: Don't crash if the specified
	  language binding can't be found.
	* MonoDevelop.Projects/CmbxFileFormat.cs: Fix warning.
	
	* MonoDevelop.Projects.Serialization/ItemPropertyAttribute.cs:
	* MonoDevelop.Projects.Serialization/ClassDataType.cs:
	  Allow specifying a fallback type in the ItemProperty attribute.

2006-07-05 Matej Urbas <matej.urbas@gmail.com>

	* MonoDevelop.Projects.Utility/DiffUtility.cs: Changed the comparison
	  methods to allow comparison between null and non-null arguments.
	
	* MonoDevelop.Projects.Parser/IClass.cs:
	* MonoDevelop.Projects.Parser/IMethod.cs:
	* MonoDevelop.Projects.Parser/IReturnType.cs:
	* MonoDevelop.Projects.Parser/AbstractClass.cs:
	* MonoDevelop.Projects.Parser/AbstractReturnType.cs:
	* MonoDevelop.Projects.Parser/ClassProxy.cs:
	* MonoDevelop.Projects.Parser/AbstractMethod.cs:
	  Extended all above interfaces and classes to provide generics support.
	
	* MonoDevelop.Projects.Parser/GenericParameter.cs:
	* MonoDevelop.Projects.Parser/GenericParameterList.cs:
	* MonoDevelop.Projects.Parser/ReturnTypeList.cs:
	  Added above files to the project.

	* MonoDevelop.Projects.CodeGeneration/CodeRefactorer.cs: Updated to use 
	  ReturnType as BaseTypes in IClass instances.
	
	* MonoDevelop.Projects.mdp: Added new files to the build process.
	
	* Makefile.am: Added new files to the build process.

2006-07-03 Lluis Sanchez Gual  <lluis@novell.com> 

	* MonoDevelop.Projects/ProjectReference.cs: Remove the DataItemAttribute,
	  since the name property wasn't used at all, and now it is.
	  Added serialization fallback type. Replaced TypeLib reference type by Custom.
	  Replaced GetReferencedFileName() by GetReferencedFileNames(). A Reference
	  may now reference several files.
	  
	* MonoDevelop.Projects/CombineConfiguration.cs:
	* MonoDevelop.Projects/AbstractProjectConfiguration.cs:
	* MonoDevelop.Projects/DeployInformation.cs: Remove the DataItemAttribute,
	  since the name property wasn't used at all, and now it is.
	  
	* MonoDevelop.Projects/ProjectService.cs: Throw an exception when a serializable
	  type can't be found.
	  
	* MonoDevelop.Projects/IConfiguration.cs:
	* MonoDevelop.Projects/CombineEntry.cs: Added serialization fallback type.
	
	* MonoDevelop.Projects/IDotNetLanguageBinding.cs:
	* MonoDevelop.Projects/DotNetProject.cs: Removed obsolete GenerateMakefiles
	  method.
	  
	* MonoDevelop.Projects/CmbxFileFormat.cs: Some changes to support version
	  tolerant serialization of combines.
	* MonoDevelop.Projects/Project.cs: Added serialization fallback type. Track
	  API changes in ProjectReference.
	  
	* MonoDevelop.Projects.Serialization/DataType.cs:
	* MonoDevelop.Projects.Serialization/DataContext.cs:
	* MonoDevelop.Projects.Serialization/DataCollection.cs:
	* MonoDevelop.Projects.Serialization/ClassDataType.cs:
	* MonoDevelop.Projects.Serialization/DataSerializer.cs:
	* MonoDevelop.Projects.Serialization/DataItemAttribute.cs:
	  Implemented support for serialization fallback types. That is, when the
	  serializer is deserializing an object, if the type of the object cannot
	  be found (for example, because it was created by an add-in not installed
	  in the system), then it will create a replacement object. The property
	  FallbackType can be used to specify the type of the replacement object.
	  
	* MonoDevelop.Projects.addin.xml: Registered two new types of deployment
	  targets. Updated add-in version and references.
	  
	* MonoDevelop.Projects.Deployment/DeployTarget.cs: Added fallback type.
	  Added a new CombineEntry property.
	  
	* MonoDevelop.Projects.Deployment/DeployHandler.cs:
	* MonoDevelop.Projects.Deployment/IDeployHandler.cs: Moved Deploy
	  method from DeployTarget class to IDeployHandler.
	  
	* MonoDevelop.Projects.CodeGeneration/BaseRefactorer.cs: Make sure parse information
	  for files is updated before running refactory operations.
	  
	* MonoDevelop.Projects/Makefile.am: Updated.
	
	* MonoDevelop.Projects.Parser/IParserService.cs:
	* MonoDevelop.Projects.Parser/DefaultParserService.cs: Added a public UpdateFile 
	  method to IParserDatabase, which updates the parser information of a file.
	  
	* MonoDevelop.Projects.Parser/ProjectCodeCompletionDatabase.cs: Track api changes
	  in ProjectReference.

2006-06-29  Michael Hutchinson <m.j.hutchinson@gmail.com>

	* MonoDevelop.Projects/DotNetProjectConfiguration.cs: Make CompileTarget 
	overridable.
	* MonoDevelop.Projects/Project.cs:
	* MonoDevelop.Projects/DotNetProject.cs: Add SupportedLanguages array, 
	allowing multiple languages.
	* MonoDevelop.Projects/ProjectFile.cs: Remove redundant entries from 
	Subtype enum.

2006-06-19 Scott Ellington  <scott.ellington@gmail.com>

	* MonoDevelop.Projects/CombineEntry.cs: add a Version property
	* MonoDevelop.Projects/Combine.cs: overload GetAllBuildableEntries
	to allow them to be returned sorted in building order.

2006-06-15 Lluis Sanchez Gual  <lluis@novell.com> 

	* MonoDevelop.Projects/ProjectsServices.cs: Added DeployService.
	* MonoDevelop.Projects/CombineEntry.cs: Added a list of deploy
	  targets.
	* MonoDevelop.Projects.addin.xml: Registered new deploy service and
	  extension point.
	  
	* MonoDevelop.Projects.mdp:
	* Makefile.am: Added new files.

	* MonoDevelop.Projects.Deployment/DeployHandler.cs:
	* MonoDevelop.Projects.Deployment/DeployService.cs:
	* MonoDevelop.Projects.Deployment/DeployTarget.cs:
	* MonoDevelop.Projects.Deployment/IDeployHandler.cs: New files.

2006-06-15 Lluis Sanchez Gual  <lluis@novell.com>

	* MonoDevelop.Projects/LanguageBindingService.cs:
	* MonoDevelop.Projects/ProjectService.cs: Use the new extension listeners
	  to read extensions.
	
	* MonoDevelop.Projects/Project.cs: Don't cache build steps since
	  they may change if new add-ins are activated.
	  
	* MonoDevelop.Projects.addin.xml:
	* MonoDevelop.Projects.Extensions/DataTypeCodon.cs: New codon used to
	  specify serializable types.
	  
	* Makefile.am:
	* MonoDevelop.Projects.mdp: Updated.

2006-06-08 Lluis Sanchez Gual  <lluis@novell.com>

	* MonoDevelop.Projects/DotNetProject.cs: GetDefaultNamespace now
	  removes invalid characters from the project name. Fixes bug #78552.

2006-06-02 Lluis Sanchez Gual  <lluis@novell.com>

	* MonoDevelop.Projects.Parser/DefaultParserService.cs: Fixed a bug in
	  CleanUnusedDatabases. Some 'used' databases were unloaded.
	* MonoDevelop.Projects.Parser/ProjectCodeCompletionDatabase.cs: avoid
	  notifying changes in references while the project database is
	  being created.

2006-05-22 Lluis Sanchez Gual  <lluis@novell.com>

	* MonoDevelop.Projects.Parser/ICompilationUnitBase.cs:
	* MonoDevelop.Projects.Parser/AbstractCompilationUnit.cs:
	* Makefile.am: Removed ICSharpCode.SharpRefactory dependency.

2006-05-12 Lluis Sanchez Gual  <lluis@novell.com>

	* MonoDevelop.Projects/Combine.cs: Renamed GetProjectEntryContaining
	  to a more coherent GetProjectContainingFile.

2006-05-05 Lluis Sanchez Gual  <lluis@novell.com>

	* MonoDevelop.Projects.Parser/AssemblyCodeCompletionDatabase.cs:
	  Use GetAssemblyManifest instead of GetAssembly, which is faster.
	* MonoDevelop.Projects.addin.xml: Added some descriptions.

2006-05-05 Lluis Sanchez Gual  <lluis@novell.com> 

	* MonoDevelop.Projects.Parser/AssemblyCodeCompletionDatabase.cs: Added
	  LoadError error property, which is set to true if the assembly
	  can't be found.
	* MonoDevelop.Projects.Parser/DefaultParserService.cs:
	  In GenerateAssemblyDatabase, throw an exception if the assembly
	  can't be found. This avoids an infinite reparsing loop.
	* MonoDevelop.Projects.Parser/AssemblyInformation.cs: Don't catch
	  exceptions, since they are cached by the caller.

2006-05-04 Lluis Sanchez Gual  <lluis@novell.com>

	* MonoDevelop.Projects.addin.xml: Updated versions.
	* MonoDevelop.Projects.mdp: Updated.

2006-05-04 Lluis Sanchez Gual  <lluis@novell.com> 

	* MonoDevelop.Projects/Combine.cs: Fix nullref in Clean.

2006-04-24 Lluis Sanchez Gual  <lluis@novell.com> 

	* MonoDevelop.Projects.Parser/AssemblyCodeCompletionDatabase.cs:
	  Don't crash if an assembly can't be found. It can be a dependency
	  not yet installed. Fixes bug #78172.
	* MonoDevelop.Projects.Parser/DefaultParserService.cs: Log some
	  exceptions.

2006-04-21 Lluis Sanchez Gual  <lluis@novell.com> 

	* MonoDevelop.Projects.CodeGeneration/BaseRefactorer.cs: Fix hang
	  when adding a new line.

2006-04-21 Lluis Sanchez Gual  <lluis@novell.com>

	* MonoDevelop.Projects/DotNetProjectConfiguration.cs: Added property
	  for ClrVersion.
	* MonoDevelop.Projects/ProjectReference.cs: Removed setter for the
	  Reference property, and the ReferenceChanged event. Removed also
	  some unused code.
	* MonoDevelop.Projects/CombineEntry.cs: Added Modified and Saved
	  events.
	* MonoDevelop.Projects/Combine.cs: Fire change events when the combine
	  changes. Chain on entrie's Modified and Saved events.
	* MonoDevelop.Projects/DotNetProject.cs: Added property
	  for ClrVersion.
	* MonoDevelop.Projects/Project.cs: Fire change events when the project
	  changes.
	* MonoDevelop.Projects.Ambience/AmbienceReflectionDecorator.cs: Commented
	  unused code.
	* MonoDevelop.Projects.Parser/AssemblyCodeCompletionDatabase.cs: Use Cecil
	  and SystemAssemblyService to get information about assemblies.
	* MonoDevelop.Projects.Parser/DefaultParserService.cs: Added some null
	  checks. Factorized some code.
	* MonoDevelop.Projects.Parser/ProjectCodeCompletionDatabase.cs: Added support
	  for different CLR versions.
	  
	* MonoDevelop.Projects.Parser/ReflectionClass.cs:
	* MonoDevelop.Projects.Parser/ReflectionParameter.cs:
	* MonoDevelop.Projects.Parser/ReflectionEvent.cs:
	* MonoDevelop.Projects.Parser/ReflectionMethod.cs:
	* MonoDevelop.Projects.Parser/ReflectionProperty.cs:
	* MonoDevelop.Projects.Parser/ReflectionIndexer.cs:
	* MonoDevelop.Projects.Parser/ReflectionField.cs:
	* MonoDevelop.Projects.Parser/ReflectionReturnType.cs:
	* MonoDevelop.Projects.Parser/AssemblyInformation.cs: Use Cecil instead of
	  reflection to read assembly data.
	  
	* MonoDevelop.Projects.mdp:
	* Makefile.am: Added reference to Mono.Cecil.

2006-04-18 Lluis Sanchez Gual  <lluis@novell.com>

	* MonoDevelop.Projects.Parser/DefaultParserService.cs: Fix warning.
	* MonoDevelop.Projects.mdp: Removed unneeded dependency.

2006-04-11 Lluis Sanchez Gual  <lluis@novell.com>

	* TextFile.cs: In InsertText, insert the text in the text
	  field, not in the text parameter. Patch by Tom Stephenson.

2006-04-07  David Makovský (Yakeen) <yakeen@sannyas-on.net>

	* MonoDevelop.Projects.Extensions/FileFormatCodon.cs: Renamed XML attribute

2006-04-07 Lluis Sanchez Gual  <lluis@novell.com>

	* MonoDevelop.Projects.Extensions/FileFormatCodon.cs:
	* MonoDevelop.Projects.Extensions/LanguageBindingCodon.cs:
	* MonoDevelop.Projects.Extensions/ProjectBindingCodon.cs:
	* MonoDevelop.Projects.Extensions/ItemPropertyCodon.cs:
	* MonoDevelop.Projects.Extensions/FileFilterCodon.cs:
	* MonoDevelop.Projects.addin.xml: Add documentation.

2006-04-04 Lluis Sanchez Gual  <lluis@novell.com>

	* MonoDevelop.Projects.Parser/DefaultParserService.cs: More
	  null checks.

2006-04-03 Lluis Sanchez Gual  <lluis@novell.com>

	* MonoDevelop.Projects.Parser/DefaultParserService.cs: Added
	  null check for BodyRegion (delegates don't have it).

2006-03-31 Lluis Sanchez Gual  <lluis@novell.com>

	* MonoDevelop.Projects.Parser/DefaultParserService.cs: Added
	  some null checks.

2006-03-31 Lluis Sanchez Gual  <lluis@novell.com>   

	* MonoDevelop.Projects.addin.xml: Break compatibility
	  with old versions.

2006-03-30 Lluis Sanchez Gual  <lluis@novell.com>   

	* MonoDevelop.Projects/Combine.cs: Added null check for
	  combine configuration entries. It may happen in
	  projects with inconsistent data.

2006-03-29 Lluis Sanchez Gual  <lluis@novell.com>   

	* MonoDevelop.Projects/CombineConfiguration.cs:
	* MonoDevelop.Projects/Combine.cs: Update the active
	  configuration of projects when the configuration
	  structure changes.

2006-03-24 Lluis Sanchez Gual  <lluis@novell.com>   

	* MonoDevelop.Projects.mdp: Updated.
	* Makefile.am: Use an unified format. Patch by Matze Braun.
	* MonoDevelop.Projects.addin.xml: Updated add-in versions.

2006-03-23 Lluis Sanchez Gual  <lluis@novell.com>

	* MonoDevelop.Projects/ProjectReference.cs: When creating
	  or loading a gac reference, if the exact assembly version
	  is not installed, try to find a superior one. This should
	  avoid build errors when loading a project with references to
	  old gtk# assemblies. It also fixes bug #70645.

2006-03-17  Jacob Ilsø Christensen <jacobilsoe@gmail.com> 

	* MonoDevelop.Projects.Parser/DefaultParserService.cs:
	* MonoDevelop.Projects.Parser/IParser.cs:
	* MonoDevelop.Projects.Parser/IParserService.cs:
	Removed unused MonodocResolver.

2006-03-16  Jacob Ilsø Christensen <jacobilsoe@gmail.com> 

	* MonoDevelop.Projects/ProjectsServices.cs:
	* MonoDevelop.Projects.Documentation:
	* MonoDevelop.Projects.Documentation/IDocumentationService.cs:
	* Makefile.am:
	* MonoDevelop.Projects.Parser/ReflectionClass.cs:
	Use new DocumentationService.

2006-03-08 Lluis Sanchez Gual  <lluis@novell.com>

	* MonoDevelop.Projects.Text/TextFile.cs: Some small improvements.
	* MonoDevelop.Projects.CodeGeneration/IRefactorer.cs: 
	  In MemberReference, added TextLine property that holds the text
	  of the line where the reference was found.
	* MonoDevelop.Projects.CodeGeneration/CodeRefactorer.cs: Implemented
	  FindDerivedClasses method.
	* MonoDevelop.Projects.Parser/DefaultParserService.cs: make sure
	  GetEnclosingLanguageItem returns fully resolved classes. 
	
	* MonoDevelop.Projects.Parser/AbstractIndexer.cs:
	* MonoDevelop.Projects.Parser/AbstractAttribute.cs:
	* MonoDevelop.Projects.Parser/AbstractMember.cs:
	* MonoDevelop.Projects.Parser/Namespace.cs:
	* MonoDevelop.Projects.Parser/AbstractEvent.cs:
	* MonoDevelop.Projects.Parser/AbstractField.cs:
	* MonoDevelop.Projects.Parser/AbstractProperty.cs:
	* MonoDevelop.Projects.Parser/ClassProxy.cs:
	* MonoDevelop.Projects.Parser/ILanguageItem.cs:
	* MonoDevelop.Projects.Parser/LocalVariable.cs:
	* MonoDevelop.Projects.Parser/AbstractMethod.cs:
	* MonoDevelop.Projects.Parser/AbstractParameter.cs:
	* MonoDevelop.Projects.Parser/AbstractClass.cs:
	* MonoDevelop.Projects.Parser/AbstractReturnType.cs:
	* MonoDevelop.Projects.Parser/AbstractDecoration.cs: Several fixes
	  in CompareTo, and implemented Equals and GetHashCode.

2006-03-08 Lluis Sanchez Gual  <lluis@novell.com>   

	* MonoDevelop.Projects.Parser/AssemblyCodeCompletionDatabase.cs:
	  Avoid creating a MonodocService instance. Instead, add a
	  MonoDevelop.Documentation dependency to the external process.

2006-03-07 Lluis Sanchez Gual  <lluis@novell.com>   

	* MonoDevelop.Projects/MdpFileFormat.cs: Catch exceptions
	  thrown while opening the file.
	* MonoDevelop.Projects/ProjectFileCollection.cs: Added
	  Remove overload.
	
	* MonoDevelop.Projects/Project.cs:
	* MonoDevelop.Projects/ProjectFile.cs:
	* MonoDevelop.Projects/Combine.cs: Added new event fired
	  when the properties of a project file change.

2006-03-06 Lluis Sanchez Gual  <lluis@novell.com>   

	* MonoDevelop.Projects/MonoDevelop.Projects/DotNetProject.cs:
	  Added a more user friendly error message to show when loading
	  a project of an unknown language. Fixes bug #77467.

2006-03-03  Jacob Ilsø Christensen <jacobilsoe@gmail.com> 

	* MonoDevelop.Projects/Combine.cs: Make sure that solutions
	added to an existing solution will inherit the configurations
	from the parent.		

2006-03-02 Lluis Sanchez Gual  <lluis@novell.com>   

	* MonoDevelop.Projects/DotNetProject.cs: Added GetDefaultNamespace
	  overridable.
	* MonoDevelop.Projects.Parser/ProjectCodeCompletionDatabase.cs:
	  Parse files added to projects.
	* MonoDevelop.Projects.Parser/CodeCompletionDatabase.cs:
	  AddFile now returns the added FileEntry.

2006-02-28  Jacob Ilsø Christensen <jacobilsoe@gmail.com> 

	* MonoDevelop.Projects/Project.cs: Fixed plural issue.
	
2006-02-24 Lluis Sanchez Gual  <lluis@novell.com>   

	* MonoDevelop.Projects.Parser/AssemblyCodeCompletionDatabase.cs:
	  Notify assembly changes.
	  
	* MonoDevelop.Projects.Parser/IParserService.cs:
	* MonoDevelop.Projects.Parser/DefaultParserService.cs: Added
	  support for loading assemblies. Implemented a new 
	  GetAssemblyContext method in IParserDatabase, which provides
	  access to assembly parser information.
	
	* MonoDevelop.Projects.Parser/AssemblyInformationEventHandler.cs:
	  New event handler.
	  
	* MonoDevelop.Projects.mdp:
	* Makefile.am: Updated.

2006-02-16 Lluis Sanchez Gual  <lluis@novell.com>   

	* MonoDevelop.Projects.Extensions/ItemPropertyCodon.cs:
	* MonoDevelop.Projects/ProjectService.cs: Added new extension point
	where custom properties can be registered.
	
	* MonoDevelop.Projects/Combine.cs: Added new GetAllProjects
	overload which returns the projects in the order they need to
	be built.
	
	* MonoDevelop.Projects/IBuildStep.cs:
	* MonoDevelop.Projects/Project.cs: Added yet another extension
	point for Project. There is now a build pipeline which can
	be extended by add-ins to perform custom actions before or
	after the main build.
	
	* MonoDevelop.Projects.CodeGeneration/XmlCodeDomReader.cs:
	properly deserialize CodeTypeReference.
	
	* MonoDevelop.Projects.Parser/PropertyCollection.cs:
	* MonoDevelop.Projects.Parser/EventCollection.cs: Added indexer
	which looks for a member by name.
	
	* MonoDevelop.Projects.addin.xml: Declared new extension points.
	
	* MonoDevelop.Projects.mdp:
	* Makefile.am: Updated.

2006-02-10 Lluis Sanchez Gual  <lluis@novell.com>   

	* MonoDevelop.Projects.Parser/DatabaseGeneratorTool.cs:
	added tool for generating parser databases (replaces dbgen).
	* MonoDevelop.Projects.Parser/DefaultParserService.cs: 
	GenerateAssemblyDatabase now returns the name of the generated DB.
	* MonoDevelop.Projects.addin.xml: Registered the new tool.

	* Makefile.am:
	* MonoDevelop.Projects.mdp: Updated.
	
2006-01-30 Lluis Sanchez Gual  <lluis@novell.com>   

	* MonoDevelop.Projects.Parser/LanguageItemCollection.cs:
	* MonoDevelop.Projects.mdp:
	* Makefile.am: Added LanguageItemCollection.cs.
	
	* MonoDevelop.Projects.Parser/IParser.cs:
	* MonoDevelop.Projects.Parser/IParserService.cs:
	* MonoDevelop.Projects.Parser/CodeCompletionDatabase.cs:
	* MonoDevelop.Projects.Parser/DefaultParserService.cs: Use
	LanguageItemCollection instead of ArrayList.
	
	* MonoDevelop.Projects.Parser/Namespace.cs: Added constructor.

2006-01-26 Lluis Sanchez Gual  <lluis@novell.com>   

	* MonoDevelop.Projects.Parser/Namespace.cs:
	* MonoDevelop.Projects.mdp:
	* Makefile.am: Added Namespace class.

2006-01-24 Lluis Sanchez Gual  <lluis@novell.com>   

	* MonoDevelop.Projects/ProjectCreateInformation.cs: Added CombineName
	property, since it may be different from the project name.

2006-01-18 Lluis Sanchez Gual  <lluis@novell.com>   

	* MonoDevelop.Projects/DotNetProjectBinding.cs:
	* MonoDevelop.Projects/ProjectService.cs:
	* MonoDevelop.Projects/IProjectService.cs:
	* MonoDevelop.Projects/IProjectBinding.cs: Added
	CanCreateSingleFileProject() method to all those
	classes. It checks if a single file project can be created
	from a given file.

2006-01-14 Andrés G. Aragoneses  <knocte@gmail.com>

	* MonoDevelop.Projects/MdsFileFormat.cs: Replaced 'Combine' by
	'Solution'.
	* MonoDevelop.Projects/CmbxFileFormat.cs: Replaced 'Combine' by
	'Solution'.

2006-01-13 Lluis Sanchez Gual  <lluis@novell.com>   

	* MonoDevelop.Projects.Parser/AssemblyCodeCompletionDatabase.cs:
	Properly handle errors found when parsing an assembly. When there
	is an error, make sure the assembly is reparsed the next time MD starts.
	* MonoDevelop.Projects.Parser/FileEntry.cs: Added DisableParse
	property.
	* MonoDevelop.Projects.Parser/CodeCompletionDatabase.cs: In Write(),
	close the file in case of error. Also flush the binary writer
	before writing the index offset.

2006-01-10 Mart Roosmaa  <roosmaa@gmail.com>

	* MonoDevelop.Projects/Combine.cs: Updated an using statement.

2006-01-10 Lluis Sanchez Gual  <lluis@novell.com>   

	* MonoDevelop.Projects.Text/TextFile.cs: Added Modified property.
	* MonoDevelop.Projects.CodeGeneration/RefactorerContext.cs: Don't
	save files that have not been modified.
	* MonoDevelop.Projects.CodeGeneration/IRefactorer.cs:
	In MemberReferenceCollection, properly sort the references
	before renaming, to make sure that position values are
	always correct. Added file and column to MemberReference.
	* MonoDevelop.Projects.CodeGeneration/CodeRefactorer.cs:
	Class scope is actualy File scope.
	* MonoDevelop.Projects.CodeGeneration/BaseRefactorer.cs:
	Find members in the correct class.
	* MonoDevelop.Projects.Parser/PersistentClass.cs: Added
	SerializeObject and DeserializeObject in PersistentHelper.
	
	* MonoDevelop.Projects.Parser/AbstractAttribute.cs:
	* MonoDevelop.Projects.Parser/PersistentAttribute.cs:
	* MonoDevelop.Projects.Parser/IAttribute.cs: Use CodeDom
	expressions to store attribute parameters.
	
	* MonoDevelop.Projects.Parser/IExpressionFinder.cs: Updated
	from SharpDevelop.
	
	* MonoDevelop.Projects.Parser/IParser.cs: Added ResolveIdentifier.
	Replaced ExpressionFinder property by a CreateExpressionFinder method.
	
	* MonoDevelop.Projects.Parser/IParserService.cs: UpdateFile now
	returns the parsed information. Added ResolveIdentifier and
	GetEnclosingLanguageItem methods to the interface.
	
	* MonoDevelop.Projects.Parser/CodeCompletionDatabase.cs: Bump file
	version.
	
	* MonoDevelop.Projects.Parser/DefaultParserService.cs:
	Implemented ResolveIdentifier and other helper methods.
	UpdateFile now reads the file from disc if the file content
	is not provided as parameter.
	
	* Makefile.am: Added ExpressionContext.cs.
	* MonoDevelop.Projects.mdp: Updated.

2005-12-19 Lluis Sanchez Gual  <lluis@novell.com>   

	* Makefile.am: Added RefactorerContext.cs.

2005-12-19 Lluis Sanchez Gual  <lluis@novell.com>  

	* MonoDevelop.Projects.CodeGeneration/IRefactorer.cs: 
	* MonoDevelop.Projects.CodeGeneration/CodeRefactorer.cs:
	* MonoDevelop.Projects.CodeGeneration/BaseRefactorer.cs:
	Created generic methods for generating member code, instead
	of having specific methods for field, method, event, etc.
	Implemented most of refactoring operations for all member
	types, but it's mostly untested.
	
	* MonoDevelop.Projects.CodeGeneration/IRefactorerContext.cs:
	Removed. Using RefactorerContext insted.
	* MonoDevelop.Projects.CodeGeneration/RefactorerContext.cs:
	New class.

2005-12-13 Lluis Sanchez Gual  <lluis@novell.com>  

	* MonoDevelop.Projects.CodeGeneration/CodeRefactorer.cs: Removed
	anonymous methods.

2005-12-13 Lluis Sanchez Gual  <lluis@novell.com> 

	* MonoDevelop.Projects/DotNetProject.cs:
	* MonoDevelop.Projects/PrjxFileFormat.cs:
	* MonoDevelop.Projects/DotNetProjectBinding.cs: Use the new
	IDotNetLanguageBinding subclass of ILanguageBinding.
	
	* MonoDevelop.Projects.Parser/IParser.cs:
	* MonoDevelop.Projects/IDotNetLanguageBinding.cs:
	* MonoDevelop.Projects/ILanguageBinding.cs: Created a subclass
	of ILanguageBinding for .net languages. Moved some methods from
	ILanguageBinding and IParser there.
	
	* MonoDevelop.Projects/LanguageBindingService.cs: Moved here some
	methods from ParserService. Added support for IRefactorer.
	
	* MonoDevelop.Projects.Parser/ILanguageItem.cs:
	* MonoDevelop.Projects.Parser/LocalVariable.cs:
	Some new support classes needed by refactoring.
	
	* MonoDevelop.Projects.Parser/PersistentAttribute.cs:
	New classes needed to support persistence of attributes.
	
	* MonoDevelop.Projects.CodeGeneration/BaseRefactorer.cs:
	* MonoDevelop.Projects.CodeGeneration/CodeRefactorer.cs:
	* MonoDevelop.Projects.CodeGeneration/IRefactorer.cs:
	* MonoDevelop.Projects.CodeGeneration/IRefactorerContext.cs:
	* MonoDevelop.Projects.CodeGeneration/RefactorOperations.cs:
	* MonoDevelop.Projects.CodeGeneration/XmlCodeDomReader.cs:
	Initial refactoring support.
	
	* MonoDevelop.Projects.Text/IEditableTextFile.cs:
	* MonoDevelop.Projects.Text/ITextFile.cs:
	* MonoDevelop.Projects.Text/ITextFileProvider.cs:
	* MonoDevelop.Projects.Text/TextFile.cs:
	New classes to support parsing and refactoring in different kinds of
	text buffers.
	
	* MonoDevelop.Projects.Parser/IMember.cs:
	* MonoDevelop.Projects.Parser/AbstractNamedEntity.cs:
	* MonoDevelop.Projects.Parser/IDecoration.cs:
	* MonoDevelop.Projects.Parser/AbstractDecoration.cs:
	* MonoDevelop.Projects.Parser/IClass.cs: Moved Name property to
	IDecoration. Moved Documentation to ILanguageItem.
	
	* MonoDevelop.Projects.Parser/PersistentIndexer.cs:
	* MonoDevelop.Projects.Parser/AbstractMember.cs:
	* MonoDevelop.Projects.Parser/PersistentEvent.cs:
	* MonoDevelop.Projects.Parser/PersistentField.cs:
	* MonoDevelop.Projects.Parser/PersistentProperty.cs:
	* MonoDevelop.Projects.Parser/PersistentMethod.cs:
	* MonoDevelop.Projects.Parser/PersistentClass.cs: Properly set the
	DeclaringType property. Read/Write attributes and body location.
	
	* MonoDevelop.Projects.Parser/FieldCollection.cs: Added indexer.
	
	* MonoDevelop.Projects.Parser/AbstractAttribute.cs:
	* MonoDevelop.Projects.Parser/IAttribute.cs: Added Region property.
	
	* MonoDevelop.Projects.Parser/DefaultParserService.cs: Moved parser
	management to the language service.
	
	* MonoDevelop.Projects.Parser/AbstractParameter.cs:
	* MonoDevelop.Projects.Parser/IParameter.cs: Now it's a ILanguageItem.
	Added DeclaringMethod property.
	
	* MonoDevelop.Projects.Parser/IParserService.cs: Added support for parsing
	from text buffers, not only from files or strings.
	
	* MonoDevelop.Projects.Parser/CodeCompletionDatabase.cs: Updated file
	version.
	
	* MonoDevelop.Projects/MonoDevelop.Projects.mdp: Updated.

2005-11-18 Lluis Sanchez Gual  <lluis@novell.com> 

	* MonoDevelop.Projects.Parser/PersistentClass.cs: Fix write order.
	* MonoDevelop.Projects.Parser/PersistentMethod.cs: Serialize the body
	region.
	* MonoDevelop.Projects.Parser/CodeCompletionDatabase.cs: Bump db version.

2005-11-04 Lluis Sanchez Gual  <lluis@novell.com> 

	* MonoDevelop.Projects/Combine.cs: Fix a warning and a NRE.
	* MonoDevelop.Projects/BuildTool.cs: Added some minimal help.

2005-10-25 Lluis Sanchez Gual  <lluis@novell.com> 

	* MonoDevelop.Projects.Parser/ProjectCodeCompletionDatabase.cs:
	* MonoDevelop.Projects.Parser/CodeCompletionDatabase.cs:
	Don't lock the database while parsing files.

2005-10-13 Lluis Sanchez Gual  <lluis@novell.com> 

	* MonoDevelop.Projects.Ambience/AmbienceService.cs:
	Cache AmbienceReflectionDecorator objects created in CurrentAmbience.

2005-10-11  John Luke  <john.luke@gmail.com> 

	* Makefile.am: remove SharpAssembly stuff from build
	* MonoDevelop.Projects.Ambience/NetAmbience.cs: comment out SharpAssembly
	stuff
	
2005-10-11  Mart Roosmaa  <roosmaa@gmail.com> 

	* MonoDevelop.Projects.Parser/DefaultParserService.cs: Fixed a typo.

2005-10-11  Lluis Sanchez Gual  <lluis@novell.com> 

	* MonoDevelop.Projects/BuildTool.cs: Basic implementation of build tool.
	* MonoDevelop.Projects.addin.xml: Fixed addin header information.
	Use "id" attribuet instead of "name" to identify addins.

2005-10-06  Lluis Sanchez Gual  <lluis@novell.com> 

	* MonoDevelop.Projects/ProjectService.cs: Get serializable types from
	the addin tree.
	* MonoDevelop.Projects.addin.xml: Register serializable classes.

2005-10-04  Lluis Sanchez Gual  <lluis@novell.com> 

	* MonoDevelop.Projects.Parser/DefaultParserService.cs:
	* MonoDevelop.Projects/LanguageBindingService.cs:
	* MonoDevelop.Projects.Ambience/AmbienceService.cs:
	* MonoDevelop.Projects/ProjectService.cs: Use new addin API.
	
	* MonoDevelop.Projects/BuildTool.cs: Added build tool class (still empty).
	
	* MonoDevelop.Projects.addin.xml: Added addin dependencies. Registered
	build tool.

2005-10-04  Lluis Sanchez Gual  <lluis@novell.com>

	* Makefile.am: Install the assembly in the AddIns directory.

2005-09-28  Lluis Sanchez Gual  <lluis@novell.com>

	Created new assembly. Old ChangeLog entries can be found in the
	MonoDevelop.Ide ChangeLog.<|MERGE_RESOLUTION|>--- conflicted
+++ resolved
@@ -1,4 +1,3 @@
-<<<<<<< HEAD
 2008-08-07  Mike Krüger <mkrueger@novell.com> 
 
 	* MonoDevelop.Projects.Dom.Output/NetAmbience.cs,
@@ -17,6 +16,10 @@
 	  MonoDevelop.Projects.Dom.Database/CodeCompletionDatabase.cs: Worked
 	  on database security & speedup.
 
+2008-08-06  Eric Butler <eric@extremeboredom.net>
+
+	* MonoDevelop.Projects/DotNetProject.cs: Add additional null check.
+
 2008-08-06  Mike Krüger <mkrueger@novell.com> 
 
 	* MonoDevelop.Projects.Dom.Parser/DatabaseProjectDom.cs,
@@ -24,11 +27,6 @@
 	  MonoDevelop.Projects.Dom.Database/DatabaseType.cs,
 	  MonoDevelop.Projects.Dom.Database/CodeCompletionDatabase.cs: Worked
 	  on code completion database.
-=======
-2008-08-06  Eric Butler <eric@extremeboredom.net>
-
-	* MonoDevelop.Projects/DotNetProject.cs: Add additional null check.
->>>>>>> 13f6f5bd
 
 2008-08-05  Lluis Sanchez Gual <lluis@novell.com> 
 
