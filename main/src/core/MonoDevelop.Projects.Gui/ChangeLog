<<<<<<< HEAD
2009-01-23  Michael Hutchinson  <mhutchinson@novell.com>

	* MonoDevelop.Projects.Gui.Dialogs/PolicyOptionsPanel.cs: Add named
	policies to the list store correctly.

2009-01-21  Michael Hutchinson  <mhutchinson@novell.com>

	* MonoDevelop.Projects.Gui.addin.xml:
	* MonoDevelop.Projects.Gui.Dialogs.OptionPanels/NamespaceSynchronisationPanel.cs:
	* gtk-gui/MonoDevelop.Projects.Gui.Dialogs.OptionPanels.NamespaceSynchronisationPanelWidget.cs:
	Implement a panel for editing DotNetNamingPolicy policies.

	* Makefile.am:
	* gtk-gui/gui.stetic:
	* MonoDevelop.Projects.Gui.mdp: Updated.

	* MonoDevelop.Projects.Gui.Dialogs/PolicyOptionsPanel.cs: Add an
	abstract ItemOptionsPanel for editing policies which handles
	selecting named policies, parent policy, etc.

	* MonoDevelop.Projects.Gui.Dialogs.OptionPanels/GeneralProjectOptions.cs:
	* gtk-gui/MonoDevelop.Projects.Gui.Dialogs.OptionPanels.GeneralProjectOptionsWidget.cs:
	Remove unused setting.

	* gtk-gui/MonoDevelop.Projects.Gui.Dialogs.OptionPanels.RunOptionsPanelWidget.cs:
	* gtk-gui/MonoDevelop.Projects.Gui.Dialogs.OptionPanels.StartupOptionsPanelWidget.cs:
	Flush.
=======
2009-01-26  Michael Hutchinson  <mhutchinson@novell.com>

	* MonoDevelop.Projects.Gui.Dialogs/MultiConfigItemOptionsPanel.cs:
	Add a hack to work around broken themes that attach themes to *Panel* 
	widget names.
>>>>>>> 079aa481

2009-01-20  Lluis Sanchez Gual  <lluis@novell.com>

	* gtk-gui/MonoDevelop.Projects.Gui.Dialogs.OptionPanels.OutputOptionsPanelWidget.cs:
	* gtk-gui/MonoDevelop.Projects.Gui.Dialogs.OptionPanels.BaseDirectoryPanelWidget.cs:
	* gtk-gui/MonoDevelop.Projects.Gui.Dialogs.OptionPanels.StartupOptionsPanelWidget.cs:
	* gtk-gui/MonoDevelop.Projects.Gui.Dialogs.OptionPanels.GeneralProjectOptionsWidget.cs:
	* gtk-gui/MonoDevelop.Projects.Gui.Dialogs.OptionPanels.CombineConfigurationPanelWidget.cs:
	* gtk-gui/MonoDevelop.Projects.Gui.Dialogs.OptionPanels.CombineEntryConfigurationsPanelWidget.cs:
	Updated.

2009-01-14  Lluis Sanchez Gual  <lluis@novell.com>

	* MonoDevelop.Projects.Gui.Dialogs/MultiConfigItemOptionsPanel.cs:
	* MonoDevelop.Projects.Gui.Dialogs/MultiConfigItemOptionsDialog.cs:
	Store configuration rename operations, and update the parent solution
	when required. Fixes bug #465150 - Configuration names & mappings not
	updating when changed.

2009-01-09  Michael Hutchinson  <mhutchinson@novell.com>

	* MonoDevelop.Projects.Gui.Completion/CompletionListWindow.cs: Use an
	IComparer object instead of a Comparison delegate, since delegate
	invocations are an order of magnitude slower than virtual method
	calls. Speeds up sort substantially.

	* MonoDevelop.Projects.Gui.Completion/CompletionDataList.cs: Add
	IComparer sort overload.

2009-01-09  Michael Hutchinson  <mhutchinson@novell.com>

	* MonoDevelop.Projects.Gui.Completion/ListWindow.cs: Process the enter
	key normally when there list has disabled selection. If the list has
	a selection, continue to interpret it only as a commit command.
	Matches VS behaviour.

2009-01-09  Michael Hutchinson  <mhutchinson@novell.com>

	* MonoDevelop.Projects.Gui.Completion/CompletionListWindow.cs: Use
	ordinal string compare for sorting the list, as it's an order of
	magnitude faster. Makes code completion more responsive.

2009-01-05  Mike Krüger  <mkrueger@novell.com>

	* MonoDevelop.Projects.Gui.Completion/CompletionDataList.cs: fixed Find
	in completiondatalist for unit tests.

2008-12-25  Eric Butler  <eric@extremeboredom.net>
	* MonoDevelop.Projects.Gui.Dialogs.OptionPanels/OutputOptionsPanel.cs:
	Fix output path validation.

2008-12-19  Lluis Sanchez Gual  <lluis@novell.com>

	* Makefile.am:
	* MonoDevelop.Projects.Gui.mdp:
	* MonoDevelop.Projects.Gui.Completion/TooltipWindow.cs:
	* MonoDevelop.Projects.Gui.Completion/CompletionListWindow.cs:
	* MonoDevelop.Projects.Gui.Completion/DeclarationViewWindow.cs:
	* MonoDevelop.Projects.Gui.Completion/ParameterInformationWindow.cs:
	* MonoDevelop.Projects.Gui.Completion/WindowTransparencyDecorator.cs:
	* gtk-gui/MonoDevelop.Projects.Gui.Dialogs.OptionPanels.RunOptionsPanelWidget.cs:
	Moved TooltipWindow to MD.Components.

2008-12-12  Lluis Sanchez Gual  <lluis@novell.com>

	* gtk-gui/generated.cs:
	* gtk-gui/MonoDevelop.Projects.Gui.Dialogs.RenameConfigDialog.cs:
	* gtk-gui/MonoDevelop.Projects.Gui.Dialogs.DeleteConfigDialog.cs:
	* gtk-gui/MonoDevelop.Projects.Gui.Dialogs.NewConfigurationDialog.cs:
	* gtk-gui/MonoDevelop.Projects.Gui.Dialogs.OptionPanels.CustomCommandWidget.cs:
	* gtk-gui/MonoDevelop.Projects.Gui.Dialogs.OptionPanels.CustomCommandPanelWidget.cs:
	* gtk-gui/MonoDevelop.Projects.Gui.Dialogs.OptionPanels.OutputOptionsPanelWidget.cs:
	* gtk-gui/MonoDevelop.Projects.Gui.Dialogs.OptionPanels.CombineInformationWidget.cs:
	* gtk-gui/MonoDevelop.Projects.Gui.Dialogs.OptionPanels.BaseDirectoryPanelWidget.cs:
	* gtk-gui/MonoDevelop.Projects.Gui.Dialogs.OptionPanels.CombineBuildOptionsWidget.cs:
	* gtk-gui/MonoDevelop.Projects.Gui.Dialogs.OptionPanels.RuntimeOptionsPanelWidget.cs:
	* gtk-gui/MonoDevelop.Projects.Gui.Dialogs.OptionPanels.StartupOptionsPanelWidget.cs:
	* gtk-gui/MonoDevelop.Projects.Gui.Dialogs.OptionPanels.GeneralProjectOptionsWidget.cs:
	* gtk-gui/MonoDevelop.Projects.Gui.Dialogs.OptionPanels.CombineConfigurationPanelWidget.cs:
	* gtk-gui/MonoDevelop.Projects.Gui.Dialogs.OptionPanels.CommonAssemblySigningPreferences.cs:
	* gtk-gui/MonoDevelop.Projects.Gui.Dialogs.OptionPanels.CombineEntryConfigurationsPanelWidget.cs:
	Flush.

2008-12-12  Lluis Sanchez Gual  <lluis@novell.com>

	* MonoDevelop.Projects.Gui.mdp: Set correct target framework.

2008-12-11  Lluis Sanchez Gual  <lluis@novell.com>

	* MonoDevelop.Projects.Gui.Dialogs.OptionPanels/RuntimeOptionsPanel.cs:
	Implemented support for the new TargetFramework model.

2008-12-09  Lluis Sanchez Gual  <lluis@novell.com>

	* MonoDevelop.Projects.Gui.mdp: Don't require a specific version of
	Mono.Addins.

2008-12-08  Michael Hutchinson  <mhutchinson@novell.com>

	* MonoDevelop.Projects.Gui.Completion/MutableCompletionDataList.cs:
	Implement lazy hooking up of ProjectDomService events, and marshal
	then to the GUI thread. Should fix Bug 443908 - Random crash
	(gdk-critical).

2008-12-03  Lluis Sanchez Gual  <lluis@novell.com>

	* Makefile.am: Make it work for parallel builds.

2008-12-02  Michael Hutchinson  <mhutchinson@novell.com>

	* Makefile.am:
	* AssemblyInfo.cs:
	* AssemblyInfo.cs.in:
	* MonoDevelop.Projects.Gui.mdp: Add AssemblyInfo.cs files that are
	autogenerated from the addin manifests.

2008-11-18  Michael Hutchinson  <mhutchinson@novell.com>

	* MonoDevelop.Projects.Gui.Completion/ListWindow.cs: Don't crash on
	setting selection or resetting when the window isn't realised. Handle
	these cases properly.

	* MonoDevelop.Projects.Gui.Completion/CompletionListWindow.cs: Don't
	show completion window if it's an auto-accepting unique match. Fixes
	Bug 445390 - Ctrl-space with auto-accept still briefly shows
	completion window.

2008-11-13  Michael Hutchinson  <mhutchinson@novell.com>

	* MonoDevelop.Projects.Gui.mdp: Flush.

	* MonoDevelop.Projects.Gui.Completion/ListWindow.cs: Dismiss window on
	ctrl-backspace. Fixes Bug 444535 - Autocomplete selection gets
	confused by ctrl-backspace.

2008-11-11  Mike Krüger  <mike@icsharpcode.net>

	* MonoDevelop.Projects.Gui.Completion/ICompletionWidget.cs: added
	tostring method.

2008-11-06  Mike Krüger  <mike@icsharpcode.net>

	* MonoDevelop.Projects.Gui.Completion/ListWindow.cs:
	* MonoDevelop.Projects.Gui.Completion/CompletionListWindow.cs: fixed
	'Bug 442160 - Double-click on scrollbar down arrow of code completion
	menu results in selection'.

2008-11-05  Michael Hutchinson  <mhutchinson@novell.com>

	* MonoDevelop.Projects.Gui.Completion/ListWindow.cs: Make "Tab" key
	always complete item even if selection is disabled.

2008-11-05  Michael Hutchinson  <mhutchinson@novell.com>

	* MonoDevelop.Projects.Gui.Completion/CompletionDataList.cs: Moved
	interface to another file.

	* MonoDevelop.Projects.Gui.Completion/CompletionListWindow.cs: Remove
	dead code, and hide update footer when hiding list.

	* Makefile.am:
	* MonoDevelop.Projects.Gui.mdp: Updated.

	* MonoDevelop.Projects.Gui.Completion/MutableCompletionDataList.cs:
	Implement a mutable completion list that flags itself based on the
	ProjectDomService.

2008-11-05  Lluis Sanchez Gual  <lluis@novell.com>

	* MonoDevelop.Projects.Gui.addin.xml: Bump MD version.

2008-11-03  Lluis Sanchez Gual  <lluis@novell.com>

	* MonoDevelop.Projects.Gui.Dialogs/ItemOptionsPanel.cs: Added property
	for getting the list of configuration objects being edited in the
	dialog (they are a copy of the original configurations).

	* MonoDevelop.Projects.Gui.Dialogs.OptionPanels/RuntimeOptionsPanel.cs:
	Assign the selected clr version to all configurations (The ClrVersion
	setter of DotNetProject does it, but configurations are replaced by
	the copies being edited in the dialog).

2008-10-29  Mike Krüger  <mkrueger@novell.com>

	* MonoDevelop.Projects.Gui.Completion/ParameterInformationWindowManager.cs:
	fixed 'Bug 436669 - function hints (tooltip) hides typing when typing
	a multi-line function'.

2008-10-16  Michael Hutchinson  <mhutchinson@novell.com>

	* MonoDevelop.Projects.Gui.Dialogs.OptionPanels/RuntimeOptionsPanel.cs:
	Rename Moonlight 1.1 to Moonlight 2.0.

2008-10-16 Mike Krüger  <mkrueger@novell.com>

	* MonoDevelop.Projects.Gui.Completion/ListWindow.cs: fixed 'Bug 432435 -
	Code completion shows 'List', not List<T>'.

2008-10-16  Michael Hutchinson  <mhutchinson@novell.com>

	* MonoDevelop.Projects.Gui.Completion/CompletionDataList.cs: Add
	AddRange overloads.

2008-10-15  Michael Hutchinson  <mhutchinson@novell.com>

	* MonoDevelop.Projects.Gui.Completion/CompletionListWindow.cs: When the
	list is first shown, don't autoselect the top item unless it matches
	the DefaultCompletionString.

2008-10-14  Michael Hutchinson  <mhutchinson@novell.com>

	* MonoDevelop.Projects.Gui.Completion/DeclarationViewWindow.cs: Empty
	the windows when the assigned description is empty as well as when
	it's null. Prevents showing empty tooltip.

	* MonoDevelop.Projects.Gui.Completion/CompletionListWindow.cs: Cleanup.

2008-10-14  Michael Hutchinson  <mhutchinson@novell.com>

	* MonoDevelop.Projects.Gui.Completion/CompletionDataList.cs: Add methods
	for removing completion data.

2008-10-13  Michael Hutchinson  <mhutchinson@novell.com>

	* MonoDevelop.Projects.Gui.Completion/ListWindow.cs: When the selection
	is disabled, first up/down keystroke enables the selection and does
	not move it. Makes it easier to select current deselected item, and
	mimics VS behaviour.

2008-10-13  Michael Hutchinson  <mhutchinson@novell.com>

	* MonoDevelop.Projects.Gui.Completion/ListWindow.cs: Disable the
	selection when the completion string is empty.

2008-10-10  Michael Hutchinson  <mhutchinson@novell.com>

	* MonoDevelop.Projects.Gui.Completion/ListWindow.cs: Reset after using
	markup, or the same attributes will be applied to later SetText
	calls.

2008-10-09  Michael Hutchinson  <mhutchinson@novell.com>

	* MonoDevelop.Projects.Gui.Completion/CompletionListWindow.cs: Fix NRE
	on commiting selection. The code was relying on keeping the
	completion list; recent changes disposed it when the window was
	hidden.

2008-10-09  Michael Hutchinson  <mhutchinson@novell.com>

	* MonoDevelop.Projects.Gui.Completion/CompletionData.cs:
	* MonoDevelop.Projects.Gui.Completion/CompletionDataList.cs:
	* MonoDevelop.Projects.Gui.Completion/CompletionListWindow.cs: New
	CompletionDataList API to replace CompletionDataProvider.

	* Makefile.am:
	* MonoDevelop.Projects.Gui.mdp: Updated.

	* MonoDevelop.Projects.Gui.Completion/ICompletionDataProvider.cs:
	* MonoDevelop.Projects.Gui.Completion/CodeCompletionDataProvider.cs:
	Removed.

2008-10-09  Michael Hutchinson  <mhutchinson@novell.com>

	* Makefile.am:
	* MonoDevelop.Projects.Gui.mdp:
	* MonoDevelop.Projects.Gui.Completion/ICompletionData.cs:
	* MonoDevelop.Projects.Gui.Completion/IOverloadedCompletionData.cs:
	Rename file.

2008-10-09  Michael Hutchinson  <mhutchinson@novell.com>

	* MonoDevelop.Projects.Gui.Completion/ListWindow.cs:
	* MonoDevelop.Projects.Gui.Completion/CompletionData.cs:
	* MonoDevelop.Projects.Gui.Completion/ICompletionData.cs:
	* MonoDevelop.Projects.Gui.Completion/CodeCompletionData.cs:
	* MonoDevelop.Projects.Gui.Completion/CompletionListWindow.cs:
	* MonoDevelop.Projects.Gui.Completion/IOverloadedCompletionData.cs:
	* MonoDevelop.Projects.Gui.Completion/CodeCompletionDataProvider.cs:
	Tidy up ICompletionData API.

	* Makefile.am:
	* MonoDevelop.Projects.Gui.mdp: Updated.

2008-10-09  Michael Hutchinson  <mhutchinson@novell.com>

	* Makefile.am:
	* MonoDevelop.Projects.Gui.mdp: Add a reference to System.Core.

2008-10-08  Michael Hutchinson  <mhutchinson@novell.com>

	* MonoDevelop.Projects.Gui.Completion/CompletionData.cs: Add some very
	simple default completion data objects.

	* MonoDevelop.Projects.Gui.Completion/CodeCompletionData.cs: Fix
	compilation.

	* Makefile.am:
	* MonoDevelop.Projects.Gui.mdp: Updated.

2008-10-08  Michael Hutchinson  <mhutchinson@novell.com>

	* MonoDevelop.Projects.Gui.Completion/CodeCompletionData.cs:
	* MonoDevelop.Projects.Gui.Completion/CompletionListWindow.cs:
	* MonoDevelop.Projects.Gui.Completion/IOverloadedCompletionData.cs: Move
	overloading functionality into an IOverloadedCompletionData interface
	so that ICompletionData implementors that want overloads do not have
	to subclass CodeCompletionData, and can customise overloading
	behaviour.

	* Makefile.am:
	* MonoDevelop.Projects.Gui.mdp: Updated.

2008-10-07  Michael Hutchinson  <mhutchinson@novell.com>

	* MonoDevelop.Projects.Gui.Completion/CodeCompletionData.cs: Track API.

2008-10-07  Michael Hutchinson  <mhutchinson@novell.com>

	* MonoDevelop.Projects.Gui.Completion/ICompletionData.cs:
	* MonoDevelop.Projects.Gui.Completion/CompletionListWindow.cs:
	  Re-implement sinking obsolete members to the bottom, but in a
	  non-broken way this time.

2008-10-07  Mike Krüger <mkrueger@novell.com> 

	* MonoDevelop.Projects.Gui.Completion/ListWindow.cs: now '<' is a
	  autocomplete char too.

2008-10-02  Michael Hutchinson <mhutchinson@novell.com> 

	* MonoDevelop.Projects.Gui/ProjectsGuiServices.cs,
	  MonoDevelop.Projects.Gui/IconService.cs: Track removal of service
	  APIs.

2008-09-29  Mike Krüger <mkrueger@novell.com> 

	* MonoDevelop.Projects.Gui.Completion/ICompletionData.cs,
	  MonoDevelop.Projects.Gui.Completion/CompletionListWindow.cs,
	  MonoDevelop.Projects.Gui.Completion/CodeCompletionData.cs:
	  Completion data now implements IComparable.

2008-09-26  Lluis Sanchez Gual <lluis@novell.com> 

	* MonoDevelop.Projects.Gui.addin.xml: Custom commands are not supported
	  at solution level.
	* MonoDevelop.Projects.Gui.Completion/CompletionListWindow.cs: Hide the
	  completion list if there is nothing to show.
	* MonoDevelop.Projects.Gui.Completion/CodeCompletionData.cs: Minor
	  allocation optimization.
	* MonoDevelop.Projects.Gui.Completion/CodeCompletionDataProvider.cs:
	  Cosmetic fix.

2008-09-22  Mike Krüger <mkrueger@novell.com> 

	* MonoDevelop.Projects.Gui.Completion/ListWindow.cs: List view items
	  now can contain pango markup.

2008-09-18  Lluis Sanchez Gual <lluis@novell.com> 

	* gtk-gui/generated.cs,
	  gtk-gui/MonoDevelop.Projects.Gui.Dialogs.DeleteConfigDialog.cs,
	  gtk-gui/MonoDevelop.Projects.Gui.Dialogs.NewConfigurationDialog.cs,
	  gtk-gui/MonoDevelop.Projects.Gui.Dialogs.OptionPanels.BaseDirectoryPanelWidget.cs,
	  gtk-gui/MonoDevelop.Projects.Gui.Dialogs.OptionPanels.CombineBuildOptionsWidget.cs,
	  gtk-gui/MonoDevelop.Projects.Gui.Dialogs.OptionPanels.CombineConfigurationPanelWidget.cs,
	  gtk-gui/MonoDevelop.Projects.Gui.Dialogs.OptionPanels.CombineEntryConfigurationsPanelWidget.cs,
	  gtk-gui/MonoDevelop.Projects.Gui.Dialogs.OptionPanels.CombineInformationWidget.cs,
	  gtk-gui/MonoDevelop.Projects.Gui.Dialogs.OptionPanels.CommonAssemblySigningPreferences.cs,
	  gtk-gui/MonoDevelop.Projects.Gui.Dialogs.OptionPanels.CustomCommandPanelWidget.cs,
	  gtk-gui/MonoDevelop.Projects.Gui.Dialogs.OptionPanels.CustomCommandWidget.cs,
	  gtk-gui/MonoDevelop.Projects.Gui.Dialogs.OptionPanels.GeneralProjectOptionsWidget.cs,
	  gtk-gui/MonoDevelop.Projects.Gui.Dialogs.OptionPanels.OutputOptionsPanelWidget.cs,
	  gtk-gui/MonoDevelop.Projects.Gui.Dialogs.OptionPanels.RunOptionsPanelWidget.cs,
	  gtk-gui/MonoDevelop.Projects.Gui.Dialogs.OptionPanels.RuntimeOptionsPanelWidget.cs,
	  gtk-gui/MonoDevelop.Projects.Gui.Dialogs.OptionPanels.StartupOptionsPanelWidget.cs,
	  gtk-gui/MonoDevelop.Projects.Gui.Dialogs.RenameConfigDialog.cs:
	  Flush.

2008-09-18  Lluis Sanchez Gual <lluis@novell.com> 

	* MonoDevelop.Projects.Gui.Completion/ICompletionDataProvider.cs: No
	  setter is required. That's up to the implementation.

2008-09-18  Mike Krüger <mkrueger@novell.com> 

	* MonoDevelop.Projects.Gui.Completion/ICompletionDataProvider.cs,
	  MonoDevelop.Projects.Gui.Completion/CompletionListWindow.cs,
	  MonoDevelop.Projects.Gui.Completion/CodeCompletionDataProvider.cs:
	  fixed "Bug 427286 - Code Completion: completion done without
	  showing the completion list".

2008-09-17  Mike Krüger <mkrueger@novell.com> 

	* MonoDevelop.Projects.Gui.Completion/CodeCompletionDataProvider.cs:
	  Added some functions used by unit testing.

2008-09-16  Lluis Sanchez Gual <lluis@novell.com> 

	* MonoDevelop.Projects.Gui.mdp: Update.
	* MonoDevelop.Projects.Gui.Completion/CompletionListWindow.cs: Escape
	  list item description since it may contain markup.
	* MonoDevelop.Projects.Gui.Completion/DeclarationViewWindow.cs: Show
	  documentation header in bold. Set a minimum width for the
	  documentation window.

2008-09-12  Lluis Sanchez Gual <lluis@novell.com> 

	* gtk-gui/MonoDevelop.Projects.Gui.Dialogs.OptionPanels.RuntimeOptionsPanelWidget.cs,
	  gtk-gui/MonoDevelop.Projects.Gui.Dialogs.OptionPanels.BaseDirectoryPanelWidget.cs,
	  gtk-gui/MonoDevelop.Projects.Gui.Dialogs.OptionPanels.GeneralProjectOptionsWidget.cs,
	  gtk-gui/MonoDevelop.Projects.Gui.Dialogs.OptionPanels.CombineInformationWidget.cs,
	  gtk-gui/MonoDevelop.Projects.Gui.Dialogs.NewConfigurationDialog.cs,
	  gtk-gui/MonoDevelop.Projects.Gui.Dialogs.OptionPanels.CombineConfigurationPanelWidget.cs,
	  gtk-gui/objects.xml,
	  gtk-gui/MonoDevelop.Projects.Gui.Dialogs.OptionPanels.CommonAssemblySigningPreferences.cs,
	  gtk-gui/MonoDevelop.Projects.Gui.Dialogs.OptionPanels.CustomCommandPanelWidget.cs,
	  gtk-gui/MonoDevelop.Projects.Gui.Dialogs.OptionPanels.CombineEntryConfigurationsPanelWidget.cs,
	  gtk-gui/MonoDevelop.Projects.Gui.Dialogs.DeleteConfigDialog.cs,
	  gtk-gui/MonoDevelop.Projects.Gui.Dialogs.OptionPanels.OutputOptionsPanelWidget.cs,
	  gtk-gui/MonoDevelop.Projects.Gui.Dialogs.OptionPanels.StartupOptionsPanelWidget.cs,
	  gtk-gui/generated.cs,
	  gtk-gui/MonoDevelop.Projects.Gui.Dialogs.RenameConfigDialog.cs,
	  gtk-gui/MonoDevelop.Projects.Gui.Dialogs.OptionPanels.RunOptionsPanelWidget.cs,
	  gtk-gui/MonoDevelop.Projects.Gui.Dialogs.OptionPanels.CombineBuildOptionsWidget.cs,
	  gtk-gui/MonoDevelop.Projects.Gui.Dialogs.OptionPanels.CustomCommandWidget.cs,
	  gtk-gui/gui.stetic: Updated.

2008-09-12  Lluis Sanchez Gual <lluis@novell.com> 

	* MonoDevelop.Projects.Gui.Completion/CodeCompletionDataProvider.cs:
	  Track api changes.
	* MonoDevelop.Projects.Gui.Dialogs.OptionPanels/RunOptionsPanel.cs: Run
	  options panel will now work for non-dot net projects.
	* MonoDevelop.Projects.Gui.Dialogs/MultiConfigItemOptionsDialog.cs:
	  Added Configurations property to be used by subclasses.

2008-08-18  Lluis Sanchez Gual <lluis@novell.com> 

	* gtk-gui/objects.xml,
	  gtk-gui/MonoDevelop.Projects.Gui.Dialogs.OptionPanels.StartupOptionsPanelWidget.cs,
	  gtk-gui/gui.stetic,
	  MonoDevelop.Projects.Gui.Dialogs.OptionPanels/CustomCommandWidget.cs,
	  MonoDevelop.Projects.Gui.Dialogs.OptionPanels/BaseDirectoryPanelWidget.cs,
	  MonoDevelop.Projects.Gui.Dialogs.OptionPanels/EnvVarList.cs,
	  MonoDevelop.Projects.Gui.Dialogs.OptionPanels/CustomCommandPanelWidget.cs,
	  MonoDevelop.Projects.Gui.Dialogs.OptionPanels/StartupOptionsPanel.cs:
	  Use attributes to describe custom widgets.

2008-07-29  Mike Krüger <mkrueger@novell.com> 

	* gtk-gui/objects.xml: Removed some parts of the documentation service.

2008-07-29  Mike Krüger <mkrueger@novell.com> 

	* MonoDevelop.Projects.Gui/ProjectsGuiServices.cs,
	  MonoDevelop.Projects.Gui/IconService.cs,
	  MonoDevelop.Projects.Gui.Completion/MethodParameterDataProvider.cs,
	  MonoDevelop.Projects.Gui.Completion/CodeCompletionData.cs,
	  MonoDevelop.Projects.Gui.Completion/CodeCompletionDataProvider.cs:
	  Translated old code to new dom.

2008-07-27  Mike Krüger <mkrueger@novell.com> 

	* MonoDevelop.Projects.Gui.Completion/CodeCompletionData.cs: Worked on
	  new dom/completion/database.

2008-07-24  Michael Hutchinson <mhutchinson@novell.com> 

	* MonoDevelop.Projects.Gui.Completion/CompletionListWindow.cs: Use the
	  ResourceService to render the icons.

2008-07-21  Lluis Sanchez Gual <lluis@novell.com> 

	* MonoDevelop.Projects.Gui.addin.xml, MonoDevelop.Projects.Gui.mdp,
	  gtk-gui/objects.xml,
	  gtk-gui/MonoDevelop.Projects.Gui.Dialogs.OptionPanels.OutputOptionsPanelWidget.cs,
	  gtk-gui/MonoDevelop.Projects.Gui.Dialogs.OptionPanels.RunOptionsPanelWidget.cs,
	  gtk-gui/gui.stetic, Makefile.am,
	  MonoDevelop.Projects.Gui.Dialogs.OptionPanels/OutputOptionsPanel.cs,
	  MonoDevelop.Projects.Gui.Dialogs.OptionPanels/EnvVarList.cs,
	  MonoDevelop.Projects.Gui.Dialogs.OptionPanels/RunOptionsPanel.cs:
	  Added new Run options panel which includes some options from the
	  output panel and a new list for setting env vars to be set when
	  running the project.

2008-07-12  Mike Krüger <mkrueger@novell.com> 

	* MonoDevelop.Projects.Gui.Completion/CompletionListWindow.cs:
	  Completion list now returns true, if it is shown.

2008-07-09  Michael Hutchinson <mhutchinson@novell.com> 

	* MonoDevelop.Projects.Gui.Completion/DeclarationViewWindow.cs: Avoid
	  unnecessary string creations, concatenations and comparisons. Also
	  fixes logic that was supposed to prevent empty tooltips from being
	  shown.

2008-07-07  Mike Krüger <mkrueger@novell.com> 

	* MonoDevelop.Projects.Gui.Completion/ListWindow.cs: Added null check.

2008-07-03  Mike Krüger <mkrueger@novell.com> 

	

2008-06-24  Michael Hutchinson <mhutchinson@novell.com> 

	* gtk-gui/MonoDevelop.Projects.Gui.Dialogs.OptionPanels.GeneralProjectOptionsWidget.cs,
	  gtk-gui/gui.stetic,
	  MonoDevelop.Projects.Gui.Dialogs.OptionPanels/GeneralProjectOptions.cs:
	  Don't show namespace settings GUI unless project is a
	  DotNetProject.

2008-06-17  Michael Hutchinson <mhutchinson@novell.com> 

	* MonoDevelop.Projects.Gui.Completion/CompletionListWindow.cs,
	  MonoDevelop.Projects.Gui.Completion/ListWindow.cs: Maintain more
	  completion window state after a parser DB update. Fixes "Bug 400228
	  - C# parsing frequently interrupts code completion".

2008-06-04  Lluis Sanchez Gual <lluis@novell.com> 

	* MonoDevelop.Projects.Gui.Dialogs/MultiConfigItemOptionsPanel.cs:
	  Disable option panels which require a configuration when no
	  configurations are available.

2008-06-04  Lluis Sanchez Gual <lluis@novell.com> 

	* gtk-gui/MonoDevelop.Projects.Gui.Dialogs.OptionPanels.StartupOptionsPanelWidget.cs:
	  Updated.
	* MonoDevelop.Projects.Gui.Dialogs.OptionPanels/CustomCommandWidget.cs:
	  Support new variables in custom command options.

2008-06-04  Lluis Sanchez Gual <lluis@novell.com> 

	* gtk-gui/gui.stetic: Cosmetic fix.

2008-06-04  Lluis Sanchez Gual <lluis@novell.com> 

	* MonoDevelop.Projects.Gui.mdp: Minor project file fixes.

2008-06-04  Lluis Sanchez Gual <lluis@novell.com> 

	* MonoDevelop.Projects.Gui.addin.xml: Bump MD version.

2008-06-03  Lluis Sanchez Gual <lluis@novell.com> 

	* MonoDevelop.Projects.Gui.addin.xml, MonoDevelop.Projects.Gui.mdp,
	  gtk-gui/gui.stetic, Makefile.am,
	  MonoDevelop.Projects.Gui.Dialogs.OptionPanels/StartupOptionsPanel.cs:
	  Implemented new options panel for setting the solution startup
	  options.
	* gtk-gui/MonoDevelop.Projects.Gui.Dialogs.OptionPanels.GeneralProjectOptionsWidget.cs,
	  gtk-gui/MonoDevelop.Projects.Gui.Dialogs.OptionPanels.CombineInformationWidget.cs,
	  gtk-gui/objects.xml,
	  gtk-gui/MonoDevelop.Projects.Gui.Dialogs.OptionPanels.StartupOptionsPanelWidget.cs:
	  Updated.

2008-05-22  Lluis Sanchez Gual <lluis@novell.com> 

	* MonoDevelop.Projects.Gui.addin.xml: Reorganize the main settings
	  section.
	* MonoDevelop.Projects.Gui.Dialogs.OptionPanels/BaseDirectoryPanel.cs:
	  Cosmetic fix.

2008-05-22  Lluis Sanchez Gual <lluis@novell.com> 

	* MonoDevelop.Projects.Gui.Dialogs.OptionPanels/ItemTypeCondition.cs:
	  Added comment.

2008-05-22  Lluis Sanchez Gual <lluis@novell.com> 

	* MonoDevelop.Projects.Gui.Dialogs.OptionPanels/ItemTypeCondition.cs:
	  Remove debug code.

2008-05-22  Lluis Sanchez Gual <lluis@novell.com> 

	* MonoDevelop.Projects.Gui.addin.xml, MonoDevelop.Projects.Gui.mdp,
	  MonoDevelop.Projects.Gui.Dialogs/MultiConfigItemOptionsDialog.cs,
	  MonoDevelop.Projects.Gui.Dialogs/MultiConfigItemOptionsPanel.cs,
	  MonoDevelop.Projects.Gui.Dialogs/ProjectOptionsDialog.cs,
	  MonoDevelop.Projects.Gui.Dialogs/CombineOptionsDialog.cs,
	  MonoDevelop.Projects.Gui.Dialogs/ItemOptionsDialog.cs,
	  gtk-gui/MonoDevelop.Projects.Gui.Dialogs.OptionPanels.BaseDirectoryPanelWidget.cs,
	  gtk-gui/objects.xml, gtk-gui/gui.stetic, Makefile.am,
	  MonoDevelop.Projects.Gui.Dialogs.OptionPanels/BaseDirectoryPanel.cs,
	  MonoDevelop.Projects.Gui.Dialogs.OptionPanels/BaseDirectoryPanelWidget.cs,
	  MonoDevelop.Projects.Gui.Dialogs.OptionPanels/ActiveLanguageCondition.cs,
	  MonoDevelop.Projects.Gui.Dialogs.OptionPanels/ItemTypeCondition.cs:
	  Merged the extension points for project and solution option panels
	  into a single extension point. A single extension point will now be
	  used for all kinds of items. Extension conditions can be used to
	  make panels visible only for some specific item types.

2008-05-21  Michael Hutchinson <mhutchinson@novell.com> 

	* MonoDevelop.Projects.Gui.Dialogs.OptionPanels/RuntimeOptionsPanel.cs:
	  Show only runtime versions allowed by the project, rather than the
	  language binding.

2008-05-21  Lluis Sanchez Gual <lluis@novell.com> 

	* MonoDevelop.Projects.Gui.addin.xml, MonoDevelop.Projects.Gui.mdp,
	  MonoDevelop.Projects.Gui/ProjectsGuiServices.cs,
	  MonoDevelop.Projects.Gui.Dialogs/MultiConfigItemOptionsDialog.cs,
	  MonoDevelop.Projects.Gui.Dialogs/MultiConfigItemOptionsPanel.cs,
	  MonoDevelop.Projects.Gui.Dialogs/ProjectOptionsDialog.cs,
	  MonoDevelop.Projects.Gui.Dialogs/CombineOptionsDialog.cs,
	  MonoDevelop.Projects.Gui.Dialogs/ItemOptionsPanel.cs,
	  gtk-gui/MonoDevelop.Projects.Gui.Dialogs.OptionPanels.CombineInformationWidget.cs,
	  gtk-gui/MonoDevelop.Projects.Gui.Dialogs.NewConfigurationDialog.cs,
	  gtk-gui/gui.stetic, Makefile.am,
	  MonoDevelop.Projects.Gui.Completion/CodeCompletionData.cs,
	  MonoDevelop.Projects.Gui.Dialogs.OptionPanels/OutputOptionsPanel.cs,
	  MonoDevelop.Projects.Gui.Dialogs.OptionPanels/CustomCommandPanelWidget.cs,
	  MonoDevelop.Projects.Gui.Dialogs.OptionPanels/CustomCommandWidget.cs,
	  MonoDevelop.Projects.Gui.Dialogs.OptionPanels/RuntimeOptionsPanel.cs,
	  MonoDevelop.Projects.Gui.Dialogs.OptionPanels/GeneralProjectOptions.cs,
	  MonoDevelop.Projects.Gui.Dialogs.OptionPanels/CombineInformationPanel.cs,
	  MonoDevelop.Projects.Gui.Dialogs.OptionPanels/CombineConfigurationPanel.cs,
	  MonoDevelop.Projects.Gui.Dialogs.OptionPanels/SolutionItemConfigurationsPanel.cs,
	  MonoDevelop.Projects.Gui.Dialogs.OptionPanels/CombineBuildOptions.cs,
	  MonoDevelop.Projects.Gui.Dialogs.OptionPanels/CommonAssemblySigningPreferences.cs,
	  MonoDevelop.Projects.Gui.Dialogs.OptionPanels/CustomCommandPanel.cs:
	  New project model changes.

2008-05-19  Michael Hutchinson <mhutchinson@novell.com> 

	* MonoDevelop.Projects.Gui.Completion/ListWindow.cs: Only return a
	  valid completion word if there is a selection. Makes code
	  completion much less intrusive.

2008-05-16  Michael Hutchinson <mhutchinson@novell.com> 

	* MonoDevelop.Projects.Gui.Completion/TooltipWindow.cs: Tooltip window
	  hint only works on GTK+ >= 2.10, so reflect it.

2008-04-28  Michael Hutchinson <mhutchinson@novell.com> 

	* MonoDevelop.Projects.Gui.Completion/ListWindow.cs: Allow completion
	  box to accept punctuation, if it matches an entry.

2008-04-25  Michael Hutchinson <mhutchinson@novell.com> 

	* MonoDevelop.Projects.Gui.Completion/CompletionListWindow.cs,
	  MonoDevelop.Projects.Gui.Completion/ListWindow.cs: Allow the
	  overload list to be scrolled when Num lock is enabled, by handling
	  modifier keys more carefully. May still have problems with unusual
	  X settings.

2008-04-24  Michael Hutchinson <mhutchinson@novell.com> 

	* MonoDevelop.Projects.Gui.mdp, Makefile.am: Updated.
	* MonoDevelop.Projects.Gui.Completion/ParameterInformationWindow.cs:
	  Use TooltipWindow.
	* MonoDevelop.Projects.Gui.Completion/TooltipWindow.cs: Share some
	  behaviours commons to tooltip-like windows.
	* MonoDevelop.Projects.Gui.Completion/DeclarationViewWindow.cs: Use
	  TooltipWindow and FixedWidthWrapLabel. Wrapping is now somewhat
	  improved.

2008-04-11  Michael Hutchinson <mhutchinson@novell.com> 

	* MonoDevelop.Projects.Gui.Completion/DeclarationViewWindow.cs,
	  MonoDevelop.Projects.Gui.Completion/CompletionListWindow.cs: Track
	  API.
	* MonoDevelop.Projects.Gui.Completion/ParameterInformationWindow.cs:
	  Add transparency behaviour to parameter tooltip.
	* MonoDevelop.Projects.Gui.Completion/WindowTransparencyDecorator.cs:
	  De-uglify API.

2008-04-10  Michael Hutchinson <mhutchinson@novell.com> 

	* MonoDevelop.Projects.Gui.Completion/WindowTransparencyDecorator.cs:
	  Work around GTK# crasher bug and enable transparency by default.

2008-04-10  Michael Hutchinson <mhutchinson@novell.com> 

	* MonoDevelop.Projects.Gui.mdp, Makefile.am: Updated.
	* MonoDevelop.Projects.Gui.Completion/CompletionListWindow.cs,
	  MonoDevelop.Projects.Gui.Completion/DeclarationViewWindow.cs: Make
	  completion window semi-transparent when Ctrl key is held down.
	* MonoDevelop.Projects.Gui.Completion/WindowTransparencyDecorator.cs:
	  Decorator class that makes the attached GTK window semi-transparent
	  when the Control key is held down. Set
	  MONODEVELOP_ENABLE_UNSTABLE_TRANSPARENCY to enable it. Requires
	  GTK+ 2.12 and a compositing window manager, but degrades
	  transparently (ha!) if these aren't available.

2008-04-11  Lluis Sanchez Gual <lluis@novell.com> 

	* MonoDevelop.Projects.Gui.addin.xml: Use the new mime type extension
	  to register new file types.
	* gtk-gui/MonoDevelop.Projects.Gui.Dialogs.OptionPanels.CombineStartupPanelWidget.cs,
	  gtk-gui/MonoDevelop.Projects.Gui.Dialogs.OptionPanels.CombineInformationWidget.cs:
	  Updated.

2008-04-01  Aaron Bockover <abockover@novell.com>

	* gtk-gui/gui.stetic:
	* gtk-gui/MonoDevelop.Projects.Gui.Dialogs.OptionPanels.GeneralProjectOptionsWidget.cs:
	Added a 'use parent directory as namespace' check box under the default
	namespace entry

	* MonoDevelop.Projects.Gui.Dialogs.OptionPanels/GeneralProjectOptions.cs:
	Connect the UseParentDirectoryAsNamespace project property to the new
	check box; make the default namespace entry insensitive if use parent
	directory is enabled

2008-03-10  Marcos David Marín Amador <MarcosMarin@gmail.com> 

	* gtk-gui/MonoDevelop.Projects.Gui.Dialogs.OptionPanels.GeneralProjectOptionsWidget.cs:
	  Workaround for bug in Mono 1.2.4 where usings are ignored in anonymous
	  methods.

2008-03-04  Mike Krüger <mkrueger@novell.com> 

	* MonoDevelop.Projects.Gui/ProjectsGuiServices.cs,
	  gtk-gui/MonoDevelop.Projects.Gui.Dialogs.OptionPanels.CombineStartupPanelWidget.cs,
	  gtk-gui/gui.stetic,
	  MonoDevelop.Projects.Gui.Dialogs.OptionPanels/CompileFileProjectOptions.cs,
	  MonoDevelop.Projects.Gui.Dialogs.OptionPanels/OutputOptionsPanel.cs,
	  MonoDevelop.Projects.Gui.Dialogs.OptionPanels/CombineStartupPanel.cs,
	  MonoDevelop.Projects.Gui.Dialogs.OptionPanels/CombineEntryConfigurationsPanel.cs,
	  MonoDevelop.Projects.Gui.Dialogs.OptionPanels/CommonAssemblySigningPreferences.cs:
	  Worked on gnome hig compliant alerts.

2008-02-18  Lluis Sanchez Gual <lluis@novell.com> 

	* MonoDevelop.Projects.Gui.mdp, Makefile.am: Removed gnome reference, added
	  glib.

2008-01-28  Mike Krüger <mkrueger@novell.com> 

	* MonoDevelop.Projects.Gui.Completion/TextUtilities.cs: Added
	  SearchBracketForward method.

2008-01-25  Lluis Sanchez Gual <lluis@novell.com> 

	* MonoDevelop.Projects.Gui.addin.xml: Update MD version.

2008-01-24  Lluis Sanchez Gual <lluis@novell.com> 

	* MonoDevelop.Projects.Gui.Completion/CompletionListWindow.cs: Don't reset
	  the code completion list to top when data gathering is completed. Fixes
	  bug #350890.

2008-01-10  Zach Lute <zach.lute@gmail.com>

	* MonoDevelop.Projects.Gui.Completion/ListWindow.cs: Scrollbar adjustment is
	  updated even if scrollbar is invisible. (Bug #350973)

2007-12-14  Lluis Sanchez Gual <lluis@novell.com> 

	* MonoDevelop.Projects.Gui.Completion/CompletionListWindow.cs: Don't process
	  keys if the completion window is hidden. Fixes bug #348696.

2007-12-14  Lluis Sanchez Gual <lluis@novell.com> 

	* MonoDevelop.Projects.Gui.mdp: Updated project files. The order of extended
	  properties won't change anymore.

2007-12-13  Lluis Sanchez Gual <lluis@novell.com> 

	* MonoDevelop.Projects.Gui.Dialogs/DeleteConfigDialog.cs,
	  gtk-gui/MonoDevelop.Projects.Gui.Dialogs.NewConfigurationDialog.cs,
	  gtk-gui/MonoDevelop.Projects.Gui.Dialogs.OptionPanels.CommonAssemblySigningPreferences.cs,
	  gtk-gui/MonoDevelop.Projects.Gui.Dialogs.OptionPanels.CustomCommandPanelWidget.cs,
	  gtk-gui/MonoDevelop.Projects.Gui.Dialogs.DeleteConfigDialog.cs,
	  gtk-gui/MonoDevelop.Projects.Gui.Dialogs.RenameConfigDialog.cs,
	  gtk-gui/gui.stetic,
	  MonoDevelop.Projects.Gui.Completion/CompletionListWindow.cs,
	  MonoDevelop.Projects.Gui.Completion/ListWindow.cs,
	  MonoDevelop.Projects.Gui.Completion/DeclarationViewWindow.cs,
	  MonoDevelop.Projects.Gui.Dialogs.OptionPanels/CompileFileProjectOptions.cs,
	  MonoDevelop.Projects.Gui.Dialogs.OptionPanels/OutputOptionsPanel.cs,
	  MonoDevelop.Projects.Gui.Dialogs.OptionPanels/CombineStartupPanel.cs,
	  MonoDevelop.Projects.Gui.Dialogs.OptionPanels/RuntimeOptionsPanel.cs,
	  MonoDevelop.Projects.Gui.Dialogs.OptionPanels/GeneralProjectOptions.cs,
	  MonoDevelop.Projects.Gui.Dialogs.OptionPanels/CombineInformationPanel.cs,
	  MonoDevelop.Projects.Gui.Dialogs.OptionPanels/CombineConfigurationPanel.cs,
	  MonoDevelop.Projects.Gui.Dialogs.OptionPanels/CombineBuildOptions.cs,
	  MonoDevelop.Projects.Gui.Dialogs.OptionPanels/CombineEntryConfigurationsPanel.cs,
	  MonoDevelop.Projects.Gui.Dialogs.OptionPanels/CommonAssemblySigningPreferences.cs,
	  MonoDevelop.Projects.Gui.Dialogs.OptionPanels/CustomCommandPanel.cs: API
	  cleanup.

2007-12-12  Lluis Sanchez Gual <lluis@novell.com> 

	* MonoDevelop.Projects.Gui.addin.xml: Bump add-in versions.

2007-12-12  Lluis Sanchez Gual <lluis@novell.com> 

	* MonoDevelop.Projects.Gui/IconService.cs: API cleanup.
	* MonoDevelop.Projects.Gui.Completion/CompletionListWindow.cs: Remove unused
	  event.

2007-12-04  Lluis Sanchez Gual <lluis@novell.com> 

	* MonoDevelop.Projects.Gui.mdp, Makefile.am: Directory reorganization.

2007-11-22  Michael Hutchinson <mhutchinson@novell.com> 

	* MonoDevelop.Projects.Gui.Dialogs.OptionPanels/RuntimeOptionsPanel.cs: Add
	  support for 2.1 runtime, and explicitly name the runtime versions.

2007-11-21  Lluis Sanchez Gual <lluis@novell.com> 

	* MonoDevelop.Projects.Gui.mdp, Makefile.am,
	  MonoDevelop.Projects.Gui.Completion/CommentCompletionDataProvider.cs:
	  Removed unused file.
	* MonoDevelop.Projects.Gui/ProjectsGuiServices.cs,
	  MonoDevelop.Projects.Gui.Dialogs/NewConfigurationDialog.cs,
	  MonoDevelop.Projects.Gui.Completion/CompletionListWindow.cs,
	  MonoDevelop.Projects.Gui.Completion/IParameterDataProvider.cs,
	  MonoDevelop.Projects.Gui.Completion/ParameterInformationWindow.cs,
	  MonoDevelop.Projects.Gui.Completion/ListWindow.cs,
	  MonoDevelop.Projects.Gui.Completion/ICompletionWidget.cs,
	  MonoDevelop.Projects.Gui.Completion/MethodParameterDataProvider.cs,
	  MonoDevelop.Projects.Gui.Completion/ParameterInformationWindowManager.cs,
	  MonoDevelop.Projects.Gui.Dialogs.OptionPanels/CustomCommandWidget.cs,
	  MonoDevelop.Projects.Gui.Dialogs.OptionPanels/CustomCommandPanelWidget.cs,
	  MonoDevelop.Projects.Gui.Dialogs.OptionPanels/CombineConfigurationPanel.cs,
	  MonoDevelop.Projects.Gui.Dialogs.OptionPanels/CustomCommandPanel.cs:
	  Added missing license headers.

2007-11-21  Lluis Sanchez Gual <lluis@novell.com> 

	* MonoDevelop.Projects.Gui.mdp, Base.glade,
	  gtk-gui/MonoDevelop.Projects.Gui.Dialogs.OptionPanels.GeneralProjectOptionsWidget.cs,
	  gtk-gui/objects.xml, gtk-gui/gui.stetic, Makefile.am,
	  MonoDevelop.Projects.Gui.Dialogs.OptionPanels/GeneralProjectOptions.cs,
	  MonoDevelop.Projects.Gui.Dialogs.OptionPanels/CombineEntryConfigurationsPanel.cs:
	  Ported the last dialog to Stetic. Removed all remaining glade
	  references.

2007-11-20  Lluis Sanchez Gual <lluis@novell.com> 

	* MonoDevelop.Projects.Gui.Dialogs.OptionPanels/CombineStartupPanel.cs: Fix
	  build.

2007-11-20  Lluis Sanchez Gual <lluis@novell.com> 

	* MonoDevelop.Projects.Gui.mdp,
	  MonoDevelop.Projects.Gui.Dialogs/RenameConfigDialog.cs,
	  MonoDevelop.Projects.Gui.Dialogs/NewConfigurationDialog.cs,
	  MonoDevelop.Projects.Gui.Dialogs/DeleteConfigDialog.cs,
	  gtk-gui/MonoDevelop.Projects.Gui.Dialogs.OptionPanels.CombineStartupPanelWidget.cs,
	  gtk-gui/MonoDevelop.Projects.Gui.Dialogs.OptionPanels.RuntimeOptionsPanelWidget.cs,
	  gtk-gui/MonoDevelop.Projects.Gui.Dialogs.OptionPanels.CombineInformationWidget.cs,
	  gtk-gui/MonoDevelop.Projects.Gui.Dialogs.NewConfigurationDialog.cs,
	  gtk-gui/MonoDevelop.Projects.Gui.Dialogs.OptionPanels.CombineConfigurationPanelWidget.cs,
	  gtk-gui/objects.xml,
	  gtk-gui/MonoDevelop.Projects.Gui.Dialogs.OptionPanels.CombineEntryConfigurationsPanelWidget.cs,
	  gtk-gui/MonoDevelop.Projects.Gui.Dialogs.DeleteConfigDialog.cs,
	  gtk-gui/MonoDevelop.Projects.Gui.Dialogs.OptionPanels.OutputOptionsPanelWidget.cs,
	  gtk-gui/generated.cs,
	  gtk-gui/MonoDevelop.Projects.Gui.Dialogs.RenameConfigDialog.cs,
	  gtk-gui/MonoDevelop.Projects.Gui.Dialogs.OptionPanels.CompileFileOptionsWidget.cs,
	  gtk-gui/MonoDevelop.Projects.Gui.Dialogs.OptionPanels.CombineBuildOptionsWidget.cs,
	  gtk-gui/gui.stetic, Makefile.am,
	  MonoDevelop.Projects.Gui.Dialogs.OptionPanels/CompileFileProjectOptions.cs,
	  MonoDevelop.Projects.Gui.Dialogs.OptionPanels/OutputOptionsPanel.cs,
	  MonoDevelop.Projects.Gui.Dialogs.OptionPanels/CombineStartupPanel.cs,
	  MonoDevelop.Projects.Gui.Dialogs.OptionPanels/RuntimeOptionsPanel.cs,
	  MonoDevelop.Projects.Gui.Dialogs.OptionPanels/CombineInformationPanel.cs,
	  MonoDevelop.Projects.Gui.Dialogs.OptionPanels/CombineConfigurationPanel.cs,
	  MonoDevelop.Projects.Gui.Dialogs.OptionPanels/CombineBuildOptions.cs,
	  MonoDevelop.Projects.Gui.Dialogs.OptionPanels/CombineEntryConfigurationsPanel.cs:
	  Migrated dialogs to Stetic.
	* MonoDevelop.Projects.Gui.Dialogs/ConfigurationManager.cs,
	  MonoDevelop.Projects.Gui.Dialogs.OptionPanels/DeployFileOptions.cs:
	  Removed old files.

2007-11-09  Michael Hutchinson <mhutchinson@novell.com> 

	* MonoDevelop.Projects.Gui.Completion/CompletionListWindow.cs,
	  MonoDevelop.Projects.Gui.Completion/CodeCompletionData.cs: Track
	  LoggingService API changes.

2007-10-29  Lluis Sanchez Gual <lluis@novell.com> 

	* MonoDevelop.Projects.Gui.addin.xml: Bump MD version.

2007-10-29  Lluis Sanchez Gual <lluis@novell.com> 

	* MonoDevelop.Projects.Gui.addin.xml: Register some basic file type icons.
	* MonoDevelop.Projects.Gui/IconCodon.cs: Renamed resource attribute to icon,
	  since that's how the icon service handles it.

2007-10-24  Lluis Sanchez Gual <lluis@novell.com> 

	* MonoDevelop.Projects.Gui/IconService.cs: Use new icon names.

2007-10-23  Lluis Sanchez Gual <lluis@novell.com> 

	* MonoDevelop.Projects.Gui.mdp: Project file names updated by change in MD
	  path functions.

2007-10-18  Mike Krüger <mkrueger@novell.com> 

	* MonoDevelop.Projects.Gui.Completion/MethodParameterDataProvider.cs: fixed
	  "Bug 325509 - Inaccessible methods displayed in autocomplete".

2007-10-16  Mike Krüger <mkrueger@novell.com> 

	* MonoDevelop.Projects.Gui.Completion/CodeCompletionDataProvider.cs: Fixed
	  "Bug 325528 - Intellisense contains multiple entries of same namespace".

2007-10-16  Lluis Sanchez Gual <lluis@novell.com> 

	* MonoDevelop.Projects.Gui.Completion/CodeCompletionDataProvider.cs: Track
	  api changes.

2007-10-15  Ankit Jain  <jankit@novell.com>

	* MonoDevelop.Projects.Gui.Dialogs.OptionPanels/CustomCommandWidget.cs
	(OnComboTypeChanged):
	(OnWorkingdirEntryChanged): Set focus on the correct widget.

2007-10-12  Mike Krüger <mkrueger@novell.com> 

	* gtk-gui/MonoDevelop.Projects.Gui.Dialogs.OptionPanels.CommonAssemblySigningPreferences.cs,
	  gtk-gui/MonoDevelop.Projects.Gui.Dialogs.OptionPanels.CustomCommandPanelWidget.cs,
	  gtk-gui/MonoDevelop.Projects.Gui.Dialogs.OptionPanels.CustomCommandWidget.cs,
	  MonoDevelop.Projects.Gui.Dialogs.OptionPanels/CompileFileProjectOptions.cs,
	  MonoDevelop.Projects.Gui.Dialogs.OptionPanels/OutputOptionsPanel.cs,
	  MonoDevelop.Projects.Gui.Dialogs.OptionPanels/CustomCommandWidget.cs:
	  Applied changes that were neccassary for to the new FileService.

2007-10-11  Mike Krüger <mkrueger@novell.com> 

	* MonoDevelop.Projects.Gui.Dialogs.OptionPanels/CombineStartupPanel.cs:
	  Changed calls for the new StringParser.

2007-09-21  Lluis Sanchez Gual <lluis@novell.com> 

	* MonoDevelop.Projects.Gui.addin.xml: Bump MD version.

2007-09-19  Michael Hutchinson <mhutchinson@novell.com> 

	* MonoDevelop.Projects.Gui.Dialogs.OptionPanels/CustomCommandWidget.cs: Only
	  display relevant substitution tags for solutions and projects.

2007-09-18  Mike Krüger <mkrueger@novell.com> 

	* MonoDevelop.Projects.Gui.Completion/CodeCompletionData.cs,
	  MonoDevelop.Projects.Gui.Completion/ListWindow.cs: Added some changes
	  for bug 325438.

2007-09-16  Eric Butler <eric@extremeboredom.net>

	* Base.glade,
	  MonoDevelop.Projects.Gui.Dialogs.OptionPanels/GeneralProjectOptions.cs:
	  Add Default Namespace option
	  Fix some formatting issues in GeneralProjectOptions.cs

2007-09-14  Lluis Sanchez Gual <lluis@novell.com> 

	* MonoDevelop.Projects.Gui.mdp: Fix warning level.
	* MonoDevelop.Projects.Gui.Completion/CodeCompletionData.cs,
	  MonoDevelop.Projects.Gui.Completion/CodeCompletionDataProvider.cs: Add
	  support for ITypeNameResolver.
	* MonoDevelop.Projects.Gui.Completion/ListWindow.cs: Use the Text not the
	  CompletionText to find entries in the completion window. For example,
	  the completion window may show "ArrayList", while the completion string
	  may be "System.Collections.ArrayList". If the user types 'a', the window
	  should select the ArrayLsit entry.

2007-09-13  Lluis Sanchez Gual <lluis@novell.com> 

	* MonoDevelop.Projects.Gui.Completion/CodeCompletionDataProvider.cs: Added
	  method for finding a ICompletionData instance.

2007-09-13  Mike Krüger <mkrueger@novell.com> 

	* MonoDevelop.Projects.Gui.Completion/ParameterInformationWindow.cs,
	  MonoDevelop.Projects.Gui.Completion/ParameterInformationWindowManager.cs:
	  Fixed 82205: Can't read autocomplete.

2007-09-13  Lluis Sanchez Gual <lluis@novell.com> 

	* MonoDevelop.Projects.Gui.Completion/CodeCompletionData.cs: Properly format
	  delegate names.

2007-09-13  Lluis Sanchez Gual <lluis@novell.com> 

	* MonoDevelop.Projects.Gui.Completion/CompletionListWindow.cs: Close the
	  completion window when pressing the cursor keys with shift or control.
	  Fixes bug #82475.

2007-09-13  Lluis Sanchez Gual <lluis@novell.com> 

	* MonoDevelop.Projects.Gui.Completion/CodeCompletionData.cs,
	  MonoDevelop.Projects.Gui.Completion/CodeCompletionDataProvider.cs: Added
	  a flag in CodeCompletionData to allow or disallow use of intrinsic type
	  names.

2007-09-04  Michael Hutchinson <MHutchinson@novell.com> 

	* MonoDevelop.Projects.Gui/ProjectsGuiServices.cs,
	  MonoDevelop.Projects.Gui.Dialogs/ConfigurationManager.cs,
	  MonoDevelop.Projects.Gui.Dialogs/ProjectOptionsDialog.cs,
	  MonoDevelop.Projects.Gui.Dialogs/CombineOptionsDialog.cs,
	  MonoDevelop.Projects.Gui.Completion/CommentCompletionDataProvider.cs,
	  MonoDevelop.Projects.Gui.Completion/CodeCompletionDataProvider.cs,
	  MonoDevelop.Projects.Gui.Dialogs.OptionPanels/CompileFileProjectOptions.cs,
	  MonoDevelop.Projects.Gui.Dialogs.OptionPanels/OutputOptionsPanel.cs,
	  MonoDevelop.Projects.Gui.Dialogs.OptionPanels/CombineStartupPanel.cs,
	  MonoDevelop.Projects.Gui.Dialogs.OptionPanels/RuntimeOptionsPanel.cs,
	  MonoDevelop.Projects.Gui.Dialogs.OptionPanels/GeneralProjectOptions.cs,
	  MonoDevelop.Projects.Gui.Dialogs.OptionPanels/CombineInformationPanel.cs,
	  MonoDevelop.Projects.Gui.Dialogs.OptionPanels/CombineConfigurationPanel.cs,
	  MonoDevelop.Projects.Gui.Dialogs.OptionPanels/CombineBuildOptions.cs,
	  MonoDevelop.Projects.Gui.Dialogs.OptionPanels/CombineEntryConfigurationsPanel.cs:
	  Fix some compile warnings.

2007-08-31  Mike Krüger <mkrueger@novell.com> 

	* MonoDevelop.Projects.Gui/IconCodon.cs,
	  MonoDevelop.Projects.Gui.Dialogs/ConfigurationManager.cs,
	  MonoDevelop.Projects.Gui.Dialogs/ProjectOptionsDialog.cs,
	  MonoDevelop.Projects.Gui.Dialogs/CombineOptionsDialog.cs,
	  MonoDevelop.Projects.Gui.Completion/CommentCompletionDataProvider.cs,
	  MonoDevelop.Projects.Gui.Completion/CodeCompletionDataProvider.cs,
	  MonoDevelop.Projects.Gui.Dialogs.OptionPanels/CompileFileProjectOptions.cs,
	  MonoDevelop.Projects.Gui.Dialogs.OptionPanels/OutputOptionsPanel.cs,
	  MonoDevelop.Projects.Gui.Dialogs.OptionPanels/CombineStartupPanel.cs,
	  MonoDevelop.Projects.Gui.Dialogs.OptionPanels/RuntimeOptionsPanel.cs,
	  MonoDevelop.Projects.Gui.Dialogs.OptionPanels/GeneralProjectOptions.cs,
	  MonoDevelop.Projects.Gui.Dialogs.OptionPanels/CombineInformationPanel.cs,
	  MonoDevelop.Projects.Gui.Dialogs.OptionPanels/CombineConfigurationPanel.cs,
	  MonoDevelop.Projects.Gui.Dialogs.OptionPanels/CombineBuildOptions.cs,
	  MonoDevelop.Projects.Gui.Dialogs.OptionPanels/CombineEntryConfigurationsPanel.cs,
	  MonoDevelop.Projects.Gui.Dialogs.OptionPanels/CommonAssemblySigningPreferences.cs,
	  MonoDevelop.Projects.Gui.Dialogs.OptionPanels/CustomCommandPanel.cs:
	  Changes due to new property infrastructure.

2007-08-28  Mike Krüger <mkrueger@novell.com> 

	* MonoDevelop.Projects.Gui.Completion/CompletionListWindow.cs,
	  MonoDevelop.Projects.Gui.Completion/ICompletionWidget.cs: Fixed 82207:
	  Incorrect autocomplete insertion.

2007-08-16  Mike Krüger <mkrueger@novell.com> 

	* MonoDevelop.Projects.Gui.Completion/ListWindow.cs: Fixed 80813:Code
	  completion should show the best match in the middle of the combo
	  box.
	
	  (applied patch from Levi Bard)

2007-08-14  Mike Krüger <mkrueger@novell.com> 

	* MonoDevelop.Projects.Gui.Completion/CodeCompletionData.cs: Added a
	  new constructor for the code completion data (used for
	  XmlDocComments).

2007-08-09  Lluis Sanchez Gual <lluis@novell.com> 

	* MonoDevelop.Projects.Gui.addin.xml, MonoDevelop.Projects.Gui.mdp,
	  MonoDevelop.Projects.Gui/IconCodon.cs,
	  MonoDevelop.Projects.Gui/IconService.cs, Makefile.am: Reorganized the
	  extension point hierarchy. Embedded all add-in manifests as resources.

2007-08-03  Lluis Sanchez Gual <lluis@novell.com> 

	* MonoDevelop.Projects.Gui/ProjectsGuiServices.cs, gtk-gui/objects.xml: API
	  cleanup. Converted core services into regular classes.

2007-08-02  Lluis Sanchez Gual <lluis@novell.com> 

	* MonoDevelop.Projects.Gui.Completion/CodeCompletionDataProvider.cs:
	  Converted DispatchService to a static class.

2007-08-01  Marcos David Marín Amador <MarcosMarin@gmail.com>

	* MonoDevelop.Projects.Gui.Dialogs.OptionPanels/CustomCommandWidget.cs:
	  Added support to enter the working directory.

2007-07-18  Lluis Sanchez Gual <lluis@novell.com> 

	* MonoDevelop.Projects.Gui.Completion/CompletionListWindow.cs,
	  MonoDevelop.Projects.Gui.Completion/CodeCompletionData.cs,
	  MonoDevelop.Projects.Gui.Completion/TextUtilities.cs: Use the log
	  service for logging errors.

2007-07-17  Lluis Sanchez Gual <lluis@novell.com> 

	* MonoDevelop.Projects.Gui/IconService.cs: New overload for getting an
	  icon of a member.

2007-07-13  Marcos David Marín Amador <MarcosMarin@gmail.com>

	* MonoDevelop.Projects.Gui/MonoDevelop.Projects.Gui.addin.xml:
	  The assembly signing panel is now only shown for .Net projects.

2007-07-13  Lluis Sanchez Gual <lluis@novell.com> 

	* MonoDevelop.Projects.Gui.mdp: Updated.
	* MonoDevelop.Projects.Gui.Completion/CompletionListWindow.cs,
	  MonoDevelop.Projects.Gui.Completion/ICompletionWidget.cs: Store
	  more code completion information in the code completion context.
	  Needed to fix bug #82033.

2007-07-03  Mike Krüger <mkrueger@novell.com> 

	* MonoDevelop.Projects.Gui.Dialogs.OptionPanels/CommonAssemblySigningPreferences.cs:
	  Made the assembly signing panel a bit nicer.

2007-07-03  Mike Krüger <mkrueger@novell.com> 

	* MonoDevelop.Projects.Gui.addin.xml, MonoDevelop.Projects.Gui.mdp,
	  gtk-gui/objects.xml,
	  gtk-gui/MonoDevelop.Projects.Gui.Dialogs.OptionPanels.CommonAssemblySigningPreferences.cs,
	  Makefile.am,
	  MonoDevelop.Projects.Gui.Dialogs.OptionPanels/CommonAssemblySigningPreferences.cs,
	  gtk-gui/gui.stetic: Added assembly signing panel.

2007-06-30  Lluis Sanchez Gual <lluis@novell.com> 

	* MonoDevelop.Projects.Gui.Dialogs/CombineOptionsDialog.cs: When a
	  solution contains a reference to an unknown project type (perhaps
	  the addin is not available on the machine) an exception occurs when
	  viewing the configuration properties for the solution. Patch by
	  Jerome Haltom.

2007-06-23 Jacob Ilsø Christensen  <jacobilsoe@gmail.com>

	* MonoDevelop.Projects.Gui.addin.xml: Fixed capitalization.

2007-06-23  Marcos David Marin Amador <MarcosMarin@gmail.com>

	* MonoDevelop.Projects.Gui.CompletionCompletionList/Window.cs: Check whether 
	  ICompletionData is a CodeCompletionData instead of just casting it.

2007-06-13  Ankit Jain  <jankit@novell.com>

	* MonoDevelop.Projects.Gui.Dialogs/ProjectOptionsDialog.cs
	(ProjectOptionsCommands): Remove, unused.
	(SetSelectedConfigurationAsStartup): Remove. Active configuration cannot
	be set for a project by the user.

2007-06-07  Ankit Jain  <jankit@novell.com>

	Fixes bug#81820.
	* MonoDevelop.Projects.Gui.Dialogs.OptionPanels/CompileFileProjectOptions.cs
	(.ctor): Use FileService.NormalizeRelativePath for project files.

2007-06-06  Lluis Sanchez Gual <lluis@novell.com> 

	* gtk-gui/objects.xml: Updated.

2007-05-30  Lluis Sanchez Gual <lluis@novell.com> 

	* gtk-gui/MonoDevelop.Projects.Gui.Dialogs.OptionPanels.CustomCommandPanelWidget.cs,
	  gtk-gui/MonoDevelop.Projects.Gui.Dialogs.OptionPanels.CustomCommandWidget.cs,
	  gtk-gui/gui.stetic,
	  MonoDevelop.Projects.Gui.Dialogs.OptionPanels/CustomCommandWidget.cs,
	  MonoDevelop.Projects.Gui.Dialogs.OptionPanels/CustomCommandPanelWidget.cs:
	  Option panel widgets don't need to be public.

2007-05-30  Lluis Sanchez Gual <lluis@novell.com> 

	* MonoDevelop.Projects.Gui.Dialogs/ProjectOptionsDialog.cs,
	  MonoDevelop.Projects.Gui.Dialogs/CombineOptionsDialog.cs: Make sure
	  root nodes in option dialogs are expanded by default.

2007-05-30  Ankit Jain  <jankit@novell.com>

	* MonoDevelop.Projects.Gui.Dialogs.OptionPanels/CombineStartupPanel.cs
	(.ctor): If CombineExecuteDefinition is invalid then load an empty
	default set.
	(AddEmptyExecuteDefinitions): New.

2007-05-21  Ankit Jain  <jankit@novell.com>

	* MonoDevelop.Projects.Gui.Dialogs.OptionPanels/CustomCommandWidget.cs:
	Ensure FileSelector dialog is Destroy()'ed.

2007-05-09  Lluis Sanchez Gual <lluis@novell.com> 

	* Makefile.am: Reference shared assemblies from the correct location.

2007-05-07  Lluis Sanchez Gual <lluis@novell.com> 

	* MonoDevelop.Projects.Gui/IconService.cs: Removed reference to deleted
	  property.

2007-05-04  Lluis Sanchez Gual <lluis@novell.com> 

	* MonoDevelop.Projects.Gui.addin.xml, MonoDevelop.Projects.Gui.mdp,
	  MonoDevelop.Projects.Gui/IconService.cs,
	  MonoDevelop.Projects.Gui.Dialogs/ProjectOptionsDialog.cs,
	  MonoDevelop.Projects.Gui.Dialogs/CombineOptionsDialog.cs,
	  Makefile.am: Migration to Mono.Addins.

2007-04-19  Lluis Sanchez Gual <lluis@novell.com> 

	* MonoDevelop.Projects.Gui.addin.xml, MonoDevelop.Projects.Gui.mdp,
	  MonoDevelop.Projects.Gui.Deployment,
	  MonoDevelop.Projects.Gui.Deployment/DialogFileReplacePolicy.cs,
	  MonoDevelop.Projects.Gui.Deployment/IFileCopyConfigurationEditor.cs,
	  MonoDevelop.Projects.Gui.Deployment/IDeployTargetEditor.cs,
	  MonoDevelop.Projects.Gui.Deployment/LocalFileCopyConfigurationEditor.cs,
	  MonoDevelop.Projects.Gui.Deployment/DirectoryDeployEditor.cs,
	  MonoDevelop.Projects.Gui.Deployment/LocalFileCopyConfigurationEditorWidget.cs,
	  MonoDevelop.Projects.Gui.Deployment/InstallDeployEditor.cs,
	  MonoDevelop.Projects.Gui.Deployment/DirectoryDeployEditorWidget.cs,
	  MonoDevelop.Projects.Gui.Deployment/InstallDeployEditorWidget.cs,
	  MonoDevelop.Projects.Gui.Deployment/CommandDeployEditor.cs,
	  MonoDevelop.Projects.Gui.Deployment/FileCopyConfigurationSelector.cs,
	  MonoDevelop.Projects.Gui.Deployment/CombinedDeployEditor.cs,
	  MonoDevelop.Projects.Gui.Deployment/CommandDeployEditorWidget.cs,
	  MonoDevelop.Projects.Gui.Deployment/CombinedDeployEditorWidget.cs,
	  MonoDevelop.Projects.Gui.Deployment/DeployTargetEditor.cs,
	  MonoDevelop.Projects.Gui.Dialogs/AddDeployTargetDialog.cs,
	  MonoDevelop.Projects.Gui.Dialogs/EditDeployTargetDialog.cs,
	  gtk-gui/MonoDevelop.Projects.Gui.Deployment.DirectoryDeployEditorWidget.cs,
	  gtk-gui/MonoDevelop.Projects.Gui.Deployment.InstallDeployEditorWidget.cs,
	  gtk-gui/MonoDevelop.Projects.Gui.Deployment.FileCopyConfigurationSelector.cs,
	  gtk-gui/objects.xml,
	  gtk-gui/MonoDevelop.Projects.Gui.Deployment.CommandDeployEditorWidget.cs,
	  gtk-gui/MonoDevelop.Projects.Gui.Deployment.LocalFileCopyConfigurationEditorWidget.cs,
	  gtk-gui/MonoDevelop.Projects.Gui.Deployment.CombinedDeployEditorWidget.cs,
	  gtk-gui/gui.stetic, Makefile.am,
	  MonoDevelop.Projects.Gui.Dialogs.OptionPanels/DeploymentOptionsPanel.cs:
	  Moved all deployment code to the new MonoDevelop.Deployment add-in.

2007-03-29  Lluis Sanchez Gual <lluis@novell.com> 

	* MonoDevelop.Projects.Gui.mdp: Updated.
	* MonoDevelop.Projects.Gui.Deployment/CombinedDeployEditorWidget.cs,
	  MonoDevelop.Projects.Gui.Dialogs/AddDeployTargetDialog.cs,
	  MonoDevelop.Projects.Gui.Dialogs/EditDeployTargetDialog.cs,
	  MonoDevelop.Projects.Gui.Dialogs.OptionPanels/DeploymentOptionsPanel.cs:
	  Track api changes.
	* gtk-gui/MonoDevelop.Projects.Gui.Deployment.DirectoryDeployEditorWidget.cs,
	  gtk-gui/MonoDevelop.Projects.Gui.Deployment.InstallDeployEditorWidget.cs,
	  gtk-gui/MonoDevelop.Projects.Gui.Deployment.FileCopyConfigurationSelector.cs,
	  gtk-gui/MonoDevelop.Projects.Gui.Deployment.CommandDeployEditorWidget.cs,
	  gtk-gui/MonoDevelop.Projects.Gui.Deployment.LocalFileCopyConfigurationEditorWidget.cs,
	  gtk-gui/MonoDevelop.Projects.Gui.Deployment.CombinedDeployEditorWidget.cs,
	  gtk-gui/MonoDevelop.Projects.Gui.Dialogs.OptionPanels.CustomCommandPanelWidget.cs,
	  gtk-gui/MonoDevelop.Projects.Gui.Dialogs.OptionPanels.CustomCommandWidget.cs:
	  Flush.

2007-03-08  Lluis Sanchez Gual <lluis@novell.com> 

	* MonoDevelop.Projects.Gui.mdp: Don't local-copy references.
	* MonoDevelop.Projects.Gui.Dialogs.OptionPanels/CompileFileProjectOptions.cs,
	  MonoDevelop.Projects.Gui.Dialogs.OptionPanels/OutputOptionsPanel.cs,
	  MonoDevelop.Projects.Gui.Dialogs.OptionPanels/CombineStartupPanel.cs,
	  MonoDevelop.Projects.Gui.Dialogs.OptionPanels/DeployFileOptions.cs:
	  Show errors in a modal dialog. Fixes bug #81085.

2007-02-16  Lluis Sanchez Gual <lluis@novell.com> 

	* MonoDevelop.Projects.Gui.addin.xml: Change add-in versions to 0.13.

2007-02-15  Lluis Sanchez Gual <lluis@novell.com> 

	* MonoDevelop.Projects.Gui.mdp: Disabled building through makefile.
	  Added missing file.

2007-02-15  Lluis Sanchez Gual <lluis@novell.com> 

	* MonoDevelop.Projects.Gui.mdp: Flush.
	* Base.glade: Cosmetic fix.

2007-02-12  Lluis Sanchez Gual <lluis@novell.com> 

	* MonoDevelop.Projects.Gui.Completion/ListWindow.cs: In CalcVisibleRows
	  get the window size using GetSizeRequest, since the size is later
	  being set with SetSizeRequest.

2007-02-09  Lluis Sanchez Gual <lluis@novell.com> 

	* MonoDevelop.Projects.Gui.Deployment/DialogFileReplacePolicy.cs: Fixe
	  format string.
	* Makefile.am: Flush.

2007-02-08  Lluis Sanchez Gual <lluis@novell.com> 

	* MonoDevelop.Projects.Gui.mdp, Makefile.am: Updated.

2007-02-08  Lluis Sanchez Gual <lluis@novell.com> 

	* MonoDevelop.Projects.Gui.mdp, Makefile.am: Synchronized the MD
	  project and the Makefile
	* MonoDevelop.Projects.Gui.Dialogs/CombineOptionsDialog.cs,
	  MonoDevelop.Projects.Gui.Dialogs.OptionPanels/CombineConfigurationPanel.cs,
	  MonoDevelop.Projects.Gui.Dialogs.OptionPanels/CombineEntryConfigurationsPanel.cs,
	  MonoDevelop.Projects.Gui.Dialogs.OptionPanels/CustomCommandPanel.cs:
	  Save changes in configurations only once at dialog level. 
	* gtk-gui/MonoDevelop.Projects.Gui.Deployment.InstallDeployEditorWidget.cs,
	  gtk-gui/MonoDevelop.Projects.Gui.Deployment.FileCopyConfigurationSelector.cs,
	  gtk-gui/MonoDevelop.Projects.Gui.Deployment.CommandDeployEditorWidget.cs,
	  gtk-gui/MonoDevelop.Projects.Gui.Deployment.LocalFileCopyConfigurationEditorWidget.cs,
	  gtk-gui/MonoDevelop.Projects.Gui.Deployment.CombinedDeployEditorWidget.cs,
	  gtk-gui/MonoDevelop.Projects.Gui.Dialogs.OptionPanels.CustomCommandPanelWidget.cs,
	  gtk-gui/MonoDevelop.Projects.Gui.Dialogs.OptionPanels.CustomCommandWidget.cs,
	  gtk-gui/gui.stetic: Flush.

2007-02-07  Lluis Sanchez Gual <lluis@novell.com> 

	* MonoDevelop.Projects.Gui.addin.xml, MonoDevelop.Projects.Gui.mdp,
	  MonoDevelop.Projects.Gui.Dialogs/ProjectOptionsDialog.cs,
	  MonoDevelop.Projects.Gui.Dialogs/CombineOptionsDialog.cs,
	  Base.glade, gtk-gui/objects.xml,
	  gtk-gui/MonoDevelop.Projects.Gui.Dialogs.OptionPanels.CustomCommandPanelWidget.cs,
	  gtk-gui/MonoDevelop.Projects.Gui.Dialogs.OptionPanels.CustomCommandWidget.cs,
	  gtk-gui/gui.stetic, Makefile.am,
	  MonoDevelop.Projects.Gui.Dialogs.OptionPanels/OutputOptionsPanel.cs,
	  MonoDevelop.Projects.Gui.Dialogs.OptionPanels/CustomCommandWidget.cs,
	  MonoDevelop.Projects.Gui.Dialogs.OptionPanels/CustomCommandPanelWidget.cs,
	  MonoDevelop.Projects.Gui.Dialogs.OptionPanels/CustomCommandPanel.cs:
	  Implemented options panels for configuring custom commands for
	  projects.

2007-02-06  Lluis Sanchez Gual <lluis@novell.com> 

	* MonoDevelop.Projects.Gui.mdp, Makefile.am,
	  MonoDevelop.Projects.Gui.Completion/IParameterDataProvider.cs,
	  MonoDevelop.Projects.Gui.Completion/ParameterInformationWindow.cs,
	  MonoDevelop.Projects.Gui.Completion/MethodParameterDataProvider.cs,
	  MonoDevelop.Projects.Gui.Completion/ParameterInformationWindowManager.cs:
	  Infrastructure for supporting parameter information windows.

2007-02-05  Lluis Sanchez Gual <lluis@novell.com> 

	* MonoDevelop.Projects.Gui.mdp,
	  gtk-gui/MonoDevelop.Projects.Gui.Deployment.DirectoryDeployEditorWidget.cs,
	  gtk-gui/MonoDevelop.Projects.Gui.Deployment.InstallDeployEditorWidget.cs,
	  gtk-gui/generated.cs,
	  gtk-gui/MonoDevelop.Projects.Gui.Deployment.FileCopyConfigurationSelector.cs,
	  gtk-gui/MonoDevelop.Projects.Gui.Deployment.CommandDeployEditorWidget.cs,
	  gtk-gui/MonoDevelop.Projects.Gui.Deployment.CombinedDeployEditorWidget.cs,
	  gtk-gui/MonoDevelop.Projects.Gui.Deployment.LocalFileCopyConfigurationEditorWidget.cs,
	  gtk-gui/gui.stetic, Makefile.am: i18n fixes.

2007-02-02  Lluis Sanchez Gual <lluis@novell.com> 

	* MonoDevelop.Projects.Gui.Completion/CodeCompletionData.cs: Always use
	  the ambience object to convert class names (needed since it may be
	  an instantiated generic type).

2007-02-02  Lluis Sanchez Gual <lluis@novell.com> 

	* MonoDevelop.Projects.Gui.Completion/CodeCompletionDataProvider.cs:
	  Make the parser context optional in the constructor.

2007-02-02  Lluis Sanchez Gual <lluis@novell.com> 

	* MonoDevelop.Projects.Gui.Dialogs.OptionPanels/OutputOptionsPanel.cs:
	  Set the project directory as default path for the file entries.
	  Fixes bug #80386 and #79223.

2007-02-01  Lluis Sanchez Gual <lluis@novell.com> 

	* MonoDevelop.Projects.Gui.Completion/ICompletionData.cs,
	  MonoDevelop.Projects.Gui.Completion/CompletionListWindow.cs,
	  MonoDevelop.Projects.Gui.Completion/ListWindow.cs: Added new
	  interface IActionCompletionData, which can be used to implement
	  custom completion actions.
	* MonoDevelop.Projects.Gui.Completion/CodeCompletionData.cs: Made this
	  class public. Factorized some methods to make them more usable.

2007-01-29  Lluis Sanchez Gual <lluis@novell.com> 

	* MonoDevelop.Projects.Gui.Completion/CompletionListWindow.cs: Track
	  changes in the API. Now the cursor positions are taken from a
	  CodeCompletionContext object.
	* MonoDevelop.Projects.Gui.Completion/CodeCompletionData.cs: Lazily get
	  documentation from classes, to avoid loading too much data into
	  memory.
	* MonoDevelop.Projects.Gui.Completion/CommentCompletionDataProvider.cs:
	  Removed since it's not being used right now.
	* MonoDevelop.Projects.Gui.Completion/ListWindow.cs: Allow specifying a
	  completion text which is different from the text shown in the list.
	  Added method for selecting an entry in the list.
	* MonoDevelop.Projects.Gui.Completion/ICompletionWidget.cs: Created
	  class CodeCompletionContext, which holds the coordinates of a code
	  completion operation.
	* MonoDevelop.Projects.Gui.Completion/ICompletionDataProvider.cs: A
	  completion provider can now specify the entry that has to be
	  selected by default in the completion list.
	* MonoDevelop.Projects.Gui.Completion/CodeCompletionDataProvider.cs:
	  Moved al C# specific code to the C# add-in. Now this class is just
	  a collection of CodeCompletionData. Every language add-in should
	  implement the code completion logic in a text editor extension.

2007-01-22  Lluis Sanchez Gual <lluis@novell.com> 

	* MonoDevelop.Projects.Gui.addin.xml,
	  MonoDevelop.Projects.Gui.Deployment/LocalFileCopyConfigurationEditor.cs,
	  MonoDevelop.Projects.Gui.Deployment/DirectoryDeployEditor.cs,
	  MonoDevelop.Projects.Gui.Deployment/LocalFileCopyConfigurationEditorWidget.cs,
	  MonoDevelop.Projects.Gui.Deployment/InstallDeployEditor.cs,
	  MonoDevelop.Projects.Gui.Deployment/DirectoryDeployEditorWidget.cs,
	  MonoDevelop.Projects.Gui.Deployment/InstallDeployEditorWidget.cs,
	  MonoDevelop.Projects.Gui.Deployment/CommandDeployEditor.cs,
	  MonoDevelop.Projects.Gui.Deployment/CombinedDeployEditor.cs,
	  MonoDevelop.Projects.Gui.Deployment/CommandDeployEditorWidget.cs,
	  MonoDevelop.Projects.Gui.Deployment/CombinedDeployEditorWidget.cs,
	  MonoDevelop.Projects.Gui.Deployment/DeployTargetEditor.cs,
	  gtk-gui/MonoDevelop.Projects.Gui.Deployment.DirectoryDeployEditorWidget.cs,
	  gtk-gui/generated.cs,
	  gtk-gui/MonoDevelop.Projects.Gui.Deployment.InstallDeployEditorWidget.cs,
	  gtk-gui/MonoDevelop.Projects.Gui.Deployment.FileCopyConfigurationSelector.cs,
	  gtk-gui/objects.xml,
	  gtk-gui/MonoDevelop.Projects.Gui.Deployment.CommandDeployEditorWidget.cs,
	  gtk-gui/MonoDevelop.Projects.Gui.Deployment.LocalFileCopyConfigurationEditorWidget.cs,
	  gtk-gui/MonoDevelop.Projects.Gui.Deployment.CombinedDeployEditorWidget.cs,
	  gtk-gui/gui.stetic: Implemented editors for all new deployment
	  targets.
	* MonoDevelop.Projects.Gui.mdp, Makefile.am: Updated.
	* MonoDevelop.Projects.Gui.Deployment/DialogFileReplacePolicy.cs:
	  IFileReplacePolicy implementation. Patch by Michael Hutchinson.
	* MonoDevelop.Projects.Gui.Deployment/IFileCopyConfigurationEditor.cs,
	  MonoDevelop.Projects.Gui.Deployment/FileCopyConfigurationSelector.cs:
	  Basic infrastructure for file copy configuration editors.
	* MonoDevelop.Projects.Gui.Deployment/FileDeployTargetEditor.cs:
	  Removed.
	* MonoDevelop.Projects.Gui.Dialogs/AddDeployTargetDialog.cs,
	  MonoDevelop.Projects.Gui.Dialogs/EditDeployTargetDialog.cs,
	  MonoDevelop.Projects.Gui.Dialogs.OptionPanels/DeploymentOptionsPanel.cs:
	  Some minor gui improvements.
	* Base.glade: Set new default sizes for the deploy dialogs.

2007-01-19  Marek Sieradzki  <marek.sieradzki@gmail.com>

	* MonoDevelop.Projects.Gui.Dialogs.OptionPanels/CompileFileProjectOptions.cs,
	  MonoDevelop.Projects.Gui.Dialogs.OptionPanels/CombineEntryConfigurationPanel.cs:
	  Removed redundant String.Format ().

2006-12-17  Lluis Sanchez Gual <lluis@novell.com> 

	* MonoDevelop.Projects.Gui.Dialogs.OptionPanels/CompileFileProjectOptions.cs,
	  MonoDevelop.Projects.Gui.Dialogs.OptionPanels/OutputOptionsPanel.cs,
	  MonoDevelop.Projects.Gui.Dialogs.OptionPanels/DeployFileOptions.cs:
	  Track changes in FileService API.

2006-11-21  Lluis Sanchez Gual <lluis@novell.com> 

	* MonoDevelop.Projects.Gui.Completion/CompletionListWindow.cs: Fix bug
	  that makes the code completion window appear randomly when an
	  assembly is reparsed.

2006-09-21 Lluis Sanchez Gual  <lluis@novell.com> 

	* MonoDevelop.Projects.Gui.Completion/ListWindow.cs: Added some null checks.

2006-09-19 Jacob Ilsø Christensen  <jacobilsoe@gmail.com>

	* .: Added svn:ignore for MonoDevelop.Projects.Gui.pidb

2006-09-01 Lluis Sanchez Gual  <lluis@novell.com>

 	* MonoDevelop.Projects.Gui.Completion/CompletionListWindow.cs: changed
 	  the icon shown in the tooltip when the parser db is being generated.
	* MonoDevelop.Projects.Gui.mdp: Updated.

2006-08-10 Lluis Sanchez Gual  <lluis@novell.com> 

	* MonoDevelop.Projects.Gui.Completion/CodeCompletionDataProvider.cs:
	* MonoDevelop.Projects.Gui.Completion/CodeCompletionData.cs:
	  Provide the ambience to use for code completion as a parameter.

2006-08-07 Philip Turnbull <philip.turnbull@gmail.com>

	* MonoDevelop.Projects.Gui/IconService.cs:
	Added GetIcon method for indexers.

	* MonoDevelop.Projects.Gui.Completion/CodeCompletionData.cs:
	Track API changes in Ambience.

2006-08-08 Lluis Sanchez Gual  <lluis@novell.com> 

	* MonoDevelop.Projects.Gui.Dialogs.OptionPanels/DeploymentOptionsPanel.cs:
	* Base.glade: Allow setting the default deploy target in
	  the deployment options panel.

2006-08-04 Lluis Sanchez Gual  <lluis@novell.com> 

	* MonoDevelop.Projects.Gui.Completion/ListWindow.cs:
	* MonoDevelop.Projects.Gui.Completion/CompletionListWindow.cs:
	  Properly handle the case when the completion list is empty
	  (this may happen if the parser database is being generated).

2006-07-29 Matej Urbas <matej.urbas@gmail.com>

	* MonoDevelop.Projects.Gui.Completion/CodeCompletionData.cs: Base types of
	  classes were not displayed. Fixed that.

2006-07-28 Matej Urbas <matej.urbas@gmail.com>

	* MonoDevelop.Projects.Gui.Completion/ListWindow.cs: Fixed the completion
	  popup so that it doesn't use Pango markup for displaying type names.
	* MonoDevelop.Projects.Gui.Completion/CodeCompletionData.cs: Changed the
	  way names are generated for types in code completion.

2006-07-25 Lluis Sanchez Gual  <lluis@novell.com>

	* MonoDevelop.Projects.Gui.Deployment/FileDeployTargetEditor.cs:
	  Fix incorrect type check.
	
	* MonoDevelop.Projects.Gui.Completion/ICompletionDataProvider.cs:
	* MonoDevelop.Projects.Gui.Completion/CodeCompletionDataProvider.cs:
	* MonoDevelop.Projects.Gui.Completion/ListWindow.cs:
	* MonoDevelop.Projects.Gui.Completion/CompletionListWindow.cs:
	  When the code completion window is shown and the parser database
	  is still being generated, the completion window will now show a message
	  saying that class information is being gathered.

2006-07-17 Lluis Sanchez Gual  <lluis@novell.com>

	* Makefile.am: Removed unused file.

2006-07-12 Lluis Sanchez Gual  <lluis@novell.com>

	* MonoDevelop.Projects.Gui.Dialogs/CombineOptionsDialog.cs:
	* MonoDevelop.Projects.Gui.Dialogs/ProjectOptionsDialog.cs: Show the
	  project/solution name in the window title.
	  
	* MonoDevelop.Projects.Gui.Dialogs.OptionPanels/DeploymentOptionsPanel.cs:
	  Set the correct button state when initially showing the panel.

2006-07-03 Lluis Sanchez Gual  <lluis@novell.com> 

	* MonoDevelop.Projects.Gui.addin.xml: Registered a deploy target editor.
	  Updated add-in and references versions.
	* MonoDevelop.Projects.Gui.Dialogs.OptionPanels/DeploymentOptionsPanel.cs:
	  Make it work for unknown deploy targets.
	* MonoDevelop.Projects.Gui.Dialogs.OptionPanels/CombineStartupPanel.cs:
	  Minor fix.
	* MonoDevelop.Projects.Gui.addin.xml: Updated versions.
	
	* Makefile.am:
	* MonoDevelop.Projects.Gui.mdp: Added FileDeployTargetEditor.cs.
	
2006-06-19 Scott Ellington  <scott.ellington@gmail.com>

	* MonoDevelop.Projects.Gui.Dialogs.OptionPanels/CombineInformationPanel.cs:
	* Base.glade:
	* MonoDevelop.Projects.Gui.addin.xml: 
	Added option panel for setting solution information	
	* MonoDevelop.Projects.Gui.mdp:
	* Makefile.am:
	Added file

2006-05-15 Lluis Sanchez Gual  <lluis@novell.com>

	* MonoDevelop.Projects.Gui.addin.xml: Added new deployment panel
	  and extension point.
	* MonoDevelop.Projects.Gui.mdp: Added new files and updated references.
	* Base.glade: Added new deploymnet panel and support dialogs.
	* Makefile.am: Added new files.
	* MonoDevelop.Ide.Commands/ProjectCommands.cs: Implement deploy command.
	* MonoDevelop.Ide.addin.xml: Added new command which shows a list of
	  available deploy targets.
	* MonoDevelop.Projects.Gui.Deployment/DeployTargetEditor.cs:
	* MonoDevelop.Projects.Gui.Deployment/IDeployTargetEditor.cs:
	* MonoDevelop.Projects.Gui.Dialogs.OptionPanels/DeploymentOptionsPanel.cs:
	* MonoDevelop.Projects.Gui.Dialogs/AddDeployTargetDialog.cs:
	* MonoDevelop.Projects.Gui.Dialogs/EditDeployTargetDialog.cs: New files.

2006-05-24  Grzegorz Sobański  <silk@boktor.net>

	* MonoDevelop.Projects.Gui.Completion/CompletionListWindow.cs:
	  alter code completion - do not auto-insert first match - it too often
	  destroys what user has written.

2006-05-04 Lluis Sanchez Gual  <lluis@novell.com>

	* MonoDevelop.Projects.Gui.addin.xml: Updated versions.
	* MonoDevelop.Projects.Gui.mdp: Updated.

2006-04-21 Lluis Sanchez Gual  <lluis@novell.com>

	* MonoDevelop.Projects.Gui.addin.xml: Removed unused stuff.
	* Base.glade: Added RuntimeOptionsPanel design.
	
	* Makefile.am:
	* MonoDevelop.Projects.Gui.mdp: Added RuntimeOptionsPanel.cs.

2006-04-07 Lluis Sanchez Gual  <lluis@novell.com>

	* MonoDevelop.Projects.Gui.addin.xml: Add documentation.

2006-03-29 Lluis Sanchez Gual  <lluis@novell.com>

	* MonoDevelop.Projects.Gui.Dialogs.OptionPanels/CombineConfigurationPanel.cs:
	  Make the "configuraiton" column editable.
   
2006-03-24 Lluis Sanchez Gual  <lluis@novell.com>   

	* MonoDevelop.Projects.Gui.mdp: Updated.
	* Makefile.am: Use an unified format. Patch by Matze Braun.
	* MonoDevelop.Projects.Gui.addin.xml: Updated add-in versions.

2006-03-23 Lluis Sanchez Gual  <lluis@novell.com>

	* MonoDevelop.Projects.Gui.Dialogs/CombineOptionsDialog.cs:
	* MonoDevelop.Projects.Gui.Dialogs.OptionPanels/CombineConfigurationPanel.cs:
	  Save changes done in the entry configuration panel. Fixes bug #77716.

2006-03-12  David Makovský (Yakeen) <yakeen@sannyas-on.net>

        * Base.glade: Marking some strings not to be translated. Not include balast in pot file.

2006-02-19 Andrés G. Aragoneses  <knocte@gmail.com>

	* MonoDevelop.Projects.Gui.Dialogs.OptionPanels/DeployFileOptions.cs:
	fixed a typo in a string.

2006-01-30 Lluis Sanchez Gual  <lluis@novell.com>

	* MonoDevelop.Projects.Gui.Completion/CodeCompletionDataProvider.cs:
	Use LanguageItemCollection instead of ArrayList.

2006-01-25  Jacob Ilsø Christensen  <jacobilsoe@gmail.com>

	* MonoDevelop.Projects.Gui.Completion/CodeCompletionData.cs:
	Removed duplication.

2006-01-14 Andrés G. Aragoneses  <knocte@gmail.com>

	* MonoDevelop.Projects.Gui.Dialogs/CombineOptionsDialog.cs: Replaced
	'Combine' by 'Solution'.
	* MonoDevelop.Projects.Gui.Dialogs.OptionPanels/CombineStartupPanel.cs:
	Replaced 'Combine' by 'Solution'.

2006-01-10 Lluis Sanchez Gual  <lluis@novell.com>   

	* MonoDevelop.Projects.Gui.Completion/CodeCompletionDataProvider.cs:
	Track api changes.

2005-10-11  Lluis Sanchez Gual  <lluis@novell.com> 

	* MonoDevelop.Projects.Gui.addin.xml: Fixed addin header information.
	Use "id" attribuet instead of "name" to identify addins.
	* MonoDevelop.Ide.Gui.Dialogs/SplashScreen.cs: Implemented BeginStepTask.

2005-10-04  Lluis Sanchez Gual  <lluis@novell.com> 

	* MonoDevelop.Projects.Gui.addin.xml: Added addin dependencies.
	* MonoDevelop.Projects.Gui/IconService.cs: Use the new addin API.

2005-10-04  Lluis Sanchez Gual  <lluis@novell.com>

	* Makefile.am: Install the assembly in the AddIns directory.

2005-09-28  Lluis Sanchez Gual  <lluis@novell.com>

	Created new assembly. Old ChangeLog entries can be found in the
	MonoDevelop.Ide ChangeLog.<|MERGE_RESOLUTION|>--- conflicted
+++ resolved
@@ -1,4 +1,9 @@
-<<<<<<< HEAD
+2009-01-26  Michael Hutchinson  <mhutchinson@novell.com>
+
+	* MonoDevelop.Projects.Gui.Dialogs/MultiConfigItemOptionsPanel.cs:
+	Add a hack to work around broken themes that attach themes to *Panel* 
+	widget names.
+
 2009-01-23  Michael Hutchinson  <mhutchinson@novell.com>
 
 	* MonoDevelop.Projects.Gui.Dialogs/PolicyOptionsPanel.cs: Add named
@@ -26,13 +31,6 @@
 	* gtk-gui/MonoDevelop.Projects.Gui.Dialogs.OptionPanels.RunOptionsPanelWidget.cs:
 	* gtk-gui/MonoDevelop.Projects.Gui.Dialogs.OptionPanels.StartupOptionsPanelWidget.cs:
 	Flush.
-=======
-2009-01-26  Michael Hutchinson  <mhutchinson@novell.com>
-
-	* MonoDevelop.Projects.Gui.Dialogs/MultiConfigItemOptionsPanel.cs:
-	Add a hack to work around broken themes that attach themes to *Panel* 
-	widget names.
->>>>>>> 079aa481
 
 2009-01-20  Lluis Sanchez Gual  <lluis@novell.com>
 
