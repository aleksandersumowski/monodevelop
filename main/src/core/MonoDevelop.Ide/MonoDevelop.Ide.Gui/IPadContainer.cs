//
// IPadContainer.cs
//
// Author:
//   Lluis Sanchez Gual
//
// Copyright (C) 2005 Novell, Inc (http://www.novell.com)
//
// Permission is hereby granted, free of charge, to any person obtaining
// a copy of this software and associated documentation files (the
// "Software"), to deal in the Software without restriction, including
// without limitation the rights to use, copy, modify, merge, publish,
// distribute, sublicense, and/or sell copies of the Software, and to
// permit persons to whom the Software is furnished to do so, subject to
// the following conditions:
// 
// The above copyright notice and this permission notice shall be
// included in all copies or substantial portions of the Software.
// 
// THE SOFTWARE IS PROVIDED "AS IS", WITHOUT WARRANTY OF ANY KIND,
// EXPRESS OR IMPLIED, INCLUDING BUT NOT LIMITED TO THE WARRANTIES OF
// MERCHANTABILITY, FITNESS FOR A PARTICULAR PURPOSE AND
// NONINFRINGEMENT. IN NO EVENT SHALL THE AUTHORS OR COPYRIGHT HOLDERS BE
// LIABLE FOR ANY CLAIM, DAMAGES OR OTHER LIABILITY, WHETHER IN AN ACTION
// OF CONTRACT, TORT OR OTHERWISE, ARISING FROM, OUT OF OR IN CONNECTION
// WITH THE SOFTWARE OR THE USE OR OTHER DEALINGS IN THE SOFTWARE.
//


using System;
using System.Drawing;
using MonoDevelop.Ide.Gui;
using MonoDevelop.Ide.Codons;
using MonoDevelop.Core;
using MonoDevelop.Core.Gui;
using MonoDevelop.Components.Docking;

namespace MonoDevelop.Ide.Gui
{
	public interface IPadWindow
	{
		string Id { get; }
		string Title { get; set; }
		IconId Icon { get; set; }
		bool Visible { get; set; }
		bool AutoHide { get; set; }
		bool ContentVisible { get; }
		bool Sticky { get; set; }
		bool IsWorking { get; set; }
		IPadContent Content { get; }
		
		void Activate (bool giveFocus);
		
		event EventHandler PadShown;
		event EventHandler PadHidden;
		event EventHandler PadContentShown;
		event EventHandler PadContentHidden;
		event EventHandler PadDestroyed;
	}
	
	internal class PadWindow: IPadWindow
	{
		string title;
<<<<<<< HEAD
		string icon;
		bool isWorking;
=======
		IconId icon;
>>>>>>> 0893652a
		IPadContent content;
		PadCodon codon;
		SdiWorkbenchLayout layout;
		
<<<<<<< HEAD
		internal PadWindow (SdiWorkbenchLayout layout, PadCodon codon)
=======
		static IPadWindow lastWindow;
		static IPadWindow lastLocationList;
		
		internal DockItem Item { get; set; }
		
		internal PadWindow (IWorkbenchLayout layout, PadCodon codon)
>>>>>>> 0893652a
		{
			this.layout = layout;
			this.codon = codon;
			this.title = GettextCatalog.GetString (codon.Label);
			this.icon = codon.Icon;
		}
		
		public IPadContent Content {
			get {
				CreateContent ();
				return content; 
			}
		}
		
		public string Title {
			get { return title; }
			set { 
				title = value;
				if (StatusChanged != null)
					StatusChanged (this, EventArgs.Empty);
			}
		}
		
		public IconId Icon  {
			get { return icon; }
			set { 
				icon = value;
				if (StatusChanged != null)
					StatusChanged (this, EventArgs.Empty);
			}
		}
		
		public bool IsWorking {
			get { return isWorking; }
			set {
				isWorking = value;
				if (StatusChanged != null)
					StatusChanged (this, EventArgs.Empty);
			}
		}
		
		public string Id {
			get { return codon.PadId; }
		}
		
		public bool Visible {
			get {
				return Item.Visible;
			}
			set {
				Item.Visible = value;
			}
		}
		
		public bool AutoHide {
			get {
				return Item.Status == DockItemStatus.AutoHide;
			}
			set {
				if (value)
					Item.Status = DockItemStatus.AutoHide;
				else
					Item.Status = DockItemStatus.Dockable;
			}
		}


		public bool ContentVisible {
			get { return layout.IsContentVisible (codon); }
		}
		
		public bool Sticky {
			get {
				return layout.IsSticky (codon);
			}
			set {
				layout.SetSticky (codon, value);
			}
		}
		
		public void Activate (bool giveFocus)
		{
			CreateContent ();
			layout.ActivatePad (codon, giveFocus);
		}
		
		void CreateContent ()
		{
			if (this.content == null) {
				this.content = codon.PadContent;
			}
		}
		
		internal IMementoCapable GetMementoCapable ()
		{
			// Don't create the content if not already created
			return content as IMementoCapable;
		}
		
		internal void NotifyShown ()
		{
			if (PadShown != null)
				PadShown (this, EventArgs.Empty);
		}
		
		internal void NotifyHidden ()
		{
			if (PadHidden != null)
				PadHidden (this, EventArgs.Empty);
		}
		
		internal void NotifyContentShown ()
		{
			if (PadContentShown != null)
				PadContentShown (this, EventArgs.Empty);
		}
		
		internal void NotifyContentHidden ()
		{
			if (PadContentHidden != null)
				PadContentHidden (this, EventArgs.Empty);
		}
		
		internal void NotifyDestroyed ()
		{
			if (PadDestroyed != null)
				PadDestroyed (this, EventArgs.Empty);
		}
		
		public event EventHandler PadShown;
		public event EventHandler PadHidden;
		public event EventHandler PadContentShown;
		public event EventHandler PadContentHidden;
		public event EventHandler PadDestroyed;
		
		internal event EventHandler StatusChanged;
	}
}<|MERGE_RESOLUTION|>--- conflicted
+++ resolved
@@ -61,26 +61,18 @@
 	internal class PadWindow: IPadWindow
 	{
 		string title;
-<<<<<<< HEAD
-		string icon;
+		IconId icon;
 		bool isWorking;
-=======
-		IconId icon;
->>>>>>> 0893652a
 		IPadContent content;
 		PadCodon codon;
 		SdiWorkbenchLayout layout;
 		
-<<<<<<< HEAD
-		internal PadWindow (SdiWorkbenchLayout layout, PadCodon codon)
-=======
 		static IPadWindow lastWindow;
 		static IPadWindow lastLocationList;
 		
 		internal DockItem Item { get; set; }
 		
-		internal PadWindow (IWorkbenchLayout layout, PadCodon codon)
->>>>>>> 0893652a
+		internal PadWindow (SdiWorkbenchLayout layout, PadCodon codon)
 		{
 			this.layout = layout;
 			this.codon = codon;
