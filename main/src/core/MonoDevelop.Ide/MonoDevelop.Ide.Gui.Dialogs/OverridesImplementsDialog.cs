--- conflicted
+++ resolved
@@ -261,17 +261,10 @@
 			do {
 				TreeIter firstMember;
 				if (store.IterChildren (out firstMember, iter)) {
-<<<<<<< HEAD
-					IEnumerable<TreeIter> children = GetCheckedSiblings (firstMember);
-					if (children.GetEnumerator ().MoveNext ())
+					List<TreeIter> children = new List<TreeIter> (GetCheckedSiblings (firstMember));
+					if (children.Count > 0)
 						yield return new KeyValuePair<IType, IEnumerable<TreeIter>> (
 							(IType) store.GetValue (iter, colItemIndex),
-=======
-					List<TreeIter> children = new List<TreeIter> (GetCheckedSiblings (firstMember));
-					if (children.Count > 0)
-						yield return new KeyValuePair<IClass, IEnumerable<TreeIter>> (
-							(IClass) store.GetValue (iter, colItemIndex),
->>>>>>> 2d0a41f6
 							children);
 				}
 			} while (store.IterNext (ref iter));
