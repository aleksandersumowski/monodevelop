--- conflicted
+++ resolved
@@ -1,4 +1,3 @@
-<<<<<<< HEAD
 2009-01-30  Michael Hutchinson  <mhutchinson@novell.com>
 
 	* Makefile.am:
@@ -70,6 +69,11 @@
 	* MonoDevelop.Ide.Gui/Workbench.cs:
 	* MonoDevelop.Ide.Commands/EditCommands.cs: Add command for showing
 	default policies dialog.
+
+2009-01-30  Mike Krüger  <mkrueger@novell.com>
+
+	* MonoDevelop.Ide.Gui.Content/DocumentStateTracker.cs: State tracker can
+	now be updated to custom positions.
 
 2009-01-29  Michael Hutchinson  <mhutchinson@novell.com>
 
@@ -98,12 +102,6 @@
 
 	* MonoDevelop.Ide.Commands/CustomStringTagProvider.cs: Track api
 	changes.
-=======
-2009-01-30  Mike Krüger  <mkrueger@novell.com>
-
-	* MonoDevelop.Ide.Gui.Content/DocumentStateTracker.cs: State tracker can
-	now be updated to custom positions.
->>>>>>> ba42783c
 
 2009-01-27  Mike Krüger  <mkrueger@novell.com>
 
