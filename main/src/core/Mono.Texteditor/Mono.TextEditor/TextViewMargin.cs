--- conflicted
+++ resolved
@@ -604,11 +604,7 @@
 		bool UpdateCaret ()
 		{
 			caretBlink = !caretBlink;
-<<<<<<< HEAD
-			int multiplier = caretBlink ? cursorOnMultiplier : cursorOffMultiplier;
-=======
 //			int multiplier = caretBlink ? cursorOnMultiplier : cursorOffMultiplier;
->>>>>>> ce3476a5
 			if (Caret.IsVisible)
 				DrawCaret (textEditor.GdkWindow);
 			return true;
