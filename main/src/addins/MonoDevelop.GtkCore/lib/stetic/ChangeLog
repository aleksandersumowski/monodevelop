--- conflicted
+++ resolved
@@ -1,8 +1,3 @@
-<<<<<<< HEAD
-2008-08-19  Mike Krüger <mkrueger@novell.com> 
-
-	* libsteticui/CecilClassDescriptor.cs: fixed some possible nullrefs.
-=======
 2008-08-19  Mike Kestner <mkestner@novell.com> 
 
 	* libstetic/wrapper/ActionTree.cs: use field references for uim
@@ -13,7 +8,10 @@
 	  field if needed.
 	* libsteticui/CodeGeneratorPartialClass.cs: add uimanager field if 
 	  needed.
->>>>>>> 385de6af
+
+2008-08-19  Mike Krüger <mkrueger@novell.com> 
+
+	* libsteticui/CecilClassDescriptor.cs: fixed some possible nullrefs.
 
 2008-08-18  Mike Kestner <mkestner@novell.com> 
 
