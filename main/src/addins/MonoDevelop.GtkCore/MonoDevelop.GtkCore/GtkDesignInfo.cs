//
// GtkDesignInfo.cs
//
// Authors:
//   Lluis Sanchez Gual
//   Mike Kestner
//
// Copyright (C) 2006-2008 Novell, Inc (http://www.novell.com)
//
// Permission is hereby granted, free of charge, to any person obtaining
// a copy of this software and associated documentation files (the
// "Software"), to deal in the Software without restriction, including
// without limitation the rights to use, copy, modify, merge, publish,
// distribute, sublicense, and/or sell copies of the Software, and to
// permit persons to whom the Software is furnished to do so, subject to
// the following conditions:
// 
// The above copyright notice and this permission notice shall be
// included in all copies or substantial portions of the Software.
// 
// THE SOFTWARE IS PROVIDED "AS IS", WITHOUT WARRANTY OF ANY KIND,
// EXPRESS OR IMPLIED, INCLUDING BUT NOT LIMITED TO THE WARRANTIES OF
// MERCHANTABILITY, FITNESS FOR A PARTICULAR PURPOSE AND
// NONINFRINGEMENT. IN NO EVENT SHALL THE AUTHORS OR COPYRIGHT HOLDERS BE
// LIABLE FOR ANY CLAIM, DAMAGES OR OTHER LIABILITY, WHETHER IN AN ACTION
// OF CONTRACT, TORT OR OTHERWISE, ARISING FROM, OUT OF OR IN CONNECTION
// WITH THE SOFTWARE OR THE USE OR OTHER DEALINGS IN THE SOFTWARE.
//

using System;
using System.Xml;
using System.CodeDom;
using System.CodeDom.Compiler;
using System.IO;
using System.Collections;
using System.Collections.Generic;
using System.Collections.Specialized;

using MonoDevelop.Core;
using MonoDevelop.Ide.Gui;
using MonoDevelop.Projects;
using MonoDevelop.Projects.CodeGeneration;
using MonoDevelop.Projects.Dom;
using MonoDevelop.Projects.Dom.Parser;
using MonoDevelop.Core.Serialization;

using MonoDevelop.GtkCore.GuiBuilder;
using MonoDevelop.GtkCore.NodeBuilders;

namespace MonoDevelop.GtkCore
{
	public class GtkDesignInfo: IDisposable
	{
		DotNetProject project;
		GuiBuilderProject builderProject;
		IDotNetLanguageBinding binding;
		ProjectResourceProvider resourceProvider;
		bool updatingVersion;
		
		static string[] GtkSharpAssemblies = new string [] { 
			"art-sharp", "atk-sharp", "gconf-sharp", "gdk-sharp", "glade-sharp","glib-sharp","gnome-sharp",
			"gnome-vfs-sharp", "gtk-dotnet", "gtkhtml-sharp", "gtk-sharp", "pango-sharp", "rsvg-sharp", "vte-sharp"
		};
		
		[ItemProperty (DefaultValue=true)]
		bool generateGettext = true;
		
		[ItemProperty (DefaultValue="Mono.Unix.Catalog")]
		string gettextClass = "Mono.Unix.Catalog";
		
		[ItemProperty]
		string gtkVersion;
		
		public GtkDesignInfo ()
		{
		}
		
		public GtkDesignInfo (DotNetProject project)
		{
			IExtendedDataItem item = (IExtendedDataItem) project;
			item.ExtendedProperties ["GtkDesignInfo"] = this;
			Project = project;
		}
		
		DotNetProject Project {
			get { return project; }
			set {
				if (project == value)
					return;

				if (project != null) {
					project.FileAddedToProject -= OnFileEvent;
					project.FileChangedInProject -= OnFileEvent;
					project.FileRemovedFromProject -= OnFileEvent;
					project.ReferenceAddedToProject -= OnReferenceAdded;
					project.ReferenceRemovedFromProject -= OnReferenceRemoved;
					binding = null;
				}
				project = value;
				if (project != null) {
					binding = Services.Languages.GetBindingPerLanguageName (project.LanguageName) as IDotNetLanguageBinding;
					project.FileAddedToProject += OnFileEvent;
					project.FileChangedInProject += OnFileEvent;
					project.FileRemovedFromProject += OnFileEvent;
					project.ReferenceAddedToProject += OnReferenceAdded;
					project.ReferenceRemovedFromProject += OnReferenceRemoved;
				}
			}
		}

		void OnFileEvent (object o, ProjectFileEventArgs args)
		{
			if (!IdeApp.Workspace.IsOpen || !File.Exists (ObjectsFile))
				return;

			UpdateObjectsFile ();
		}

		void OnReferenceAdded (object o, ProjectReferenceEventArgs args)
		{
			if (!updatingVersion && IsGtkReference (args.ProjectReference))
				builderProject = null;
		}

		void OnReferenceRemoved (object o, ProjectReferenceEventArgs args)
		{
			if (!updatingVersion && IsGtkReference (args.ProjectReference)) {
				if (MonoDevelop.Core.Gui.MessageService.Confirm (GettextCatalog.GetString ("The Gtk# User Interface designer will be disabled by removing the gtk-sharp reference."), new MonoDevelop.Core.Gui.AlertButton (GettextCatalog.GetString ("Disable Designer")))) {
					StringCollection saveFiles = new StringCollection ();
					saveFiles.AddRange (new string[] {ObjectsFile, SteticFile});
					CleanGtkFolder (saveFiles);
					project.Files.Remove (ObjectsFile);
					project.Files.Remove (SteticFile);
					if (builderProject != null)
						builderProject = new GuiBuilderProject (project, null);
					ProjectNodeBuilder.OnSupportChanged (project);
				} else {
					project.References.Add (new ProjectReference (ReferenceType.Gac, "gtk-sharp, " + GtkAsmVersion));
				}
			}
		}

		public void Dispose ()
		{
			if (resourceProvider != null)
				System.Runtime.Remoting.RemotingServices.Disconnect (resourceProvider);
			resourceProvider = null;
			if (builderProject != null)
				builderProject.Dispose ();
			builderProject = null;
			Project = null;
		}
		
		public GuiBuilderProject GuiBuilderProject {
			get {
				if (builderProject == null) {
					if (SupportsDesigner (project)) {
						if (!File.Exists (SteticFile)) {
							UpdateGtkFolder ();
							ProjectNodeBuilder.OnSupportChanged (project);
						}
						builderProject = new GuiBuilderProject (project, SteticFile);
					} else
						builderProject = new GuiBuilderProject (project, null);
				}
				return builderProject;
			}
		}
		
		public void ReloadGuiBuilderProject ()
		{
			if (builderProject != null)
				builderProject.Reload ();
		}
		
		public ProjectResourceProvider ResourceProvider {
			get {
				if (resourceProvider == null) {
					resourceProvider = new ProjectResourceProvider (project);
					System.Runtime.Remoting.RemotingServices.Marshal (resourceProvider, null, typeof(Stetic.IResourceProvider));
				}
				return resourceProvider;
			}
		}
		
		string ObjectsFile {
			get { return Path.Combine (GtkGuiFolder, "objects.xml"); }
		}
		
		public string SteticGeneratedFile {
			get { return Path.Combine (GtkGuiFolder, binding.GetFileName ("generated")); }
		}
		
		public string SteticFile {
			get { return Path.Combine (GtkGuiFolder, "gui.stetic"); }
		}
		
		public string GtkGuiFolder {
			get { return Path.Combine (project.BaseDirectory, "gtk-gui"); }
		}
		
		public bool GenerateGettext {
			get { return generateGettext; }
			set {
				generateGettext = value;
				// Set to default value if gettext is not enabled
				if (!generateGettext) 
					gettextClass = "Mono.Unix.Catalog";
			}
		}
		
		public string GettextClass {
			get { return gettextClass; }
			set { gettextClass = value; }
		}
		
		public static bool HasDesignedObjects (Project project)
		{
			return SupportsDesigner (project) && File.Exists (FromProject (project).SteticFile);
		}

		public string TargetGtkVersion {
			get {
				if (gtkVersion != null)
					return gtkVersion;
				else
					return GtkCoreService.DefaultGtkVersion;
			}
			set {
				if (gtkVersion != value) {
					gtkVersion = value;
					if (HasDesignedObjects (project)) {
						GuiBuilderProject.SteticProject.TargetGtkVersion = TargetGtkVersion;
						GuiBuilderProject.Save (false);
					}
				}
			}
		}
		
		public static bool SupportsDesigner (Project project)
		{
			DotNetProject dnp = project as DotNetProject;
			return dnp != null && HasGtkReference (dnp) && SupportsRefactoring (dnp);
		}

<<<<<<< HEAD
		bool SupportsRefactoring {
			get {
				if (project.LanguageBinding == null || project.LanguageBinding.GetCodeDomProvider () == null)
					return false;
				RefactorOperations ops = RefactorOperations.AddField | RefactorOperations.AddMethod | RefactorOperations.RenameField | RefactorOperations.AddAttribute;
				CodeRefactorer cref = IdeApp.Workspace.GetCodeRefactorer (project.ParentSolution);
				return cref.LanguageSupportsOperation (project.LanguageBinding.Language, ops); 
			}
=======
		static bool SupportsRefactoring (DotNetProject project)
		{
			if (project.LanguageBinding == null || project.LanguageBinding.GetCodeDomProvider () == null)
				return false;
			
			RefactorOperations ops = RefactorOperations.AddField | RefactorOperations.AddMethod | RefactorOperations.RenameField | RefactorOperations.AddAttribute;
			CodeRefactorer cref = IdeApp.Workspace.GetCodeRefactorer (project.ParentSolution);
			return cref.LanguageSupportsOperation (project.LanguageBinding.Language, ops); 
>>>>>>> 7f74968b
		}
		
		static bool IsGtkReference (ProjectReference pref)
		{
			if (pref.ReferenceType != ReferenceType.Gac)
				return false;

			int idx = pref.StoredReference.IndexOf (",");
			if (idx == -1)
				return false;

			string name = pref.StoredReference.Substring (0, idx).Trim ();
			return name == "gtk-sharp";
		}

		static bool HasGtkReference (DotNetProject project)
		{
			foreach (ProjectReference pref in project.References)
				if (IsGtkReference (pref))
					return true;
			return false;
		}
		
		public void ForceCodeGenerationOnBuild ()
		{
			if (!SupportsDesigner (project))
				return;
			try {
				FileInfo fi = new FileInfo (SteticFile);
				fi.LastWriteTime = DateTime.Now;
				fi = new FileInfo (SteticGeneratedFile);
				fi.LastWriteTime = DateTime.Now;
			} catch {
				// Ignore errors here
			}
		}
		
		bool CleanGtkFolder (StringCollection remaining_files)
		{
			bool projectModified = false;

			// Remove all project files which are not in the generated list
			foreach (ProjectFile pf in project.Files.GetFilesInPath (GtkGuiFolder)) {
				if (remaining_files.Contains (pf.FilePath))
					continue;

				project.Files.Remove (pf);
				FileService.DeleteFile (pf.FilePath);
				projectModified = true;
			}

			if (remaining_files.Count == 0)
				FileService.DeleteDirectory (GtkGuiFolder);

			return projectModified;
		}

		public bool UpdateGtkFolder ()
		{
			if (!SupportsDesigner (project))
				return false;

			// This method synchronizes the current gtk project configuration info
			// with the needed support files in the gtk-gui folder.

			FileService.CreateDirectory (GtkGuiFolder);
			bool projectModified = false;
			
			if (!File.Exists (SteticFile)) {
				StreamWriter sw = new StreamWriter (SteticFile);
				sw.WriteLine ("<stetic-interface />");
				sw.Close ();
				FileService.NotifyFileChanged (SteticFile);
			}
				
			if (!project.IsFileInProject (SteticFile)) {
				ProjectFile pf = project.AddFile (SteticFile, BuildAction.EmbedAsResource);
				pf.ResourceId = "gui.stetic";
				projectModified = true;
			}

			StringCollection files = GuiBuilderProject.GenerateFiles (GtkGuiFolder);

			foreach (string filename in files) {
				if (!project.IsFileInProject (filename)) {
					project.AddFile (filename, BuildAction.Compile);
					projectModified = true;
				}
			}

			UpdateObjectsFile ();
			files.Add (ObjectsFile);
			files.Add (SteticFile);

			if (CleanGtkFolder (files))
				projectModified = true;

			return UpdateReferences () || projectModified;
		}

		string GtkAsmVersion {
			get {
				string gtkAsmVersion = "";
			
				if (gtkVersion != null) {
					foreach (SystemPackage p in Runtime.SystemAssemblyService.GetPackages ()) {
						if (p.Name == "gtk-sharp-2.0" && p.Version == TargetGtkVersion) {
							string fn = Runtime.SystemAssemblyService.GetAssemblyFullName (p.Assemblies[0]);
							int i = fn.IndexOf (',');
							gtkAsmVersion = fn.Substring (i+1).Trim ();
							break;
						}
					}
				}	
				return gtkAsmVersion;
			}
		}

		bool UpdateReferences ()
		{
			string gtkAsmVersion = GtkAsmVersion;
			
			bool changed = false, gdk=false, posix=false;
			
			foreach (ProjectReference r in new List<ProjectReference> (project.References)) {
				if (r.ReferenceType != ReferenceType.Gac)
					continue;
				int i = r.StoredReference.IndexOf (',');
				string name;
				if (i == -1)
					name = r.StoredReference;
				else
					name = r.StoredReference.Substring (0,i).Trim ();
				if (name == "gdk-sharp")
					gdk = true;
				else if (name == "Mono.Posix")
					posix = true;
				
				// Is a gtk-sharp-2.0 assembly?
				if (Array.IndexOf (GtkSharpAssemblies, name) == -1)
					continue;
				
				// Check and correct the assembly version only if a version is set
				if (!string.IsNullOrEmpty (gtkAsmVersion) && r.StoredReference.Substring (i+1).Trim() != gtkAsmVersion) {
					updatingVersion = true;
					project.References.Remove (r);
					project.References.Add (new ProjectReference (ReferenceType.Gac, name + ", " + gtkAsmVersion));
					updatingVersion = false;
					changed = true;
				}
			}
			if (!gdk) {
				project.References.Add (new ProjectReference (ReferenceType.Gac, typeof(Gdk.Window).Assembly.FullName));
				changed = true;
			}
				
			if (!posix && GenerateGettext && GettextClass == "Mono.Unix.Catalog") {
				// Add a reference to Mono.Posix. Use the version for the selected project's runtime version.
				string aname = Runtime.SystemAssemblyService.FindInstalledAssembly ("Mono.Posix, Version=1.0.5000.0, Culture=neutral, PublicKeyToken=0738eb9f132ed756");
				aname = Runtime.SystemAssemblyService.GetAssemblyNameForVersion (aname, project.ClrVersion);
				project.References.Add (new ProjectReference (ReferenceType.Gac, aname));
				changed = true;
			}
			
			return changed;
		}
		
		void UpdateObjectsFile ()
		{
			if (!File.Exists (ObjectsFile))
				return;

			ObjectsDocument doc = new ObjectsDocument (ObjectsFile);
			doc.Update (GuiBuilderProject.WidgetParser, GuiBuilderProject.SteticProject, IdeApp.Workspace.GetCodeRefactorer (project.ParentSolution));
		}

		public static GtkDesignInfo FromProject (Project project)
		{
			if (!(project is DotNetProject))
				return new GtkDesignInfo ();

			IExtendedDataItem item = (IExtendedDataItem) project;
			GtkDesignInfo info = item.ExtendedProperties ["GtkDesignInfo"] as GtkDesignInfo;
			if (info == null) {
				info = new GtkDesignInfo ((DotNetProject) project);
				info.TargetGtkVersion = GtkCoreService.DefaultGtkVersion;
			} else
				info.Project = (DotNetProject) project;
			return info;
		}
	}	
}<|MERGE_RESOLUTION|>--- conflicted
+++ resolved
@@ -243,25 +243,13 @@
 			return dnp != null && HasGtkReference (dnp) && SupportsRefactoring (dnp);
 		}
 
-<<<<<<< HEAD
-		bool SupportsRefactoring {
-			get {
-				if (project.LanguageBinding == null || project.LanguageBinding.GetCodeDomProvider () == null)
-					return false;
-				RefactorOperations ops = RefactorOperations.AddField | RefactorOperations.AddMethod | RefactorOperations.RenameField | RefactorOperations.AddAttribute;
-				CodeRefactorer cref = IdeApp.Workspace.GetCodeRefactorer (project.ParentSolution);
-				return cref.LanguageSupportsOperation (project.LanguageBinding.Language, ops); 
-			}
-=======
 		static bool SupportsRefactoring (DotNetProject project)
 		{
 			if (project.LanguageBinding == null || project.LanguageBinding.GetCodeDomProvider () == null)
 				return false;
-			
 			RefactorOperations ops = RefactorOperations.AddField | RefactorOperations.AddMethod | RefactorOperations.RenameField | RefactorOperations.AddAttribute;
 			CodeRefactorer cref = IdeApp.Workspace.GetCodeRefactorer (project.ParentSolution);
 			return cref.LanguageSupportsOperation (project.LanguageBinding.Language, ops); 
->>>>>>> 7f74968b
 		}
 		
 		static bool IsGtkReference (ProjectReference pref)
