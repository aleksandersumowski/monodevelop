--- conflicted
+++ resolved
@@ -399,19 +399,10 @@
 			} else {
 				outlineTreeView.Model = outlineTreeStore;
 			}
-<<<<<<< HEAD
-			
-			if (o is IMember) {
-				var m = (IMember)o;
-				return m.BodyRegion.IsEmpty ? new DomRegion (m.Location, m.Location) : m.BodyRegion;
-			}
-			throw new InvalidOperationException (o.GetType ().ToString ());
-=======
 
 			// Because sorting the tree by setting the sort function also collapses the tree view we expand
 			// the whole tree.
 			outlineTreeView.ExpandAll ();
->>>>>>> ce3476a5
 		}
 
 		bool IsSorting ()
