--- conflicted
+++ resolved
@@ -1,12 +1,9 @@
-<<<<<<< HEAD
-=======
 2009-11-11  Lluis Sanchez Gual  <lluis@novell.com>
 
 	* MonoDevelop.AspNet/CodeBehind.cs: Strip the implicit
 	  namespace from the generated compilation unit. Required for
 	  VB.
 
->>>>>>> 1608621d
 2009-11-11  Michael Hutchinson  <mhutchinson@novell.com>
 
 	* MonoDevelop.AspNet/AspNetAppProjectConfiguration.cs:
