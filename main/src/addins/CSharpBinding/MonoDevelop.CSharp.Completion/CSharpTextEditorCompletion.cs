--- conflicted
+++ resolved
@@ -84,11 +84,7 @@
 			dom = Document.Dom;
 			textEditorData = Document.Editor;
 			
-<<<<<<< HEAD
 			IEnumerable<string> types = MonoDevelop.Ide.DesktopService.GetMimeTypeInheritanceChain (CSharpFormatter.MimeType);
-=======
-			IEnumerable<string > types = MonoDevelop.Ide.DesktopService.GetMimeTypeInheritanceChain (CSharpFormatter.MimeType);
->>>>>>> ce3476a5
 			if (dom != null && dom.Project != null)
 				policy = dom.Project.Policies.Get<CSharpFormattingPolicy> (types);
 			InitTracker ();
@@ -2034,18 +2030,9 @@
 				col.Add ("global", "md-keyword");
 				col.Add ("var", "md-keyword");
 				AddPrimitiveTypes (col);
-<<<<<<< HEAD
-				AddNRefactoryKeywords (col, ICSharpCode.NRefactory.Parser.CSharp.Tokens.ExpressionStart);
-
-				AddNRefactoryKeywords (col, ICSharpCode.NRefactory.Parser.CSharp.Tokens.ExpressionContent);
-
-				resolver.AddAccessibleCodeCompletionData (expressionResult.ExpressionContext, col);
-
-=======
-				AddNRefactoryKeywords (col, ICSharpCode.OldNRefactory.Parser.CSharp.Tokens.ExpressionStart);
-				AddNRefactoryKeywords (col, ICSharpCode.OldNRefactory.Parser.CSharp.Tokens.ExpressionContent);
-				resolver.AddAccessibleCodeCompletionData (expressionResult.ExpressionContext, col);
->>>>>>> ce3476a5
+				AddNRefactoryKeywords (col, ICSharpCode.OldNRefactory.Parser.CSharp.Tokens.ExpressionStart);
+				AddNRefactoryKeywords (col, ICSharpCode.OldNRefactory.Parser.CSharp.Tokens.ExpressionContent);
+				resolver.AddAccessibleCodeCompletionData (expressionResult.ExpressionContext, col);
 			} else if (expressionResult.ExpressionContext == ExpressionContext.Global) {
 				AddNRefactoryKeywords (col, ICSharpCode.OldNRefactory.Parser.CSharp.Tokens.GlobalLevel);
 				CodeTemplateService.AddCompletionDataForMime ("text/x-csharp", result);
@@ -2221,24 +2208,11 @@
 				//this.location = new ICSharpCode.OldNRefactory.Location (location.Column, location.Line);
 			}
 			
-<<<<<<< HEAD
-			public override object VisitSwitchStatement (ICSharpCode.NRefactory.Ast.SwitchStatement switchStatement, object data)
-
-			{
-
-//				if (switchStatement.StartLocation < caretLocation && caretLocation < switchStatement.EndLocation)
-
-					this.switchStatement = switchStatement;
-
-				return base.VisitSwitchStatement(switchStatement, data);
-
-=======
-			public override object VisitSwitchStatement (ICSharpCode.OldNRefactory.Ast.SwitchStatement switchStatement, object data)
-			{
-//				if (switchStatement.StartLocation < caretLocation && caretLocation < switchStatement.EndLocation)
-					this.switchStatement = switchStatement;
-				return base.VisitSwitchStatement(switchStatement, data);
->>>>>>> ce3476a5
+			public override object VisitSwitchStatement (ICSharpCode.OldNRefactory.Ast.SwitchStatement switchStatement, object data)
+			{
+//				if (switchStatement.StartLocation < caretLocation && caretLocation < switchStatement.EndLocation)
+					this.switchStatement = switchStatement;
+				return base.VisitSwitchStatement(switchStatement, data);
 			}
 
 		}
