// 
// CSharpBindingCompilerManager.cs
//  
// Author:
//       Mike Krüger <mkrueger@novell.com>
// 
// Copyright (c) 2009 Novell, Inc (http://www.novell.com)
// 
// Permission is hereby granted, free of charge, to any person obtaining a copy
// of this software and associated documentation files (the "Software"), to deal
// in the Software without restriction, including without limitation the rights
// to use, copy, modify, merge, publish, distribute, sublicense, and/or sell
// copies of the Software, and to permit persons to whom the Software is
// furnished to do so, subject to the following conditions:
// 
// The above copyright notice and this permission notice shall be included in
// all copies or substantial portions of the Software.
// 
// THE SOFTWARE IS PROVIDED "AS IS", WITHOUT WARRANTY OF ANY KIND, EXPRESS OR
// IMPLIED, INCLUDING BUT NOT LIMITED TO THE WARRANTIES OF MERCHANTABILITY,
// FITNESS FOR A PARTICULAR PURPOSE AND NONINFRINGEMENT. IN NO EVENT SHALL THE
// AUTHORS OR COPYRIGHT HOLDERS BE LIABLE FOR ANY CLAIM, DAMAGES OR OTHER
// LIABILITY, WHETHER IN AN ACTION OF CONTRACT, TORT OR OTHERWISE, ARISING FROM,
// OUT OF OR IN CONNECTION WITH THE SOFTWARE OR THE USE OR OTHER DEALINGS IN
// THE SOFTWARE.

using System;
using System.Collections.Generic;
using System.IO;
using System.Diagnostics;
using System.Text.RegularExpressions;
using System.Text;

using MonoDevelop.Projects;
using MonoDevelop.Core;
using MonoDevelop.Core.Assemblies;
using MonoDevelop.CSharp.Project;


namespace MonoDevelop.CSharp
{
	static class CSharpBindingCompilerManager
	{	
		static void AppendQuoted (StringBuilder sb, string option, string val)
		{
			sb.Append ('"');
			sb.Append (option);
			sb.Append (val);
			sb.Append ('"');
			sb.AppendLine ();
		}

		public static BuildResult Compile (ProjectItemCollection projectItems, DotNetProjectConfiguration configuration, IProgressMonitor monitor)
		{
			CSharpCompilerParameters compilerParameters = (CSharpCompilerParameters)configuration.CompilationParameters ?? new CSharpCompilerParameters ();
			CSharpProjectParameters projectParameters = (CSharpProjectParameters)configuration.ProjectParameters ?? new CSharpProjectParameters ();
			
			string outputName       = configuration.CompiledOutputName;
			string responseFileName = Path.GetTempFileName();

			TargetRuntime runtime = MonoDevelop.Core.Runtime.SystemAssemblyService.DefaultRuntime;
			DotNetProject project = configuration.ParentItem as DotNetProject;
			if (project != null)
				runtime = project.TargetRuntime;

			StringBuilder sb = new StringBuilder ();
			List<string> gacRoots = new List<string> ();
			sb.AppendFormat ("\"/out:{0}\"", outputName);
			sb.AppendLine ();
			
			HashSet<string> alreadyAddedReference = new HashSet<string> ();
			foreach (ProjectReference lib in projectItems.GetAll <ProjectReference> ()) {
				if (lib.ReferenceType == ReferenceType.Project && !(lib.OwnerProject.ParentSolution.FindProjectByName (lib.Reference) is DotNetProject))
					continue;
				foreach (string fileName in lib.GetReferencedFileNames (configuration.Id)) {
					switch (lib.ReferenceType) {
					case ReferenceType.Gac:
						SystemPackage pkg = lib.Package;
						if (pkg == null) {
							string msg = string.Format (GettextCatalog.GetString ("{0} could not be found or is invalid."), lib.Reference);
							monitor.ReportWarning (msg);
							continue;
						}
						string referencedName = pkg.IsCorePackage ? Path.GetFileName (fileName) : fileName;
						if (!alreadyAddedReference.Contains (referencedName)) {
							alreadyAddedReference.Add (referencedName);
							AppendQuoted (sb, "/r:", referencedName);
						}
						
						if (pkg.GacRoot != null && !gacRoots.Contains (pkg.GacRoot))
							gacRoots.Add (pkg.GacRoot);
						if (!string.IsNullOrEmpty (pkg.Requires)) {
							foreach (string requiredPackage in pkg.Requires.Split(' ')) {
								SystemPackage rpkg = runtime.AssemblyContext.GetPackage (requiredPackage);
								if (rpkg == null)
									continue;
								foreach (SystemAssembly assembly in rpkg.Assemblies) {
									if (alreadyAddedReference.Contains (assembly.Location))
										continue;
									alreadyAddedReference.Add (assembly.Location);
									AppendQuoted (sb, "/r:", assembly.Location);
								}
							}
						}
						break;
					default:
						AppendQuoted (sb, "/r:", fileName);
						break;
					}
				}
			}
			
			sb.AppendLine ("/nologo");
			sb.Append ("/warn:");sb.Append (compilerParameters.WarningLevel.ToString ());
			sb.AppendLine ();
			
			if (configuration.SignAssembly) {
				if (File.Exists (configuration.AssemblyKeyFile))
					AppendQuoted (sb, "/keyfile:", configuration.AssemblyKeyFile);
			}
			
			if (configuration.DebugMode) {
				sb.AppendLine ("/debug:+");
				sb.AppendLine ("/debug:full");
			}
			
			switch (compilerParameters.LangVersion) {
			case LangVersion.Default:
				break;
			case LangVersion.ISO_1:
				sb.AppendLine ("/langversion:ISO-1");
				break;
			case LangVersion.ISO_2:
				sb.AppendLine ("/langversion:ISO-2");
				break;
			default:
				string message = "Invalid LangVersion enum value '" + compilerParameters.LangVersion.ToString () + "'";
				monitor.ReportError (message, null);
				LoggingService.LogError (message);
				return null;
			}
			
			// mcs default is + but others might not be
			if (compilerParameters.Optimize)
				sb.AppendLine ("/optimize+");
			else
				sb.AppendLine ("/optimize-");
			
			bool hasWin32Res = !string.IsNullOrEmpty (projectParameters.Win32Resource) && File.Exists (projectParameters.Win32Resource);
			if (hasWin32Res) 
				AppendQuoted (sb, "/win32res:", projectParameters.Win32Resource);
			
			if (!string.IsNullOrEmpty (projectParameters.Win32Icon) && File.Exists (projectParameters.Win32Icon)) {
				if (hasWin32Res) {
					monitor.ReportWarning ("Both Win32 icon and Win32 resource cannot be specified. Ignoring the icon.");
				} else {
					AppendQuoted (sb, "/win32icon:", projectParameters.Win32Icon);
				}
			}
			
			if (projectParameters.CodePage != 0)
				sb.AppendLine ("/codepage:" + projectParameters.CodePage);
			else if (runtime is MonoTargetRuntime)
				sb.AppendLine ("/codepage:utf8");
			
			if (compilerParameters.UnsafeCode) 
				sb.AppendLine ("-unsafe");
			if (compilerParameters.NoStdLib) 
				sb.AppendLine ("-nostdlib");
			
			if (!string.IsNullOrEmpty (compilerParameters.PlatformTarget) && compilerParameters.PlatformTarget.ToLower () != "anycpu") {
				//HACK: to ignore the platform flag for Mono <= 2.4, because gmcs didn't support it
<<<<<<< HEAD
				if (runtime.Id == "Mono" && runtime.AssemblyContext.GetAssemblyLocation ("Mono.Debugger.Soft", null) == null) {
=======
				if (runtime.RuntimeId == "Mono" && runtime.AssemblyContext.GetAssemblyLocation ("Mono.Debugger.Soft", null) == null) {
>>>>>>> 72cf8e84
					LoggingService.LogWarning ("Mono runtime '" + runtime.DisplayName + 
					                           "' appears to be too old to support the 'platform' C# compiler flag.");
				} else {
					sb.AppendLine ("/platform:" + compilerParameters.PlatformTarget);
				}
			}

			if (compilerParameters.TreatWarningsAsErrors) {
				sb.AppendLine ("-warnaserror");
				if (!string.IsNullOrEmpty (compilerParameters.WarningsNotAsErrors))
					sb.AppendLine ("-warnaserror-:" + compilerParameters.WarningsNotAsErrors);
			}
			
			if (compilerParameters.DefineSymbols.Length > 0) {
				string define_str = string.Join (";", compilerParameters.DefineSymbols.Split (new char [] {',', ' ', ';'}, StringSplitOptions.RemoveEmptyEntries));
				if (define_str.Length > 0) {
					AppendQuoted (sb, "/define:", define_str);
					sb.AppendLine ();
				}
			}

			CompileTarget ctarget = configuration.CompileTarget;
			
			if (!string.IsNullOrEmpty (projectParameters.MainClass)) {
				sb.AppendLine ("/main:" + projectParameters.MainClass);
				// mcs does not allow providing a Main class when compiling a dll
				// As a workaround, we compile as WinExe (although the output will still
				// have a .dll extension).
				if (ctarget == CompileTarget.Library)
					ctarget = CompileTarget.WinExe;
			}
			
			switch (ctarget) {
				case CompileTarget.Exe:
					sb.AppendLine ("/t:exe");
					break;
				case CompileTarget.WinExe:
					sb.AppendLine ("/t:winexe");
					break;
				case CompileTarget.Library:
					sb.AppendLine ("/t:library");
					break;
			}
			
			foreach (ProjectFile finfo in projectItems.GetAll<ProjectFile> ()) {
				if (finfo.Subtype == Subtype.Directory)
					continue;

				switch (finfo.BuildAction) {
					case "Compile":
						AppendQuoted (sb, "", finfo.Name);
						break;
					case "EmbeddedResource":
						string fname = finfo.Name;
						if (string.Compare (Path.GetExtension (fname), ".resx", true) == 0)
							fname = Path.ChangeExtension (fname, ".resources");
						sb.Append ('"');sb.Append ("/res:");
						sb.Append (fname);sb.Append (',');sb.Append (finfo.ResourceId);
						sb.Append ('"');sb.AppendLine ();
						break;
					default:
						continue;
				}
			}
			if (compilerParameters.GenerateXmlDocumentation) 
				AppendQuoted (sb, "/doc:", Path.ChangeExtension (outputName, ".xml"));
			
			if (!string.IsNullOrEmpty (compilerParameters.AdditionalArguments)) 
				sb.AppendLine (compilerParameters.AdditionalArguments);
			
			if (!string.IsNullOrEmpty (compilerParameters.NoWarnings)) 
				AppendQuoted (sb, "/nowarn:", compilerParameters.NoWarnings);
			
			if (runtime.RuntimeId == "MS.NET")
				sb.AppendLine ("/fullpaths");

			string output = "";
			string error  = "";
			
			File.WriteAllText (responseFileName, sb.ToString ());
			
			string compilerName;
			try {
				compilerName = GetCompilerName (runtime, configuration.TargetFramework);
			} catch (Exception e) {
				string message = "Could not obtain a C# compiler";
				monitor.ReportError (message, e);
				return null;
			}
			
			monitor.Log.WriteLine (compilerName + " /noconfig " + sb.ToString ().Replace ('\n',' '));
			
			string workingDir = ".";
			if (configuration.ParentItem != null) {
				workingDir = configuration.ParentItem.BaseDirectory;
				if (workingDir == null)
					// Dummy projects created for single files have no filename
					// and so no BaseDirectory.
					// This is a workaround for a bug in 
					// ProcessStartInfo.WorkingDirectory - not able to handle null
					workingDir = ".";
			}

			LoggingService.LogInfo (compilerName + " " + sb.ToString ());
			
			Dictionary<string,string> envVars = runtime.GetToolsEnvironmentVariables (project.TargetFramework);
			string cargs = "/noconfig @\"" + responseFileName + "\"";

			int exitCode = DoCompilation (compilerName, cargs, workingDir, envVars, gacRoots, ref output, ref error);
			
			BuildResult result = ParseOutput (output, error);
			if (result.CompilerOutput.Trim ().Length != 0)
				monitor.Log.WriteLine (result.CompilerOutput);
			
			//if compiler crashes, output entire error string
			if (result.ErrorCount == 0 && exitCode != 0) {
				if (!string.IsNullOrEmpty (error))
					result.AddError (error);
				else
					result.AddError ("The compiler appears to have crashed without any error output.");
			}
			
			FileService.DeleteFile (responseFileName);
			FileService.DeleteFile (output);
			FileService.DeleteFile (error);
			return result;
		}
		
		static string GetCompilerName (TargetRuntime runtime, TargetFramework fx)
		{
			string csc = runtime.GetToolPath (fx, "csc");
			if (csc != null)
				return csc;
			else {
				string message = GettextCatalog.GetString ("C# compiler not found for {0}.", fx.Name);
				LoggingService.LogError (message);
				throw new Exception (message);
			}
		}
		
		static BuildResult ParseOutput (string stdout, string stderr)
		{
			BuildResult result = new BuildResult ();
			
			StringBuilder compilerOutput = new StringBuilder ();
			bool typeLoadException = false;
			foreach (string s in new string[] { stdout, stderr }) {
				StreamReader sr = File.OpenText (s);
				while (true) {
					if (typeLoadException) {
						compilerOutput.Append (sr.ReadToEnd ());
						break;
					}
					string curLine = sr.ReadLine();
					compilerOutput.AppendLine (curLine);
					
					if (curLine == null) 
						break;
					
					curLine = curLine.Trim();
					if (curLine.Length == 0) 
						continue;
					
					if (curLine.StartsWith ("Unhandled Exception: System.TypeLoadException") || 
					    curLine.StartsWith ("Unhandled Exception: System.IO.FileNotFoundException")) {
						result.ClearErrors ();
						typeLoadException = true;
					}
					
					BuildError error = CreateErrorFromString (curLine);
					
					if (error != null)
						result.Append (error);
				}
				sr.Close();
			}
			if (typeLoadException) {
				Regex reg  = new Regex (@".*WARNING.*used in (mscorlib|System),.*", RegexOptions.Multiline);
				if (reg.Match (compilerOutput.ToString ()).Success)
					result.AddError ("", 0, 0, "", "Error: A referenced assembly may be built with an incompatible CLR version. See the compilation output for more details.");
				else
					result.AddError ("", 0, 0, "", "Error: A dependency of a referenced assembly may be missing, or you may be referencing an assembly created with a newer CLR version. See the compilation output for more details.");
			}
			result.CompilerOutput = compilerOutput.ToString ();
			return result;
		}
		
		static int DoCompilation (string compilerName, string compilerArgs, string working_dir, Dictionary<string, string> envVars, List<string> gacRoots, ref string output, ref string error) 
		{
			output = Path.GetTempFileName();
			error = Path.GetTempFileName();
			
			StreamWriter outwr = new StreamWriter (output);
			StreamWriter errwr = new StreamWriter (error);
			
			ProcessStartInfo pinfo = new ProcessStartInfo (compilerName, compilerArgs);
			pinfo.WorkingDirectory = working_dir;
			
			if (gacRoots.Count > 0) {
				// Create the gac prefix string
				string gacPrefix = string.Join ("" + Path.PathSeparator, gacRoots.ToArray ());
				string oldGacVar = Environment.GetEnvironmentVariable ("MONO_GAC_PREFIX");
				if (!string.IsNullOrEmpty (oldGacVar))
					gacPrefix += Path.PathSeparator + oldGacVar;
				pinfo.EnvironmentVariables ["MONO_GAC_PREFIX"] = gacPrefix;
			}
			
			foreach (KeyValuePair<string,string> ev in envVars) {
				if (ev.Value == null)
					pinfo.EnvironmentVariables.Remove (ev.Key);
				else
					pinfo.EnvironmentVariables [ev.Key] = ev.Value;
			}
			
			pinfo.UseShellExecute = false;
			pinfo.RedirectStandardOutput = true;
			pinfo.RedirectStandardError = true;
			
			MonoDevelop.Core.Execution.ProcessWrapper pw = Runtime.ProcessService.StartProcess (pinfo, outwr, errwr, null);
			pw.WaitForOutput();
			int exitCode = pw.ExitCode;
			outwr.Close();
			errwr.Close();
			pw.Dispose ();
			return exitCode;
		}
		
		// Snatched from our codedom code, with some changes to make it compatible with csc
		// (the line+column group is optional is csc)
		static Regex regexError = new Regex (@"^(\s*(?<file>[^\(]+)(\((?<line>\d*)(,(?<column>\d*[\+]*))?\))?:\s+)*(?<level>\w+)\s+(?<number>.*\d):\s*(?<message>.*)", RegexOptions.Compiled | RegexOptions.ExplicitCapture);
		static BuildError CreateErrorFromString (string error_string)
		{
			// When IncludeDebugInformation is true, prevents the debug symbols stats from braeking this.
			if (error_string.StartsWith ("WROTE SYMFILE") ||
			    error_string.StartsWith ("OffsetTable") ||
			    error_string.StartsWith ("Compilation succeeded") ||
			    error_string.StartsWith ("Compilation failed"))
				return null;
			
			Match match = regexError.Match(error_string);
			if (!match.Success) 
				return null;
			
			BuildError error = new BuildError ();
			error.FileName = match.Result ("${file}") ?? "";
			
			string line = match.Result ("${line}");
			error.Line = !string.IsNullOrEmpty (line) ? Int32.Parse (line) : 0;
			
			string col = match.Result ("${column}");
			if (!string.IsNullOrEmpty (col)) 
				error.Column = col == "255+" ? -1 : Int32.Parse (col);
			
			error.IsWarning   = match.Result ("${level}") == "warning";
			error.ErrorNumber = match.Result ("${number}");
			error.ErrorText   = match.Result ("${message}");
			return error;
		}
	}
}<|MERGE_RESOLUTION|>--- conflicted
+++ resolved
@@ -170,11 +170,7 @@
 			
 			if (!string.IsNullOrEmpty (compilerParameters.PlatformTarget) && compilerParameters.PlatformTarget.ToLower () != "anycpu") {
 				//HACK: to ignore the platform flag for Mono <= 2.4, because gmcs didn't support it
-<<<<<<< HEAD
-				if (runtime.Id == "Mono" && runtime.AssemblyContext.GetAssemblyLocation ("Mono.Debugger.Soft", null) == null) {
-=======
 				if (runtime.RuntimeId == "Mono" && runtime.AssemblyContext.GetAssemblyLocation ("Mono.Debugger.Soft", null) == null) {
->>>>>>> 72cf8e84
 					LoggingService.LogWarning ("Mono runtime '" + runtime.DisplayName + 
 					                           "' appears to be too old to support the 'platform' C# compiler flag.");
 				} else {
@@ -246,9 +242,9 @@
 				sb.AppendLine (compilerParameters.AdditionalArguments);
 			
 			if (!string.IsNullOrEmpty (compilerParameters.NoWarnings)) 
-				AppendQuoted (sb, "/nowarn:", compilerParameters.NoWarnings);
-			
-			if (runtime.RuntimeId == "MS.NET")
+				AppendQuoted (sb, "/nowarn:", compilerParameters.NoWarnings);
+			
+			if (runtime.RuntimeId == "MS.NET")
 				sb.AppendLine ("/fullpaths");
 
 			string output = "";
@@ -402,8 +398,8 @@
 			return exitCode;
 		}
 		
-		// Snatched from our codedom code, with some changes to make it compatible with csc
-		// (the line+column group is optional is csc)
+		// Snatched from our codedom code, with some changes to make it compatible with csc
+		// (the line+column group is optional is csc)
 		static Regex regexError = new Regex (@"^(\s*(?<file>[^\(]+)(\((?<line>\d*)(,(?<column>\d*[\+]*))?\))?:\s+)*(?<level>\w+)\s+(?<number>.*\d):\s*(?<message>.*)", RegexOptions.Compiled | RegexOptions.ExplicitCapture);
 		static BuildError CreateErrorFromString (string error_string)
 		{
