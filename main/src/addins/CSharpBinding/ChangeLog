<<<<<<< HEAD
=======
2009-02-04  Mike Krüger  <mkrueger@novell.com>

	* Gui/ResolveVisitor.cs: fixed "Bug 466719 - Code completion
	  doesn't activate with '.' inside expression using '::'
	  operator.".

2009-02-04  Mike Krüger  <mkrueger@novell.com>

	* Gui/CSharpTextEditorCompletion.cs: fixed "Bug 469910 -
	  Incorrect type resolution on attributes".

2009-02-04  Mike Krüger  <mkrueger@novell.com>

	* Gui/NRefactoryResolver.cs: fixed 'Bug 471935 - Code
	  completion window not showing in MD1CustomDataItem.cs'.

>>>>>>> 51dd2eb7
2009-02-03  Mike Krüger  <mkrueger@novell.com>

	* Gui/CSharpTextEditorIndentation.cs: disabled caret beyond
	  eol feature.

2009-02-03  Lluis Sanchez Gual  <lluis@novell.com>

	* AssemblyInfo.cs:
	* CSharpBinding.addin.xml: Bump MD version.

2009-02-03  Lluis Sanchez Gual  <lluis@novell.com>

	* CSharpBinding.mdp:
	* gtk-gui/gui.stetic: Fix target gtk# version.

2009-02-03  Lluis Sanchez Gual  <lluis@novell.com>

	* CSharpBinding.mdp:
	* gtk-gui/CSharpBinding.CompilerOptionsPanelWidget.cs:
	  Updated.

2009-02-02  Lluis Sanchez Gual  <lluis@novell.com>

	* Project/CSharpResourceIdBuilder.cs: Track api changes.

2009-01-30  Lluis Sanchez Gual  <lluis@novell.com>

	* CSharpBinding.mdp:
	* Autotools/Makefile.am:
	* Gui/CSharpAmbience.cs:
	* Parser/NRefactoryParser.cs:
	* Parser/FindMemberAstVisitor.cs:
	* Gui/CSharpTextEditorCompletion.cs: Add support for constraints in
	generic methods.

2009-01-30  Mike Krüger  <mkrueger@novell.com>

	* Gui/CSharpTextEditorIndentation.cs: Added virtual spaces based on
	indentation level.

2009-01-27  Lluis Sanchez Gual  <lluis@novell.com>

	* Parser/NRefactoryParser.cs: Track api changes.

2009-01-27  Mike Krüger  <mkrueger@novell.com>

	* Parser/mcs:
	* Makefile.am:
	* Parser/mcs/mcs:
	* CSharpBinding.mdp:
	* Parser/mcs/dom.cs:
	* gtk-gui/gui.stetic:
	* Parser/mcs/mcs/PLAN:
	* Parser/mcs/mcs/TODO:
	* Parser/mcs/External:
	* Parser/mcs/mcs/NOTES:
	* gtk-gui/generated.cs:
	* Parser/mcs/mcs/OTODO:
	* Parser/mcs/mcs/README:
	* Gui/ResolveVisitor.cs:
	* Parser/mcs/mcs/doc.cs:
	* Parser/mcs/mcs/linq.cs:
	* Parser/mcs/mcs/mcs.sln:
	* Parser/mcs/mcs/enum.cs:
	* Parser/mcs/mcs/decl.cs:
	* Parser/mcs/mcs/const.cs:
	* Parser/mcs/mcs/OPTIMIZE:
	* Parser/mcs/mcs/cfold.cs:
	* Parser/mcs/mcs/ecore.cs:
	* Parser/mcs/mcs/Makefile:
	* Parser/mcs/cs-parser.cs:
	* Parser/CodeGenerator.cs:
	* Parser/mcs/mcs/gmcs.sln:
	* Parser/mcs/mcs/class.cs:
	* Parser/mcs/mcs/assign.cs:
	* Parser/mcs/mcs/ChangeLog:
	* Parser/mcs/mcs/driver.cs:
	* Parser/mcs/mcs/lambda.cs:
	* Parser/mcs/mcs/report.cs:
	* Parser/mcs/mcs/support.cs:
	* Parser/mcs/mcs/codegen.cs:
	* Parser/mcs/mcs/generic.cs:
	* Gui/NRefactoryResolver.cs:
	* Parser/mcs/mcs/convert.cs:
	* Parser/mcs/mcs/pending.cs:
	* Parser/mcs/mcs/literal.cs:
	* Parser/mcs/mcs/mcs.csproj:
	* Parser/mcs/mcs/constant.cs:
	* Parser/mcs/mcs/nullable.cs:
	* Parser/mcs/mcs/gmcs.csproj:
	* Parser/mcs/mcs/delegate.cs:
	* Parser/mcs/mcs/location.cs:
	* Parser/mcs/mcs/lambda.todo:
	* Parser/mcs/mcs/parameter.cs:
	* Parser/mcs/mcs/compiler.doc:
	* Parser/mcs/mcs/modifiers.cs:
	* Parser/mcs/mcs/namespace.cs:
	* Parser/mcs/mcs/anonymous.cs:
	* Parser/mcs/mcs/statement.cs:
	* Parser/mcs/mcs/iterators.cs:
	* Parser/mcs/mcs/attribute.cs:
	* Parser/mcs/mcs/roottypes.cs:
	* Parser/mcs/mcs/expression.cs:
	* Parser/mcs/mcs/cs-parser.jay:
	* Parser/mcs/mcs/generic-mcs.cs:
	* Parser/mcs/mcs/mcs.exe.config:
	* Parser/mcs/mcs/typemanager.cs:
	* Parser/mcs/mcs/rootcontext.cs:
	* Parser/mcs/mcs/flowanalysis.cs:
	* Parser/mcs/mcs/symbolwriter.cs:
	* Parser/mcs/mcs/gmcs.exe.config:
	* Parser/mcs/mcs/cs-tokenizer.cs:
	* Parser/mcs/mcs/mcs.exe.sources:
	* Parser/mcs/mcs/AssemblyInfo.cs:
	* Parser/mcs/mcs/gmcs.exe.sources:
	* Parser/mcs/mcs/doc-bootstrap.cs:
	* Parser/mcs/mcs/smcs.exe.sources:
	* Gui/CSharpTextEditorCompletion.cs:
	* Gui/CSharpTextEditorIndentation.cs:
	* Parser/mcs/mcs/smcs.exe.sources-xml:
	* Parser/mcs/External/CryptoConvert.cs:
	* Parser/mcs/External/MonoSymbolFile.cs:
	* Gui/NRefactoryParameterDataProvider.cs:
	* Parser/mcs/External/MonoSymbolTable.cs:
	* Parser/mcs/External/MonoSymbolWriter.cs:
	* gtk-gui/CSharpBinding.FormattingPanelWidget.cs:
	* gtk-gui/CSharpBinding.CodeGenerationPanelWidget.cs:
	* gtk-gui/CSharpBinding.CompilerOptionsPanelWidget.cs: Removed unused
	code. Fixed compiler warnings.

2009-01-27  Mike Krüger  <mkrueger@novell.com>

	* Gui/CSharpAmbience.cs: Fixed an unneccessary space printing before for
	type names (affected code completion as well).

2009-01-26  Michael Hutchinson  <mhutchinson@novell.com>

	* CSharpBinding.mdp:
	* gtk-gui/gui.stetic:
	* Autotools/Autotools.mdp: Flush project format changes.

2009-01-26  Lluis Sanchez Gual  <lluis@novell.com>

	* Gui/ResolveVisitor.cs:
	* Gui/NRefactoryResolver.cs:
	* Parser/NRefactoryParser.cs:
	* Gui/NewCSharpExpressionFinder.cs:
	* Gui/CSharpTextEditorCompletion.cs:
	* Gui/NRefactoryParameterDataProvider.cs: Provide the calling class in
	all type queries. It is required to resolve generic arguments.

	* CSharpBinding.mdp: Updated.

2009-01-27  Ankit Jain  <jankit@novell.com>

	Fix bug #352703.
	* CSharpBindingCompilerManager.cs (Compile): Format define symbols list
	to be semi-colon separated.

2009-01-26  Mike Krüger  <mkrueger@novell.com>

	* Gui/NRefactoryResolver.cs: Handled invalid endpos.

2009-01-23  Mike Krüger  <mkrueger@novell.com>

	* Parser/NRefactoryParser.cs: Corrected delegate location.

	* Gui/CSharpAmbience.cs: Attribute postfix no longer print when
	outputting attributes.

2009-01-21  Mike Krüger  <mkrueger@novell.com>

	* Gui/NRefactoryResolver.cs:
	* Gui/CSharpTextEditorCompletion.cs: fixed 'Bug 464788 - Variable shows
	up twice in completion list.'.

2009-01-21  Mike Krüger  <mkrueger@novell.com>

	* Gui/NRefactoryResolver.cs: fixed 'Bug 464787 - completion doesn't
	update fast enough'.

2009-01-20  Mike Krüger  <mkrueger@novell.com>

	* Gui/NRefactoryResolver.cs:
	* Parser/NRefactoryParser.cs: Added support for explicit events. Fixing
	bug "Bug 467507 - No completion of base members inside explicit
	events".

2009-01-16  Mike Krüger  <mkrueger@novell.com>

	* Gui/NRefactoryResolver.cs: Handled theoretical null ref exception (But
	I wasn't able to produce a test case). 

2009-01-16  Mike Krüger  <mkrueger@novell.com>

	* Gui/NRefactoryResolver.cs: fixed "Bug 466694 - Generic type parameters
	missing from completion".

2009-01-16  Mike Krüger  <mkrueger@novell.com>

	* Gui/CSharpTextEditorCompletion.cs: Fixed 'Bug 466692 - Missing
	completion for return/break keywords after yield'.

2009-01-15  Mike Krüger  <mkrueger@novell.com>

	* Gui/ResolveVisitor.cs: fixed 'Bug 466337 - Incorrect intelisense for
	class attribute'.

2009-01-15  Mike Krüger  <mkrueger@novell.com>

	* Gui/CSharpTextEditorCompletion.cs: fixed "Bug 466329 - Autocomplete
	doesn't activate with "_"".

2009-01-15  Mike Krüger  <mkrueger@novell.com>

	* Gui/CSharpAmbience.cs: worked on csharpambience markup.

2009-01-15  Mike Krüger  <mkrueger@novell.com>

	* Gui/CSharpTextEditorCompletion.cs: fixed 'Bug 466149 - Code completion
	activates inside a string.'.

2009-01-15  Mike Krüger  <mkrueger@novell.com>

	* Gui/CSharpTextEditorCompletion.cs: Added global keyword. Fixing 'Bug 466063 - Missing keyword
	'global' from code completion'.

2009-01-13  Lluis Sanchez Gual  <lluis@novell.com>

	* Gui/MemberCompletionData.cs:
	* Gui/CSharpTextEditorCompletion.cs: Performance optimizations in
	AddCompletionData. Reduce calls to Ambience.GetString.

	* Gui/CSharpAmbience.cs: Optimizations. In Visit(IType), avoid creating
	a StringBuilder when the result is just the class name.

2009-01-09  Lluis Sanchez Gual  <lluis@novell.com>

	* Gui/NRefactoryResolver.cs:
	* Gui/CSharpTextEditorCompletion.cs: Track api changes.

2009-01-09  Mike Krüger  <mkrueger@novell.com>

	* Parser/CodeGenerator.cs:
	* Gui/NRefactoryResolver.cs:
	* Parser/NRefactoryParser.cs:
	* Parser/FindMemberAstVisitor.cs: Worked on refactoring code/fixing Bug
	456576 - refactor: rename field is not working.

2009-01-08  Lluis Sanchez Gual  <lluis@novell.com>

	* Gui/CSharpTextEditorCompletion.cs: Fix warning.

	* md1format.xml:
	* Project/CSharpCompilerParameters.cs: Store the LangVersion string
	using the msbuild format. For MD1, use the old format. Fixes bug
	#461104 - Setting C# language version on project does not parse in
	VS.Net 2008.

2009-01-07  Mike Krüger  <mkrueger@novell.com>

	* Gui/NRefactoryResolver.cs: Worked on on the fly type resolving.

2009-01-07  Mike Krüger  <mkrueger@novell.com>

	* Gui/CSharpAmbience.cs: fixed "Bug 463783 - Method Navigator does not
	show indexer parameters".

2009-01-06  Mike Krüger  <mkrueger@novell.com>

	* Gui/NRefactoryResolver.cs: Corrected variable scope.

2009-01-06  Mike Krüger  <mkrueger@novell.com>

	* Gui/NRefactoryResolver.cs: fixed 'Bug 457237 - code completion doesn't
	show static methods when setting global variable'.

2009-01-06  Mike Krüger  <mkrueger@novell.com>

	* Gui/NRefactoryResolver.cs: fixed 'Bug 457003 - code completion shows
	variables out of scope'.

2009-01-05  Mike Krüger  <mkrueger@novell.com>

	* Gui/ResolveVisitor.cs: Fixed unit test for bug 323283. 

2009-01-05  Mike Krüger  <mkrueger@novell.com>

	* Gui/ResolveVisitor.cs: Fixed anonymous class unit test.

2009-01-05  Mike Krüger  <mkrueger@novell.com>

	* Gui/CSharpTextEditorCompletion.cs: fixed "Bug 460234 - Invalid options
	shown when typing 'override'".

2008-12-24  Lluis Sanchez Gual  <lluis@novell.com>

	* Gui/CSharpTextEditorCompletion.cs:
	* Gui/NRefactoryParameterDataProvider.cs: Optimize
	GetParameterCompletionCommandOffset. It was a cause of important
	slowdowns in the editor when pressing return.

2008-12-19  Lluis Sanchez Gual  <lluis@novell.com>

	* Gui/CSharpTextEditorCompletion.cs: Optimized. Do nothing in
	HandleParameterCompletion unless the char is going to trigger a
	parameter completion.

	* md1format.xml: Added missing property.

	* CSharpBindingCompilerManager.cs: Improve error message when an
	assembly is not found.

	* gtk-gui/gui.stetic: Update.

2008-12-12  Lluis Sanchez Gual  <lluis@novell.com>

	* CSharpBinding.mdp:
	* Autotools/Autotools.mdp: All projects now require fx 3.5.

2008-12-11  Lluis Sanchez Gual  <lluis@novell.com>

	* CSharpBindingCompilerManager.cs:
	* Autotools/CSharpAutotoolsSetup.cs: Track API changes.

2008-12-09  Lluis Sanchez Gual  <lluis@novell.com>

	* CSharpBinding.mdp: Don't require a specific version of Mono.Addins.

2008-12-05  Lluis Sanchez Gual  <lluis@novell.com>

	* Gui/CSharpTextEditorCompletion.cs:
	* Gui/CSharpTextEditorIndentation.cs: Track api changes.

2008-12-04  Lluis Sanchez Gual  <lluis@novell.com>

	* Gui/MemberCompletionData.cs: Use full names in the description of the
	members. Fixes bug #450931 - Autocomplete without namespaces is
	confusing.

2008-12-02  Michael Hutchinson  <mhutchinson@novell.com>

	* Makefile.am:
	* AssemblyInfo.cs:
	* CSharpBinding.mdp: Add AssemblyInfo.cs files that are autogenerated
	from the addin manifests.

2008-11-29  Mike Krüger  <mkrueger@novell.com>

	* Gui/CSharpAmbience.cs:
	* Gui/MemberCompletionData.cs:
	* Gui/NewOverrideCompletionData.cs:
	* Gui/NRefactoryParameterDataProvider.cs: Refactored
	ambiences/domoutputvisitor.

2008-11-28  Mike Krüger  <mkrueger@novell.com>

	* Gui/CSharpAmbience.cs: taken back last change.

2008-11-28  Mike Krüger  <mkrueger@novell.com>

	* Gui/CSharpAmbience.cs: added strongly typed overloads for getstring.

2008-11-27  Mike Krüger  <mkrueger@novell.com>

	* Gui/CSharpAmbience.cs: Worked on c# ambience.

2008-11-26  Mike Krüger  <mkrueger@novell.com>

	* Gui/CSharpAmbience.cs: fixed some ambience bugs.

2008-11-25  Mike Krüger  <mkrueger@novell.com>

	* Parser/CodeGenerator.cs: fixed 'Bug 434240 - Cannot explicitly
	implement events'.

2008-11-24  Mike Krüger  <mkrueger@novell.com>

	* Gui/CSharpTextEditorCompletion.cs: fixed 'Bug 447985 - Exception
	display tip is inaccurate for derived (custom) exceptions'.

2008-11-20  Michael Hutchinson  <mhutchinson@novell.com>

	* Gui/CSharpAmbience.cs: Don't try to prepend a return type to
	finalisers.

2008-11-20  Michael Hutchinson  <mhutchinson@novell.com>

	* Gui/CSharpAmbience.cs: Format finalisers correctly.

2008-11-19  Mike Krüger  <mkrueger@novell.com>

	* Parser/NRefactoryParser.cs: fixed folding region bug.

2008-11-19  Mike Krüger  <mkrueger@novell.com>

	* Gui/CSharpAmbience.cs: worked on c# ambience.

2008-11-19  Mike Krüger  <mkrueger@novell.com>

	* Gui/MemberCompletionData.cs:
	* Gui/CSharpTextEditorCompletion.cs: worked on "Bug 444547 - Invalid
	options shown when completing 'new' operator".

2008-11-19  Mike Krüger  <mkrueger@novell.com>

	* Gui/NRefactoryResolver.cs: fixed 'Bug 444911 - Refactor options not
	shown'.

2008-11-19  Mike Krüger  <mkrueger@novell.com>

	* Gui/CSharpAmbience.cs:
	* Gui/NRefactoryParameterDataProvider.cs: fixed 'Bug 444463 - Function
	completion lacks 'out' keywords in params'.

2008-11-19  Mike Krüger  <mkrueger@novell.com>

	* Parser/CodeGenerator.cs: fixed 'Bug 446177 - Encapsulate field
	operation renames incorrect variable names in external files'.

2008-11-19  Mike Krüger  <mkrueger@novell.com>

	* Parser/CodeGenerator.cs: fixed 'Bug 445774 - Renaming class badly
	broken; results in many errors'.

2008-11-18  Mike Krüger  <mkrueger@novell.com>

	* Gui/NRefactoryParameterDataProvider.cs: fixed 'Bug 444112 - Generic
	parameters missing in code completion'.

2008-11-18  Mike Krüger  <mkrueger@novell.com>

	* Parser/CodeGenerator.cs: fixed 'Bug 355948 - Rename refactoring does
	not rename within #ifdef blocks'.

2008-11-17  Lluis Sanchez Gual  <lluis@novell.com>

	* CSharpBindingCompilerManager.cs: Don't add the codepage:utf8 option if
	the user selected another codepage. Fix by Ernesto Carrea.

2008-11-17  Mike Krüger  <mkrueger@novell.com>

	* Gui/CSharpTextEditorCompletion.cs: fixed 'Bug 444542 - Weird options
	shown for 'as' operator'.

2008-11-17  Mike Krüger  <mkrueger@novell.com>

	* Gui/NRefactoryResolver.cs: fixed 'Bug 444538 - Namespaces missing when
	completing 'new' operator'.

2008-11-14  Michael Hutchinson  <mhutchinson@novell.com>

	* Gui/MemberCompletionData.cs: Remove unused code.

2008-11-14  Mike Krüger  <mkrueger@novell.com>

	* Gui/ResolveVisitor.cs: fixed 'Bug 444110 - Code completion doesn't
	activate'.

2008-11-14  Mike Krüger  <mkrueger@novell.com>

	* Gui/CSharpAmbience.cs: Fixed full namespace display of members.

	* Gui/CSharpTextEditorCompletion.cs: Worked on new completion.

2008-11-12  Michael Hutchinson  <mhutchinson@novell.com>

	* Gui/CSharpTextEditorCompletion.cs: Fix completion location off-by-one.
	Fixes extra char that was added at end of namespaces.

2008-11-12  Michael Hutchinson  <mhutchinson@novell.com>

	* Gui/NRefactoryResolver.cs:
	* Gui/CSharpTextEditorCompletion.cs: Move template completion code to
	MonoDevelop.Ide.

	* Makefile.am:
	* CSharpBinding.mdp: Updated.

	* Gui/CodeTemplateCompletionData.cs: Unused, remove.

2008-11-12  Mike Krüger  <mkrueger@novell.com>

	* Gui/NRefactoryResolver.cs:
	* Gui/CodeTemplateCompletionData.cs: Added double tab templates.

2008-11-12  Lluis Sanchez Gual  <lluis@novell.com>

	* Makefile.am:
	* Autotools/Makefile.am: Fix issue with parallel building.

	* Gui/MemberCompletionData.cs: Don't use the description to
	differentiate overloads, since it has to query info from monodoc and
	that's very slow. Use the help url instead, which seems to work fine
	as id.

2008-11-12  Mike Krüger  <mike@icsharpcode.net>

	* Gui/MemberCompletionData.cs:
	* Gui/CodeTemplateCompletionData.cs:
	* Gui/CSharpTextEditorCompletion.cs: fixed 'Bug 443493 - C# completion
	should not trigger at start of existing words'.

2008-11-11  Michael Hutchinson  <mhutchinson@novell.com>

	* Gui/CSharpTextEditorCompletion.cs: Track fix in text editor's
	completion line/col indexing. It's now 1-indexed, as it should be.
	Allow triggering after ( and {. Don't aggressively trigger before a
	non-whitespace/punctuation char. Replace "location" field with
	parameter usage, so it's easier to follow the usage. Refactor out
	some expression finder creation so it's all done in one place.

2008-11-11  Mike Krüger  <mike@icsharpcode.net>

	* Gui/MemberCompletionData.cs: fixed 'Bug 441621 - Ctrl-space in middle
	of word does not overwrite rest of word'.

2008-11-11  Mike Krüger  <mike@icsharpcode.net>

	* Gui/CSharpTextEditorCompletion.cs: fixed completion popup for
	string/char literals.

2008-11-11  Mike Krüger  <mike@icsharpcode.net>

	* Gui/NewOverrideCompletionData.cs:
	* Gui/CSharpTextEditorCompletion.cs: fixed "Bug 442728 - Code completion
	for 'override' is not aware of namespaces".

2008-11-11  Mike Krüger  <mike@icsharpcode.net>

	* Gui/CSharpTextEditorCompletion.cs:
	* FormattingStrategy/CSharpIndentEngine.cs: fixed 'Bug 443453 -
	Parameter completion and comments'.

2008-11-11  Mike Krüger  <mike@icsharpcode.net>

	* Gui/CSharpTextEditorCompletion.cs: fixed 'Bug 443493 - C# completion
	should not trigger at start of existing words'.

2008-11-10  Mike Krüger  <mike@icsharpcode.net>

	* Gui/CSharpTextEditorCompletion.cs: Added enable auto completion
	option.

2008-11-07  Mike Krüger  <mike@icsharpcode.net>

	* Parser/CodeGenerator.cs:
	* Gui/NRefactoryResolver.cs:
	* Parser/NRefactoryParser.cs: fixed 'Bug 364779 - When I click "Find All
	References" monodevevlop crashes'.

2008-11-06  Lluis Sanchez Gual  <lluis@novell.com>

	* Gui/NRefactoryResolver.cs: Disable debug message.

2008-11-06  Mike Krüger  <mike@icsharpcode.net>

	* Gui/NRefactoryResolver.cs: fixed 'Bug 442127 - "Find all references"
	hit uncancelable infinite loop, 100% CPU'.

2008-11-06  Mike Krüger  <mike@icsharpcode.net>

	* Gui/NRefactoryResolver.cs:
	* Gui/CodeTemplateCompletionData.cs:
	* Gui/CSharpTextEditorCompletion.cs: Code templates are now shown in
	code  completion list, when auto insert is enabled.

2008-11-06  Mike Krüger  <mike@icsharpcode.net>

	* Gui/NRefactoryResolver.cs: fixed 'Bug 442047 - 'Go to declaration'
	missing for vars'.

2008-11-05  Michael Hutchinson  <mhutchinson@novell.com>

	* Gui/CSharpTextEditorCompletion.cs: Return mutable completion lists
	when appropriate. Fixes Bug 440641 - "Parsing files" message not
	shown anymore in the completion window.

2008-11-05  Lluis Sanchez Gual  <lluis@novell.com>

	* CSharpBinding.addin.xml: Bump MD version.

2008-11-05  Mike Krüger  <mike@icsharpcode.net>

	* Gui/ResolveVisitor.cs:
	* Parser/NRefactoryParser.cs: fixed bug 'Bug 441671 - Finalisers show up
	in code completion'.

2008-11-04  Michael Hutchinson  <mhutchinson@novell.com>

	* Gui/CompilerOptionsPanelWidget.cs: Disable CompileTarget and MainClass
	setting when project.IsLibraryBasedProjectType. Prevents messing up
	ASP.NET and Moonlight projects.

2008-11-04  Lluis Sanchez Gual  <lluis@novell.com>

	* CSharpBindingCompilerManager.cs:
	* Gui/CompilerOptionsPanelWidget.cs: Allow setting the Main class for
	libraries.

2008-11-04  Mike Krüger  <mike@icsharpcode.net>

	* Parser/CodeGenerator.cs: worked on refactoring.

2008-11-04  Mike Krüger  <mike@icsharpcode.net>

	* Parser/CodeGenerator.cs: Worked on refactoring.

2008-11-04  Mike Krüger  <mike@icsharpcode.net>

	* Parser/CodeGenerator.cs: fixed 'Bug 404906 - variable refactor -> rename freezes MD'.

2008-11-03  Mike Krüger  <mike@icsharpcode.net>

	* Parser/CodeGenerator.cs:
	* Gui/NRefactoryResolver.cs: worked on refactoring operations.

2008-11-03  Mike Krüger  <mike@icsharpcode.net>

	* Gui/NRefactoryParameterDataProvider.cs: fixed 'Bug 439960 - Return
	type not shown in tool tip'.

2008-10-31  Mike Krüger  <mkrueger@novell.com>

	* Gui/CSharpAmbience.cs: fixed bug in parameter output.

2008-10-31  Mike Krüger  <mkrueger@novell.com>

	* Gui/ResolveVisitor.cs:
	* Gui/NRefactoryResolver.cs:
	* Gui/CSharpTextEditorCompletion.cs:
	* Gui/NRefactoryParameterDataProvider.cs: fixed 'Bug 439963 - Lacking
	members in code completion'

2008-10-31  Mike Krüger  <mkrueger@novell.com>

	* Gui/NRefactoryResolver.cs: fixed possible null reference.

2008-10-30  Mike Krüger  <mkrueger@novell.com>

	* Gui/NewCSharpExpressionFinder.cs:
	* Gui/CSharpTextEditorCompletion.cs: worked on "new" completion.

2008-10-30  Mike Krüger  <mkrueger@novell.com>

	* Gui/NRefactoryResolver.cs:
	* Gui/NewCSharpExpressionFinder.cs: Worked on "new" completion.

2008-10-30  Mike Krüger  <mkrueger@novell.com>

	* Gui/NRefactoryResolver.cs:
	* Gui/NRefactoryParameterDataProvider.cs: fixed 'Bug 432438 - Incorrect
	autocomplete for delegates'.

2008-10-30  Mike Krüger  <mkrueger@novell.com>

	* Gui/NRefactoryResolver.cs:
	* Gui/CSharpTextEditorCompletion.cs: Fixed 'Bug 432434 - Code completion
	doesn't work with subclasses'.

2008-10-30  Mike Krüger  <mkrueger@novell.com>

	* Gui/NRefactoryResolver.cs:
	* Gui/CSharpTextEditorCompletion.cs: fixed 'Bug 436312 - Couldn't deal
	well with elements which have generic and non-generic presence at the
	same time'.

2008-10-30  Mike Krüger  <mkrueger@novell.com>

	* Gui/CSharpTextEditorCompletion.cs: fixed  duplicate member bug.

2008-10-30  Mike Krüger  <mkrueger@novell.com>

	* Gui/NRefactoryResolver.cs:
	* Gui/CSharpTextEditorCompletion.cs: fixed 'Bug 436705 - code completion
	for constructors does not handle class name collisions properly'.

2008-10-30  Mike Krüger  <mkrueger@novell.com>

	* Gui/NRefactoryResolver.cs: using type reference parsing for object
	creation.

2008-10-30  Mike Krüger  <mkrueger@novell.com>

	* Gui/NRefactoryResolver.cs:
	* Gui/CSharpTextEditorCompletion.cs: fixed 'Bug 432434 - Code completion
	doesn't work with subclasses'.

2008-10-29  Lluis Sanchez Gual  <lluis@novell.com>

	* CSharpBindingCompilerManager.cs: Write the comand used for compiling
	to the output. Fixes bug #430499.

2008-10-29  Mike Krüger  <mkrueger@novell.com>

	* Gui/NRefactoryResolver.cs: fixed bug 'Bug 439601 - Intellisense Broken
	For Partial Classes'.

2008-10-28  Mike Krüger  <mkrueger@novell.com>

	* Gui/NRefactoryResolver.cs: fixed 'Bug 325173 - Clashes resolved
	incorrectly'.

2008-10-28  Mike Krüger  <mkrueger@novell.com>

	* Gui/CSharpTextEditorCompletion.cs:
	* Gui/NRefactoryParameterDataProvider.cs: fixed 'Bug 439446 - Invoking
	events has extra completion options'.

2008-10-28  Mike Krüger  <mkrueger@novell.com>

	* CSharpBinding.addin.xml: removed old ambience reference.

2008-10-28  Mike Krüger  <mkrueger@novell.com>

	* CSharpBinding.addin.xml: moved ambience extension node to project
	model.

2008-10-28  Mike Krüger  <mkrueger@novell.com>

	* CSharpBinding.addin.xml: fixed 'Bug 399737 - Code completion busted
	for referenced assemblies that are not in GAC, are outside of the
	solution, and which are referenced by other non-GAC outside
	referenced assemblies'.

2008-10-28  Mike Krüger  <mkrueger@novell.com>

	* Gui/EventCreationCompletionData.cs: event creation is now done with a
	stringbuilder.

2008-10-28  Mike Krüger  <mkrueger@novell.com>

	* Gui/CSharpTextEditorCompletion.cs:
	* Gui/EventCreationCompletionData.cs: Worked on event handler
	completion.

2008-10-27  Mike Krüger  <mkrueger@novell.com>

	* Gui/EventCreationCompletionData.cs: handled instantiated types for
	event completion.

2008-10-27  Mike Krüger  <mkrueger@novell.com>

	* Gui/ResolveVisitor.cs: Removed duplicate method.

2008-10-27  Mike Krüger  <mkrueger@novell.com>

	* Gui/ResolveVisitor.cs:
	* Gui/CSharpTextEditorCompletion.cs: fixed 'Bug 434705 - No autocomplete
	offered if not assigning result of 'new' to a variable'.

2008-10-27  Mike Krüger  <mkrueger@novell.com>

	* Gui/CSharpTextEditorCompletion.cs: fixed possible null reference
	exception.

2008-10-27  Mike Krüger  <mkrueger@novell.com>

	* Gui/NRefactoryResolver.cs: Fixed 'Bug 438699 - Code completion shows
	too many options'.

2008-10-27  Mike Krüger  <mkrueger@novell.com>

	* Gui/NewOverrideCompletionData.cs: fixed setter generation in override
	completion.

2008-10-27  Mike Krüger  <mkrueger@novell.com>

	* Gui/CSharpTextEditorCompletion.cs: fixed "Bug 436870 - Inheriting from
	base class gives bad code completion (reopened)" 

2008-10-27  Mike Krüger  <mkrueger@novell.com>

	* Gui/NRefactoryParameterDataProvider.cs: fixed 'Bug 432727 - No
	completion if no constructor'.

2008-10-27  Mike Krüger  <mkrueger@novell.com>

	* Gui/NewCSharpExpressionFinder.cs: fixed 'Bug 434705 - No autocomplete
	offered if not assigning result of 'new' to a variable'.

2008-10-27  Mike Krüger  <mkrueger@novell.com>

	* Gui/NRefactoryResolver.cs:
	* Gui/NRefactoryParameterDataProvider.cs: Removed debug messages.

2008-10-24  Mike Krüger  <mkrueger@novell.com>

	* Gui/NewOverrideCompletionData.cs: fixed override bug.

2008-10-24  Mike Krüger  <mkrueger@novell.com>

	* Gui/CSharpTextEditorCompletion.cs: fixed 'Bug 438708 - Changing
	namespace results in MD hanging'.

2008-10-24  Mike Krüger  <mkrueger@novell.com>

	* Gui/NRefactoryResolver.cs:
	* Gui/CSharpTextEditorCompletion.cs:
	* Gui/NRefactoryParameterDataProvider.cs: fixed
Bug 434706 -
	Autocomplete should expand on pressing comma
Bug 434717 - No
	completion for nullable types

	* Gui/CSharpAmbience.cs: Fixed a null reference exception.

2008-10-22  Mike Krüger  <mkrueger@novell.com>

	* Gui/CSharpAmbience.cs: C# ambience can now print instantiated types.

2008-10-21  Michael Hutchinson  <mhutchinson@novell.com>

	* templates/AssemblyInfo.xft.xml: Use an AssemblyVersion that'll build
	with csc. Fixes "Bug 436273 - created AssemblyInfo.cs does not build
	on VS2005".

2008-10-20  Mike Krüger  <mkrueger@novell.com>

	* Gui/CSharpTextEditorCompletion.cs: fixed "Bug 436870 - Inheriting from
	base class gives bad code completion".

2008-10-20  Mike Krüger  <mkrueger@novell.com>

	* Gui/NewOverrideCompletionData.cs: fixed Bug 436951 - Overriding an
	abstract property is incorrect.

2008-10-20  Lluis Sanchez Gual <lluis@novell.com> 

	* Autotools/Autotools.mdp, Autotools/Makefile.am: Fix build.

2008-10-19  Mike Krüger  <mkrueger@novell.com>

	* Gui/NewOverrideCompletionData.cs:
	* Gui/CSharpTextEditorCompletion.cs:
	* Gui/EventCreationCompletionData.cs: fixed 'Bug 436320 - Autocomplete
	does not show compatible event handlers'.

2008-10-19  Mike Krüger  <mkrueger@novell.com>

	* Gui/CSharpTextEditorCompletion.cs: fixed 'Bug 434701 - No autocomplete
	in attributes'.

2008-10-18  Mike Krüger  <mkrueger@novell.com>

	* Gui/NRefactoryResolver.cs:
	* Gui/CSharpTextEditorCompletion.cs:
	* Gui/EventCreationCompletionData.cs: Worked on event completion.

2008-10-17  Mike Krüger  <mkrueger@novell.com>

	* Gui/NRefactoryResolver.cs:
	* Gui/CSharpTextEditorCompletion.cs: fixed 'Bug 434705 - No autocomplete
	offered if not assigning result of 'new' to a variable'. 

2008-10-16 Mike Krüger  <mkrueger@novell.com>

	* Gui/NRefactoryResolver.cs:
	* Gui/MemberCompletionData.cs:
	* Gui/CSharpTextEditorCompletion.cs:
	* Gui/NRefactoryParameterDataProvider.cs: fixed 'Bug 434701 - No
	autocomplete in attributes'.

2008-10-16 Mike Krüger  <mkrueger@novell.com>

	* Gui/CSharpTextEditorCompletion.cs: fixed 'Bug 434705 - No autocomplete
	offered if not assigning result of 'new' to a variable'.

2008-10-15 Mike Krüger  <mkrueger@novell.com>

	* Gui/NRefactoryResolver.cs: fixed 'Bug 434770 - No autocomplete on
	array types'.

2008-10-13  Michael Hutchinson  <mhutchinson@novell.com>

	* Gui/MemberCompletionData.cs: Tidy up last commit.

2008-10-13  Michael Hutchinson  <mhutchinson@novell.com>

	* Gui/MemberCompletionData.cs: Fix accidentally marking all overloads as
	obsolete.

2008-10-09  Michael Hutchinson  <mhutchinson@novell.com>

	* Gui/NRefactoryResolver.cs:
	* Gui/CSharpTextEditorCompletion.cs: Track APIs.

2008-10-09  Michael Hutchinson  <mhutchinson@novell.com>

	* Gui/NRefactoryResolver.cs:
	* Gui/MemberCompletionData.cs:
	* Gui/NewOverrideCompletionData.cs:
	* Gui/CSharpTextEditorCompletion.cs: Track CompletionData API.

2008-10-09  Mike Krüger  <mkrueger@novell.com>

	* Gui/CSharpAmbience.cs:
	* Gui/CSharpTextEditorCompletion.cs: fixed 'Bug 431803 - Autocomplete
	not giving any options'.

2008-10-09  Mike Krüger  <mkrueger@novell.com>

	* Gui/ResolveVisitor.cs:
	* Gui/NRefactoryResolver.cs:
	* Gui/NewCSharpExpressionFinder.cs:
	* Gui/CSharpTextEditorCompletion.cs: fixed 'Bug 432681 - Incorrect
	completion in nested classes'.

2008-10-09  Mike Krüger  <mkrueger@novell.com>

	* Gui/NRefactoryResolver.cs: fixed possible null reference.

2008-10-09  Mike Krüger  <mkrueger@novell.com>

	* Parser/NRefactoryParser.cs: fixed 'Bug 433410 - Code folding toggle in
	the wrong place'.

2008-10-09  Mike Krüger  <mkrueger@novell.com>

	* Gui/NRefactoryResolver.cs: fixed some bugs with parameters,

	* Gui/CSharpTextEditorCompletion.cs: fixed 'Bug 433735 - Autocomplete of
	`using' statement behaves like `using' directive'.

2008-10-08  Michael Hutchinson  <mhutchinson@novell.com>

	* Gui/MemberCompletionData.cs: Make code more readable.

2008-10-08  Michael Hutchinson  <mhutchinson@novell.com>

	* Gui/NRefactoryResolver.cs: Track API changes.

2008-10-08  Michael Hutchinson  <mhutchinson@novell.com>

	* Gui/CSharpTextEditorCompletion.cs: Track API.

	* Gui/MemberCompletionData.cs: Don't subclass CodeCompletionData, but
	implement interfaces directly so we have more control over the API.
	Don't mark as obsolete if some overloads are not obsolete.

2008-10-08  Mike Krüger  <mkrueger@novell.com>

	* Gui/NRefactoryResolver.cs:
	* Gui/CSharpTextEditorCompletion.cs: fixed regression bug.

2008-10-08  Mike Krüger  <mkrueger@novell.com>

	* Gui/NRefactoryResolver.cs:
	* Gui/NewCSharpExpressionFinder.cs:
	* Gui/CSharpTextEditorCompletion.cs: fixed 'Bug 432681 - Incorrect
	completion in nested classes'.

2008-10-08  Mike Krüger <mkrueger@novell.com> 

	* Gui/ResolveVisitor.cs: fixed 'Bug 429025 - Code completion of 'base'
	  doesn't work'.

2008-10-08  Mike Krüger <mkrueger@novell.com> 

	* Parser/CodeGenerator.cs: fixed possible null references.

2008-10-07  Michael Hutchinson  <mhutchinson@novell.com>

	* Gui/MemberCompletionData.cs: Re-implement sinking obsolete members to
	  the bottom, but in a non-broken way this time.

2008-10-07  Mike Krüger <mkrueger@novell.com> 

	* Gui/NRefactoryParameterDataProvider.cs: fixed 'Bug 432727 - No
	  completion if no constructor'.

2008-10-07  Mike Krüger <mkrueger@novell.com> 

	* Gui/MemberCompletionData.cs, Gui/NRefactoryResolver.cs,
	  Gui/CSharpTextEditorCompletion.cs: fixed 'Bug 431382 - Code
	  completion should strip Attribute suffix from classes deriving from
	  System.Attribute'.

2008-10-07  Mike Krüger <mkrueger@novell.com> 

	* Gui/MemberCompletionData.cs: fixed possible null reference in
	  compare.

2008-10-07  Mike Krüger <mkrueger@novell.com> 

	* Gui/MemberCompletionData.cs: fixed 'Bug 430813 - Completion list
	  feels really broken when items are not sorted alphabetically'.

2008-10-07  Mike Krüger <mkrueger@novell.com> 

	* Gui/NRefactoryParameterDataProvider.cs, Gui/CSharpAmbience.cs,
	  Gui/CSharpTextEditorCompletion.cs: Worked on code completion.

2008-10-07  Mike Krüger <mkrueger@novell.com> 

	* Gui/NRefactoryResolver.cs, Gui/CSharpTextEditorCompletion.cs: fixed
	  'Bug 431761 - Code completion is incorrect'.

2008-10-07  Mike Krüger <mkrueger@novell.com> 

	* Gui/MemberCompletionData.cs: fixed +-1 error.

2008-10-07  Mike Krüger <mkrueger@novell.com> 

	* Gui/CSharpTextEditorCompletion.cs: fixed possible null reference.

2008-10-06  Mike Krüger <mkrueger@novell.com> 

	* Gui/ResolveVisitor.cs: fixed 'base' bug.

2008-10-06  Mike Krüger <mkrueger@novell.com> 

	* Gui/NRefactoryResolver.cs, Gui/ResolveVisitor.cs: fixed 'Bug 432436 -
	  Code completion shouldn't activate before the equals when declaring
	  variables'.

2008-10-06  Mike Krüger <mkrueger@novell.com> 

	* Gui/MemberCompletionData.cs, Gui/NRefactoryResolver.cs,
	  Gui/CSharpTextEditorCompletion.cs: fixed Bug 432435 - Code
	  completion shows 'List', not List<T>.

2008-10-06  Mike Krüger <mkrueger@novell.com> 

	* Gui/NRefactoryResolver.cs: fixed Bug 432658 - Incorrect completion
	  when calling an extension method from inside another extension
	  method.

2008-10-06  Mike Krüger <mkrueger@novell.com> 

	* Gui/CSharpTextEditorIndentation.cs: Fixed a bug in tab as reindent
	  command.

2008-10-06  Mike Krüger <mkrueger@novell.com> 

	* Gui/NRefactoryResolver.cs: fixed 'Bug 431797 - Code completion
	  showing invalid options'.

2008-10-06  Mike Krüger <mkrueger@novell.com> 

	* Gui/CSharpTextEditorCompletion.cs: fixed 'Bug 431759 - Code
	  completion should not happen in #region directives'.

2008-10-06  Mike Krüger <mkrueger@novell.com> 

	* Gui/NRefactoryResolver.cs: fixed 'Bug 431764 - Completion doesn't
	  work in properties'.

2008-10-06  Mike Krüger <mkrueger@novell.com> 

	* Gui/NRefactoryParameterDataProvider.cs,
	  Gui/CSharpTextEditorCompletion.cs: fixed 'Bug 432437 - No
	  completion when invoking delegates'.

2008-10-06  Mike Krüger <mkrueger@novell.com> 

	* Gui/CSharpTextEditorCompletion.cs: Updated xml comment tag
	  descriptions from ECMA 364.

2008-10-02  Mike Krüger <mkrueger@novell.com> 

	* Gui/CSharpTextEditorCompletion.cs: fixed 'Bug 431462 - Code
	  completion generally unusable with with 'using' aliases'.

2008-10-01  Michael Hutchinson <mhutchinson@novell.com> 

	* CSharpBindingCompilerManager.cs: Track API.

2008-09-29  Michael Hutchinson <mhutchinson@novell.com> 

	* Gui/MemberCompletionData.cs: Fix NRE that broke completion.

2008-09-29  Lluis Sanchez Gual <lluis@novell.com> 

	* Autotools/CSharpAutotoolsSetup.cs: Fix bug #394501 - tarball
	  generated don't add -keyfile:<strong_name_file>.snk in MAKE command
	  in Makefile.in.

2008-09-29  Mike Krüger <mkrueger@novell.com> 

	* Gui/CSharpTextEditorCompletion.cs: fixed 'Bug 430393 - "// test/"
	  generates <summary> comment'.

2008-09-29  Mike Krüger <mkrueger@novell.com> 

	* Gui/MemberCompletionData.cs: moved obsolete members at the bottom of
	  the list.

2008-09-26  Michael Hutchinson <mhutchinson@novell.com> 

	* Parser/NRefactoryParser.cs: Track API.

2008-09-26  Lluis Sanchez Gual <lluis@novell.com> 

	* Gui/CodeGenerationPanel.cs: Properly read and store the "warnings as
	  errors" flag.
	* Project/CSharpCompilerParameters.cs: Added PlatformTarget property.
	  Other minor fixes.

2008-09-26  Mike Krüger <mkrueger@novell.com> 

	* Gui/CSharpAmbience.cs: Worked on csharp ambience.

2008-09-25  Michael Hutchinson <mhutchinson@novell.com> 

	* Parser/NRefactoryParser.cs: Track API.

2008-09-25  Mike Krüger <mkrueger@novell.com> 

	* Gui/CSharpAmbience.cs: fixed 'Bug 424499 - Member list should display
	  normal members and explicitly implemented members differently'.

2008-09-24  Michael Hutchinson <mhutchinson@novell.com> 

	* Parser/NRefactoryParser.cs: Fix line/column of errors.

2008-09-24  Mike Krüger <mkrueger@novell.com> 

	* Gui/ResolveVisitor.cs: fixed anonymous type bug.

2008-09-24  Mike Krüger <mkrueger@novell.com> 

	* Gui/MemberCompletionData.cs, Gui/CSharpTextEditorCompletion.cs: Show
	  extension parameter for static resolve.

2008-09-24  Mike Krüger <mkrueger@novell.com> 

	* Gui/MemberCompletionData.cs, Gui/NewOverrideCompletionData.cs,
	  Gui/ResolveVisitor.cs, Gui/NRefactoryParameterDataProvider.cs,
	  Gui/CSharpAmbience.cs: Added support for C#3.0 extension methods.

2008-09-24  Mike Krüger <mkrueger@novell.com> 

	* Gui/NRefactoryParameterDataProvider.cs,
	  Gui/CSharpTextEditorCompletion.cs: fixed 'Bug 427702 - Code
	  Completion: 'is' and 'as' completion not working properly'.

2008-09-24  Mike Krüger <mkrueger@novell.com> 

	* Parser/NRefactoryParser.cs: Worked on tag comments.

2008-09-23  Mike Krüger <mkrueger@novell.com> 

	* Gui/CSharpTextEditorCompletion.cs: Worked on ctrl+space code
	  completion.

2008-09-23  Mike Krüger <mkrueger@novell.com> 

	* Gui/CSharpTextEditorCompletion.cs: fixed 'Bug 429034 - Class alias
	  completion not working properly'.

2008-09-23  Mike Krüger <mkrueger@novell.com> 

	* Gui/NRefactoryParameterDataProvider.cs,
	  Gui/CSharpTextEditorCompletion.cs: Added missing constructor
	  accessible check.

2008-09-23  Mike Krüger <mkrueger@novell.com> 

	* Gui/NRefactoryParameterDataProvider.cs,
	  Gui/CSharpTextEditorCompletion.cs, Parser/NRefactoryParser.cs:
	  fixed 'Bug 427448 - Code Completion: completion of constructor
	  parameters not working'.

2008-09-23  Mike Krüger <mkrueger@novell.com> 

	* Parser/NRefactoryParser.cs: Added pre processor #if directive
	  foldings.

2008-09-23  Mike Krüger <mkrueger@novell.com> 

	* Gui/NRefactoryParameterDataProvider.cs, Gui/CSharpAmbience.cs: fixed
	  'Bug 429040 - Parameter completion tooltip not highlighting current
	  parameter'.

2008-09-23  Mike Krüger <mkrueger@novell.com> 

	* Gui/MemberCompletionData.cs, Gui/ResolveVisitor.cs: fixed 'Bug 429035
	  - Completion of string.IsNullOrEmpty throws an exception'.

2008-09-23  Mike Krüger <mkrueger@novell.com> 

	* Gui/NewOverrideCompletionData.cs: fixed 'Bug 429032 - Override
	  completion elements can't be selected by name'.

2008-09-23  Mike Krüger <mkrueger@novell.com> 

	* Gui/MemberCompletionData.cs, Gui/CSharpTextEditorCompletion.cs: fixed
	  'Bug 429029 - Override completion missing some methods'.

2008-09-23  Mike Krüger <mkrueger@novell.com> 

	* Gui/CSharpTextEditorCompletion.cs: fixed 'Bug 429024 - Code
	  completion list shown for 'using' when inside a comment or string'

2008-09-23  Mike Krüger <mkrueger@novell.com> 

	* Gui/NewOverrideCompletionData.cs, Gui/CSharpTextEditorCompletion.cs:
	  fixed 'Bug 428387 - Code Completion: 'override' completion is
	  incorrect for interfaces'.

2008-09-22  Mike Krüger <mkrueger@novell.com> 

	* Gui/CSharpTextEditorCompletion.cs: Worked on ctrl+space command.

2008-09-22  Mike Krüger <mkrueger@novell.com> 

	* Gui/CSharpAmbience.cs: Generic method parameters are now emitted.

2008-09-22  Mike Krüger <mkrueger@novell.com> 

	* Gui/MemberCompletionData.cs: fixed 'Bug 367716 - Code completion
	  shows obsolete functions'.

2008-09-22  Mike Krüger <mkrueger@novell.com> 

	* Gui/CSharpTextEditorCompletion.cs: fixed bug 'Bug 427511 - Code
	  Completion not working for files not belonging to a project'.

2008-09-22  Mike Krüger <mkrueger@novell.com> 

	* Gui/NRefactoryResolver.cs: Resolver now throws an argumentnull
	  exception, when dom is not set.

2008-09-20  Mike Krüger <mkrueger@novell.com> 

	* Gui/ResolveVisitor.cs, Gui/CSharpTextEditorCompletion.cs: removed
	  debug messages.

2008-09-20  Mike Krüger <mkrueger@novell.com> 

	* Gui/ResolveVisitor.cs, Parser/NRefactoryParser.cs: Added operator
	  overload handling.

2008-09-20  Mike Krüger <mkrueger@novell.com> 

	* Parser/NRefactoryParser.cs: Operators are now converted.

2008-09-20  Mike Krüger <mkrueger@novell.com> 

	* Gui/NewCSharpExpressionFinder.cs, Gui/CSharpTextEditorCompletion.cs:
	  Fixed 'Bug 427375 - Code Completion: Incorrect completion of
	  "using"'

2008-09-20  Mike Krüger <mkrueger@novell.com> 

	* Gui/CSharpTextEditorCompletion.cs: Removed duplicate get/set in
	  property declaration.

2008-09-19  Mike Krüger <mkrueger@novell.com> 

	* Gui/NRefactoryResolver.cs: fixed 'Bug 427734 - Code Completion issues
	  with enums'.

2008-09-19  Mike Krüger <mkrueger@novell.com> 

	* Gui/CSharpTextEditorCompletion.cs: fixed.

2008-09-19  Mike Krüger <mkrueger@novell.com> 

	* Gui/NRefactoryResolver.cs: forget one commit.

2008-09-19  Mike Krüger <mkrueger@novell.com> 

	* Gui/ResolveVisitor.cs: fixed 'Bug 427649 - Code Completion: protected
	  methods shown in code completion'.

2008-09-19  Mike Krüger <mkrueger@novell.com> 

	* Gui/ResolveVisitor.cs, Gui/CSharpTextEditorCompletion.cs: fixed 'Bug
	  405000 - Namespace alias qualifier operator (::) does not trigger
	  code completion'.

2008-09-19  Mike Krüger <mkrueger@novell.com> 

	* Gui/ResolveVisitor.cs: fixed 'Bug 397930 - Navigation to generic
	  method not working correctly'.

2008-09-19  Mike Krüger <mkrueger@novell.com> 

	* Gui/NRefactoryResolver.cs, Gui/ResolveVisitor.cs: Found cleaner way
	  for method resolve result.

2008-09-18  Lluis Sanchez Gual <lluis@novell.com> 

	* Gui/CSharpTextEditorCompletion.cs: Track api changes.
	* gtk-gui/objects.xml, gtk-gui/gui.stetic: Flush.

2008-09-18  Mike Krüger <mkrueger@novell.com> 

	* Gui/ResolveVisitor.cs: fixed "Bug 427294 - Code Completion:
	  completion on values returned by methods doesn't work".

2008-09-18  Mike Krüger <mkrueger@novell.com> 

	* Gui/CSharpTextEditorCompletion.cs: fixed "Bug 427286 - Code
	  Completion: completion done without showing the completion list".

2008-09-18  Mike Krüger <mkrueger@novell.com> 

	* Gui/CSharpTextEditorCompletion.cs: fixed "Bug 427284 - Code
	  Completion: class list shows the full name of classes".

2008-09-18  Lluis Sanchez Gual <lluis@novell.com> 

	* Gui/CompilerOptionsPanelWidget.cs: Properly store properties in the
	  project configurations. The project's configuration list can't be
	  used because it is duplicated by the properties dialog while it is
	  being edited.
	* Parser/NRefactoryParser.cs: Parse positional and named attribute
	  arguments.

2008-09-17  Lluis Sanchez Gual <lluis@novell.com> 

	* CSharpBinding.mdp: Updated projects.

2008-09-17  Mike Krüger <mkrueger@novell.com> 

	* Gui/MemberCompletionData.cs, Gui/NRefactoryResolver.cs,
	  Gui/CSharpTextEditorCompletion.cs: Fixed code completion issue.

2008-09-17  Mike Krüger <mkrueger@novell.com> 

	* Gui/CSharpTextEditorCompletion.cs: Some changes required for unit
	  testing.

2008-09-16  Lluis Sanchez Gual <lluis@novell.com> 

	* Gui/MemberCompletionData.cs: Improve rendering of documentation. The
	  new EscapeText call also fixes bug #416842.

2008-09-16  Mike Krüger <mkrueger@novell.com> 

	* Gui/NRefactoryResolver.cs, Gui/NRefactoryParameterDataProvider.cs,
	  Gui/CSharpTextEditorCompletion.cs: Removed some debug messages.

2008-09-16  Mike Krüger <mkrueger@novell.com> 

	* Gui/NRefactoryResolver.cs, Gui/NewCSharpExpressionFinder.cs,
	  Gui/CSharpTextEditorCompletion.cs: fixed regression 325081.

2008-09-15  Mike Krüger <mkrueger@novell.com> 

	* Gui/NRefactoryResolver.cs: fixed possible null reference exception.

2008-09-15  Mike Krüger <mkrueger@novell.com> 

	* Gui/NewCSharpExpressionFinder.cs, Gui/CSharpTextEditorCompletion.cs:
	  added namespace expression context.

2008-09-15  Mike Krüger <mkrueger@novell.com> 

	* Gui/CSharpTextEditorCompletion.cs: fixed code completion bug.

2008-09-15  Mike Krüger <mkrueger@novell.com> 

	* Gui/CSharpTextEditorCompletion.cs: added typeof ( context.

2008-09-15  Mike Krüger <mkrueger@novell.com> 

	* Gui/CSharpTextEditorCompletion.cs: added base class context.

2008-09-15  Mike Krüger <mkrueger@novell.com> 

	* Gui/CSharpTextEditorCompletion.cs: fixed regression 334620.

2008-09-15  Mike Krüger <mkrueger@novell.com> 

	* Gui/CSharpTextEditorCompletion.cs: fixed regression 325509.

2008-09-15  Lluis Sanchez Gual <lluis@novell.com> 

	* Gui/MemberCompletionData.cs: Use the EmitMarkup flag when generating
	  member documentation.
	* Gui/CSharpAmbience.cs: Escape '<' and '>' when emitting type names
	  with markup.

2008-09-15  Mike Krüger <mkrueger@novell.com> 

	* Gui/NewCSharpExpressionFinder.cs: fixed regression 324908

2008-09-15  Mike Krüger <mkrueger@novell.com> 

	* Gui/NRefactoryParameterDataProvider.cs, Gui/CSharpAmbience.cs: fixed
	  regression 324907.

2008-09-15  Mike Krüger <mkrueger@novell.com> 

	* Gui/CSharpTextEditorCompletion.cs: Fixed offset for method
	  completion.

2008-09-15  Mike Krüger <mkrueger@novell.com> 

	* Gui/ResolveVisitor.cs: fixed regression 323317.

2008-09-15  Mike Krüger <mkrueger@novell.com> 

	* Gui/ResolveVisitor.cs: fixed regression from 323283.

2008-09-15  Mike Krüger <mkrueger@novell.com> 

	* Gui/NRefactoryResolver.cs: fixed regression from 321306.

2008-09-15  Mike Krüger <mkrueger@novell.com> 

	* Gui/NRefactoryResolver.cs, Gui/CSharpTextEditorCompletion.cs: Fixed
	  regression from bug 318834.

2008-09-15  Mike Krüger <mkrueger@novell.com> 

	* Gui/CSharpAmbience.cs: Ambiences now take care of the IncludeGenerics
	  flag.

2008-09-15  Mike Krüger <mkrueger@novell.com> 

	* Gui/CSharpTextEditorCompletion.cs: fixed code completion list bug.

2008-09-15  Mike Krüger <mkrueger@novell.com> 

	* Gui/NRefactoryResolver.cs, Gui/CSharpTextEditorCompletion.cs: fixed
	  cc bug.

2008-09-15  Lluis Sanchez Gual <lluis@novell.com> 

	* CSharpBinding.addin.xml: Run the completion extension before the
	  indentation extension. Fixes tab completion of 'override'.

2008-09-12  Mike Krüger <mkrueger@novell.com> 

	* Gui/MemberCompletionData.cs: fixed bug in code completion list.

2008-09-12  Mike Krüger <mkrueger@novell.com> 

	* Gui/MemberCompletionData.cs, Gui/CSharpAmbience.cs,
	  Gui/CSharpTextEditorCompletion.cs: Worked on code completion.

2008-09-12  Mike Krüger <mkrueger@novell.com> 

	* Gui/NewOverrideCompletionData.cs, Gui/CSharpTextEditorCompletion.cs:
	  Worked on override completion.

2008-09-12  Mike Krüger <mkrueger@novell.com> 

	* Gui/CSharpTextEditorCompletion.cs: Fixed bug in override completion.

2008-09-12  Lluis Sanchez Gual <lluis@novell.com> 

	* Autotools/Autotools.mdp, gtk-gui/generated.cs,
	  gtk-gui/CSharpBinding.CodeGenerationPanelWidget.cs,
	  gtk-gui/CSharpBinding.CompilerOptionsPanelWidget.cs,
	  gtk-gui/CSharpBinding.FormattingPanelWidget.cs, gtk-gui/gui.stetic:
	  Updated generated code.

2008-09-12  Lluis Sanchez Gual <lluis@novell.com> 

	* Gui/CompilerOptionsPanelWidget.cs, Gui/CSharpTextEditorCompletion.cs,
	  Gui/NRefactoryResolver.cs, Gui/ResolveVisitor.cs: Track api
	  changes.

2008-09-11  Mike Krüger <mkrueger@novell.com> 

	* Parser/NRefactoryParser.cs: Worked on fold information update.

2008-09-10  Mike Krüger <mkrueger@novell.com> 

	* Gui/ResolveVisitor.cs: Added missing search type.

2008-09-10  Mike Krüger <mkrueger@novell.com> 

	* Parser/NRefactoryParser.cs: recognizing using/namespace import
	  differences

2008-09-10  Mike Krüger <mkrueger@novell.com> 

	* Gui/NRefactoryDocumentMetaInformation.cs, Parser/DomParser.cs,
	  Parser/NRefactoryParser.cs: Changed compilation unit/document meta
	  information interface.

2008-09-09  Mike Krüger <mkrueger@novell.com> 

	* Gui/CSharpTextEditorCompletion.cs: Added duplicate namespace filter.

2008-09-09  Mike Krüger <mkrueger@novell.com> 

	* Parser/DomParser.cs, Parser/NRefactoryParser.cs: Some changes caused
	  by interface changes.

2008-09-08  Mike Krüger <mkrueger@novell.com> 

	* Parser/DomParser.cs, Parser/NRefactoryParser.cs: Fixed some issues
	  found by unit testing.

2008-09-05  Mike Krüger <mkrueger@novell.com> 

	* Gui/NRefactoryResolver.cs, Parser/DomParser.cs,
	  Parser/NRefactoryParser.cs: Worked on dom/refactoring.

2008-09-05  Mike Krüger <mkrueger@novell.com> 

	* Parser/NRefactoryParser.cs: fixed bug with namespace resolving.

2008-09-04  Mike Krüger <mkrueger@novell.com> 

	* Gui/NRefactoryResolver.cs: Fixed inner type bug.

2008-09-04  Mike Krüger <mkrueger@novell.com> 

	* Gui/NRefactoryParameterDataProvider.cs, CSharpBinding.addin.xml,
	  CSharpBinding.mdp, Parser/NRefactoryParser.cs, gtk-gui/gui.stetic,
	  Makefile.am: Added nrefactory based parser.

2008-08-21  Mike Krüger <mkrueger@novell.com> 

	* Gui/NRefactoryResolver.cs: fixed possible null ref.

2008-08-20  Mike Krüger <mkrueger@novell.com> 

	* Gui/NRefactoryResolver.cs, Gui/ResolveVisitor.cs,
	  Parser/DomParser.cs: Worked on indexer resolving.

2008-08-20  Mike Krüger <mkrueger@novell.com> 

	* Gui/NRefactoryResolver.cs, Gui/ResolveVisitor.cs,
	  Gui/NRefactoryParameterDataProvider.cs,
	  Gui/NewCSharpExpressionFinder.cs: Fixed some accessibility issues.

2008-08-19  Mike Krüger <mkrueger@novell.com> 

	* Parser/DomParser.cs: Fixed type modifiers (fixes some bugs in
	  stetic).

2008-08-19  Mike Krüger <mkrueger@novell.com> 

	* Gui/NRefactoryResolver.cs, Parser/DomParser.cs,
	  Parser/CodeGenerator.cs: Worked on resolving/code generation.

2008-08-18  Mike Krüger <mkrueger@novell.com> 

	* Gui/ResolveVisitor.cs, Gui/NRefactoryParameterDataProvider.cs,
	  Gui/CSharpTextEditorCompletion.cs: Worked on completion.

2008-08-15  Mike Krüger <mkrueger@novell.com> 

	* Gui/NRefactoryResolver.cs, Gui/ResolveVisitor.cs,
	  Gui/NRefactoryParameterDataProvider.cs,
	  Gui/CSharpTextEditorCompletion.cs,
	  Gui/CSharpTextEditorIndentation.cs: Worked on completion.

2008-08-15  Mike Krüger <mkrueger@novell.com> 

	* Gui/NRefactoryResolver.cs, Gui/CSharpTextEditorCompletion.cs,
	  Parser/DomParser.cs, Parser/CodeGenerator.cs,
	  Parser/LanguageItemVisitor.cs,
	  Parser/SharpDevelopTree/GenericParameter.cs,
	  Parser/SharpDevelopTree/Destructor.cs,
	  Parser/SharpDevelopTree/Method.cs,
	  Parser/SharpDevelopTree/ReturnType.cs,
	  Parser/SharpDevelopTree/Class.cs,
	  Parser/SharpDevelopTree/Constructor.cs,
	  Parser/SharpDevelopTree/AttributeSection.cs,
	  Parser/CSharpExpressionFinder.cs, Makefile.am: worked on code
	  completion/dom/enum completion,

2008-08-13  Mike Krüger <mkrueger@novell.com> 

	* Gui/NRefactoryResolver.cs, Gui/ResolveVisitor.cs,
	  Parser/CodeGenerator.cs: Worked on some todos.

2008-08-08  Mike Krüger <mkrueger@novell.com> 

	* Parser/CodeGenerator.cs: Worked on some TODOS in the code generator.

2008-08-08  Mike Krüger <mkrueger@novell.com> 

	* Gui/NewOverrideCompletionData.cs, Gui/CSharpTextEditorCompletion.cs:
	  Added ToString method auto generation.

2008-08-07  Mike Krüger <mkrueger@novell.com> 

	* Gui/NRefactoryResolver.cs, Gui/CSharpAmbience.cs,
	  Parser/CodeGenerator.cs: Worked on dom.

2008-08-06  Mike Krüger <mkrueger@novell.com> 

	* Gui/NRefactoryResolver.cs, Gui/CSharpTextEditorCompletion.cs,
	  Parser/DomParser.cs: Worked on code completion.

2008-08-05  Mike Krüger <mkrueger@novell.com> 

	* Gui/NRefactoryResolver.cs, Gui/ResolveVisitor.cs: Fixed resolver bug.

2008-08-04  Mike Krüger <mkrueger@novell.com> 

	* Gui/ResolveVisitor.cs, Gui/CSharpAmbience.cs, Parser/DomParser.cs:
	  Worked on ambiences and resolving

2008-08-04  Mike Krüger <mkrueger@novell.com> 

	* Gui/NRefactoryResolver.cs, Gui/ResolveVisitor.cs,
	  Gui/CSharpTextEditorCompletion.cs: Worked on C#3 code completion.

2008-08-01  Michael Hutchinson <mhutchinson@novell.com> 

	* Gui/CSharpTextEditorCompletion.cs,
	  Gui/CSharpTextEditorIndentation.cs: Share the state engine between
	  these two editor extensions. Should improve performance a fair bit.

2008-08-01  Mike Krüger <mkrueger@novell.com> 

	* Gui/NRefactoryResolver.cs: added some changes for return type
	  representation.

2008-07-31  Michael Hutchinson <mhutchinson@novell.com> 

	* Gui/CSharpTextEditorCompletion.cs,
	  Gui/CSharpTextEditorIndentation.cs: Only attach to C# documents.

2008-07-31  Mike Krüger <mkrueger@novell.com> 

	* Gui/CSharpParameterDataProvider.cs, Gui/OverrideCompletionData.cs,
	  CSharpBinding.mdp, Parser/DomParser.cs, Parser/Parser.cs,
	  Parser/CSharpVisitor.cs, Parser/Resolver.cs, Parser/TypeVisitor.cs,
	  Parser/LanguageItemVisitor.cs, Parser/ExpressionFinder.cs,
	  Parser/CSharpExpressionFinder.cs, CSharpAmbience.cs, Makefile.am:
	  Removed outdated files.

2008-07-31  Mike Krüger <mkrueger@novell.com> 

	* Gui/NRefactoryResolver.cs, Gui/ResolveVisitor.cs,
	  Gui/NewCSharpExpressionFinder.cs: Worked on C#3 code completion.

2008-07-30  Mike Krüger <mkrueger@novell.com> 

	* Gui/CSharpTextEditorExtension.cs, Gui/CSharpTextEditorIndentation.cs:
	  Worked on text editor indentation.

2008-07-30  Mike Krüger <mkrueger@novell.com> 

	* Gui/NRefactoryResolver.cs, Gui/ResolveVisitor.cs: some changes due to
	  dom changes.

2008-07-29  Mike Krüger <mkrueger@novell.com> 

	* CSharpLanguageBinding.cs, Gui/CSharpParameterDataProvider.cs,
	  Gui/CSharpTextEditorExtension.cs, Gui/NewCSharpExpressionFinder.cs,
	  Gui/OverrideCompletionData.cs, Gui/CSharpAmbience.cs,
	  Gui/CodeGenerationPanel.cs, Gui/CompilerOptionsPanelWidget.cs,
	  Parser/Parser.cs, Parser/CSharpVisitor.cs, Parser/CodeGenerator.cs,
	  Parser/Resolver.cs, Parser/TypeVisitor.cs,
	  Parser/LanguageItemVisitor.cs, Parser/ExpressionFinder.cs,
	  Parser/SharpDevelopTree/GenericParameter.cs,
	  Parser/SharpDevelopTree/Destructor.cs,
	  Parser/SharpDevelopTree/Method.cs,
	  Parser/SharpDevelopTree/ReturnType.cs,
	  Parser/SharpDevelopTree/Class.cs,
	  Parser/SharpDevelopTree/Constructor.cs,
	  Parser/SharpDevelopTree/AttributeSection.cs,
	  Parser/CSharpExpressionFinder.cs, CSharpAmbience.cs: Translated old
	  code to new dom.

2008-07-29  Mike Krüger <mkrueger@novell.com> 

	* Gui/CSharpTextEditorExtension.cs, Parser/CodeGenerator.cs: Changes
	  for converted refactoring infrastructure.

2008-07-28  Mike Krüger <mkrueger@novell.com> 

	* Gui/ResolveVisitor.cs, Parser/LanguageItemVisitor.cs: Fixed some
	  nrefactory stuff.

2008-07-28  Mike Krüger <mkrueger@novell.com> 

	* Gui/NRefactoryDocumentMetaInformation.cs, Parser/Parser.cs: Some
	  changes for nrefactory.

2008-07-28  Mike Krüger <mkrueger@novell.com> 

	* Gui/NRefactoryDocumentMetaInformation.cs, Gui/ResolveVisitor.cs,
	  Parser/Parser.cs, Parser/CodeGenerator.cs, Parser/TypeVisitor.cs,
	  Parser/LanguageItemVisitor.cs: Some changes that make the
	  csharpbinding compile with the new nrefactory.

2008-07-27  Mike Krüger <mkrueger@novell.com> 

	* Gui/NewOverrideCompletionData.cs, Gui/CSharpTextEditorCompletion.cs,
	  Gui/NRefactoryDocumentMetaInformation.cs,
	  Gui/MemberCompletionData.cs, Gui/NRefactoryResolver.cs,
	  Gui/ResolveVisitor.cs, Gui/NewCSharpExpressionFinder.cs,
	  Gui/CSharpAmbience.cs, Parser/DomParser.cs, CSharpAmbience.cs:
	  Worked on code completion/new dom.

2008-07-23  Michael Hutchinson <mhutchinson@novell.com> 

	* Gui/CSharpTextEditorCompletion.cs, Gui/CSharpTextEditorExtension.cs:
	  Track API.

2008-07-21  Lluis Sanchez Gual <lluis@novell.com> 

	* Project/CSharpCompilerParameters.cs: Moved serialization engine to
	  MonoDevelop.Core. Use new syntax for specifying attribute scope.

2008-07-17  Mike Krüger <mkrueger@novell.com> 

	* Gui/NRefactoryResolver.cs, Gui/NRefactoryParameterDataProvider.cs,
	  Gui/CSharpTextEditorCompletion.cs: Worked on code completion.

2008-07-16  Mike Krüger <mkrueger@novell.com> 

	* Gui/CSharpTextEditorCompletion.cs: fixed bug in ctrl+space completion
	  data.

2008-07-16  Mike Krüger <mkrueger@novell.com> 

	* Gui/NRefactoryResolver.cs, Gui/ResolveVisitor.cs,
	  Gui/NRefactoryParameterDataProvider.cs,
	  Gui/CSharpTextEditorCompletion.cs: some bugfixes.

2008-07-16  Mike Krüger <mkrueger@novell.com> 

	* Gui/NRefactoryResolver.cs, Gui/ResolveVisitor.cs,
	  Gui/NRefactoryParameterDataProvider.cs,
	  Gui/CSharpTextEditorCompletion.cs: Added xml documentation
	  support/bugfixes.

2008-07-15  Mike Krüger <mkrueger@novell.com> 

	* Gui/NRefactoryResolver.cs, Gui/NewCSharpExpressionFinder.cs,
	  Gui/CSharpTextEditorCompletion.cs: Worked on 'new' completion.

2008-07-15  Mike Krüger <mkrueger@novell.com> 

	* Gui/ResolveVisitor.cs, Parser/DomParser.cs: Fixed namespace resolve
	  bug.

2008-07-15  Mike Krüger <mkrueger@novell.com> 

	* Gui/NRefactoryResolver.cs: Fixed possible null reference exception.

2008-07-14  Mike Krüger <mkrueger@novell.com> 

	* Parser/DomParser.cs: Changes due to recent dom parser changes.

2008-07-14  Mike Krüger <mkrueger@novell.com> 

	* Gui/ResolveVisitor.cs: Fixed inner types.

2008-07-13  Mike Krüger <mkrueger@novell.com> 

	* Gui/CSharpTextEditorCompletion.cs: Worked on ctrl+space completion.

2008-07-13  Mike Krüger <mkrueger@novell.com> 

	* Gui/NRefactoryResolver.cs, Gui/ResolveVisitor.cs,
	  Gui/CSharpTextEditorCompletion.cs: Worked on code completion.

2008-07-12  Mike Krüger <mkrueger@novell.com> 

	* Gui/NRefactoryResolver.cs, Gui/ResolveVisitor.cs: Some code
	  completion fixes.

2008-07-12  Mike Krüger <mkrueger@novell.com> 

	* Gui/NewOverrideCompletionData.cs, Gui/CSharpAmbience.cs,
	  Gui/CSharpTextEditorCompletion.cs, Parser/DomParser.cs: Added C#
	  ambience for new dom. Worked on override completion.

2008-07-11  Mike Krüger <mkrueger@novell.com> 

	* Gui/NewOverrideCompletionData.cs, Gui/NewCSharpExpressionFinder.cs,
	  Gui/OverrideCompletionData.cs, Gui/CSharpTextEditorCompletion.cs,
	  Parser/DomParser.cs: Worked on code completion.

2008-07-11  Mike Krüger <mkrueger@novell.com> 

	* Gui/NRefactoryResolver.cs, Gui/ResolveVisitor.cs,
	  Gui/CSharpTextEditorCompletion.cs,
	  Gui/CSharpTextEditorExtension.cs: Added xml/preprocessor completion
	  to the new completion class.

2008-07-10  Mike Krüger <mkrueger@novell.com> 

	* Gui/NRefactoryResolver.cs, Gui/ResolveVisitor.cs,
	  Gui/NRefactoryParameterDataProvider.cs,
	  Gui/CSharpTextEditorCompletion.cs, Parser/DomParser.cs: Worked on
	  code completion.

2008-07-10  Mike Krüger <mkrueger@novell.com> 

	* CSharpBinding.addin.xml: accidentally checked in new code completion
	  enabled addin file.

2008-07-10  Mike Krüger <mkrueger@novell.com> 

	* Gui/NRefactoryResolver.cs, Gui/ResolveVisitor.cs,
	  Gui/NewCSharpExpressionFinder.cs,
	  Gui/CSharpTextEditorCompletion.cs, Parser/DomParser.cs: Worked on
	  code completion. Added new expression finder from sharpdevelop3
	  (LGPL).

2008-07-09  Mike Krüger <mkrueger@novell.com> 

	* Gui/ResolveVisitor.cs, Gui/NRefactoryParameterDataProvider.cs: Worked
	  on new dom.

2008-07-09  Mike Krüger <mkrueger@novell.com> 

	* CSharpBinding.addin.xml: switched back to old code completion.

2008-07-09  Mike Krüger <mkrueger@novell.com> 

	* Gui/ResolveVisitor.cs, Gui/NRefactoryParameterDataProvider.cs,
	  Gui/CSharpParameterDataProvider.cs,
	  Gui/CSharpTextEditorCompletion.cs: Worked on method completion.

2008-07-08  Mike Krüger <mkrueger@novell.com> 

	* Gui/NRefactoryResolver.cs, Gui/ResolveVisitor.cs,
	  Gui/CSharpTextEditorCompletion.cs: Worked on completion.

2008-07-07  Mike Krüger <mkrueger@novell.com> 

	* Gui/NRefactoryResolver.cs, Gui/CSharpTextEditorCompletion.cs,
	  Parser/DomParser.cs, Parser/mcs/dom.cs: Worked on completion.

2008-07-07  Mike Krüger <mkrueger@novell.com> 

	* Gui/NRefactoryResolver.cs, Gui/ResolveVisitor.cs,
	  Gui/CSharpTextEditorCompletion.cs: Worked on code completion.

2008-07-04  Mike Krüger <mkrueger@novell.com> 

	* Gui/NRefactoryResolver.cs, Gui/CSharpTextEditorCompletion.cs: Worked
	  on text editor completion.

2008-07-04  Mike Krüger <mkrueger@novell.com> 

	* Parser/Parser.cs: fixed Bug 405930 - FoldingRegions in compilation
	  units are all folded by default.

2008-07-04  Mike Krüger <mkrueger@novell.com> 

	* Gui/ResolveVisitor.cs, Gui/CSharpTextEditorCompletion.cs: Worked on
	  completion.

2008-06-25  Mike Krüger <mkrueger@novell.com> 

	* Gui/NRefactoryResolver.cs, Gui/ResolveVisitor.cs,
	  Gui/CSharpTextEditorCompletion.cs: Worked on code completion.

2008-06-25  Mike Krüger <mkrueger@novell.com> 

	* Gui/NRefactoryResolver.cs, Gui/ResolveVisitor.cs: Worked on
	  nrefactory resolver.

2008-06-24  Mike Krüger <mkrueger@novell.com> 

	* Gui/NRefactoryResolver.cs, Gui/ResolveVisitor.cs,
	  Gui/CSharpTextEditorCompletion.cs, Parser/DomParser.cs,
	  Parser/Resolver.cs, Parser/CSharpExpressionFinder.cs, Makefile.am:
	  Worked on code completion 

2008-06-23  Michael Hutchinson <mhutchinson@novell.com> 

	* Gui/CSharpTextEditorExtension.cs: Fix preprocessor directive
	  completion. Short out completion when indent engine says inside
	  string or comment.
	* FormattingStrategy/CSharpIndentEngine.cs: Add methods to check if
	  inside preprocessor directive or comment/string.

2008-06-23  Michael Hutchinson <mhutchinson@novell.com> 

	* FormattingStrategy/CSharpIndentEngineStack.cs,
	  FormattingStrategy/CSharpIndentEngine.cs: Capture keywords for
	  proprocessor directives. Pop #region/#endregion directives back
	  out.

2008-06-23  Mike Krüger <mkrueger@novell.com> 

	* Gui/CSharpTextEditorExtension.cs: Added tab == reindent function.

2008-06-20  Michael Hutchinson <mhutchinson@novell.com> 

	* Parser/CodeGenerator.cs: Implement creation of folding regions, and
	  copy workaround in ImplementMember to new ImplementMembers
	  override.

2008-06-20  Ankit Jain  <jankit@novell.com>

	* Gui/CSharpTextEditorExtension.cs (FindOverridables): Move to
	CodeRefactorer and use that.

2008-06-19  Mike Krüger <mkrueger@novell.com> 

	* Gui/NRefactoryResolver.cs, Gui/CSharpTextEditorCompletion.cs,
	  Gui/CSharpTextEditorExtension.cs: Worked on code completion with
	  the new dom.

2008-06-13  Mike Krüger <mkrueger@novell.com> 

	* Gui/CSharpTextEditorExtension.cs, Parser/DomParserOld.cs,
	  Parser/DomParser.cs, Parser/CSharpExpressionFinder.cs: Worked on
	  new expression finder.

2008-06-10  Andres G. Aragoneses <aaragoneses@novell.com> 

	* CSharpBindingCompilerManager.cs: Implement feature to allow unmanaged
	  project references in a managed project (bug#397490).

2008-06-04  Mike Krüger <mkrueger@novell.com> 

	* Gui/CSharpTextEditorExtension.cs: fixed 'Bug 396798 - Smart
	  Indendation mode doesn't work with tab-to-space-conversion
	  enabled'.

2008-06-04  Lluis Sanchez Gual <lluis@novell.com> 

	* CSharpBinding.addin.xml: Bump MD version.

2008-05-28  Mike Krüger <mkrueger@novell.com> 

	* Parser/DomParser.cs: Worked on dom parser.

2008-05-27  Mike Krüger <mkrueger@novell.com> 

	* Parser/DomParser.cs: Fixed some bugs in the new dom parsing.

2008-05-27  Mike Krüger <mkrueger@novell.com> 

	* Parser/DomParser.cs: Added new dom & new class browser.

2008-05-22  Lluis Sanchez Gual <lluis@novell.com> 

	* CSharpBinding.addin.xml: Merged the extension points for project and
	  solution option panels into a single extension point. A single
	  extension point will now be used for all kinds of items. Extension
	  conditions can be used to make panels visible only for some
	  specific item types.

2008-05-22  Lluis Sanchez Gual <lluis@novell.com> 

	* CSharpLanguageBinding.cs, CSharpBindingCompilerManager.cs: Replaced
	  ICompilerResult/DefaultCompilerResult/CompilerResults by a new
	  BuildResult class, which has owner information at error level, so
	  it is possible to know which project generated an error when
	  building a solution. Updated Task and TaskService to use the new
	  owner information.

2008-05-21  Lluis Sanchez Gual <lluis@novell.com> 

	* Gui/OverrideCompletionData.cs, Gui/CodeGenerationPanel.cs,
	  Gui/CompilerOptionsPanelWidget.cs, CSharpBinding.addin.xml,
	  md1format.xml, CSharpBinding.mdp, Parser/Parser.cs,
	  CSharpBindingCompilerManager.cs,
	  Project/CSharpResourceIdBuilder.cs,
	  Project/CSharpCompilerParameters.cs, gtk-gui/gui.stetic,
	  Makefile.am: New project model changes.

2008-05-08  Michael Hutchinson <mhutchinson@novell.com> 

	* CSharpBinding.addin.xml: Set "isText" attribute on the mimetype
	  definitions.

2008-04-24  Mike Krüger <mkrueger@novell.com> 

	* Parser/DomParser.cs: Worked on mcs integration.

2008-04-21  Michael Hutchinson <mhutchinson@novell.com> 

	* Gui/CSharpTextEditorExtension.cs: Fix indexer range crasher. Thanks
	  to Atsushi Eno and Joseph Lombrozo for spotting this.

2008-04-18  Marek Safar <marek.safar@gmail.com>

	* Parser/mcs/**: Exposed most of the type container members.

2008-04-17  Michael Hutchinson <mhutchinson@novell.com> 

	* FormattingStrategy/CSharpIndentEngine.cs: Implement
	  IDocumentStateEngine so that state tracking logic can be moved into
	  MonoDevelop.Ide.
	* Gui/CSharpTextEditorExtension.cs: Move state tracking logic into
	  MonoDevelop.Ide. Tidy some things into regions.

2008-04-17  Marek Safar <marek.safar@gmail.com>

	* Parser/mcs/**
	* Parser/DomParser.cs: Added top level types info.

2008-04-16  Michael Hutchinson <mhutchinson@novell.com> 

	* Gui/CSharpTextEditorExtension.cs: Track API change. Remove char code
	  translation hack.
	* Gui/CompilerOptionsPanelWidget.cs: Fix minor GTK warning.

2008-04-16  Marek Safar <marek.safar@gmail.com>

	* Parser/mcs/**: Initial top level DOM support.
	
	* Parser/DomParser.cs: Updated.

	* Makefile.am: Updated.

2008-04-16  Marek Safar <marek.safar@gmail.com>

	* Parser/mcs/cs-parser.cs: Sync with /mcs/mcs

	* Makefile.am: Updated.

2008-04-15  Mike Krüger <mkrueger@novell.com> 

	* Parser/Parser.cs: fixed Bug 379224 - Folded XML-comment should
	  contain content of <summary/>

2008-04-11  Lluis Sanchez Gual <lluis@novell.com> 

	* Parser/CodeGenerator.cs: Fix potential infinite loop.

2008-04-11  Lluis Sanchez Gual <lluis@novell.com> 

	* CSharpBinding.addin.xml: Use the new mime type extension to register
	  new file types.
	* Parser/CSharpVisitor.cs: Remove debug code.

2008-04-10  Mike Krüger <mkrueger@novell.com> 

	* Makefile.am: updated makefile.am

2008-04-10  Mike Krüger <mkrueger@novell.com> 

	* Parser/mcs/typemanager.cs: fixes compilation error.

2008-04-10  Mike Krüger <mkrueger@novell.com> 

	* CSharpBinding.addin.xml, CSharpBinding.mdp, Parser/DomParser.cs,
	  Parser/mcs, Parser/mcs/report.cs, Parser/mcs/generic.cs,
	  Parser/mcs/support.cs, Parser/mcs/typemanager.cs,
	  Parser/mcs/cs-tokenizer.cs, Parser/mcs/External,
	  Parser/mcs/External/MonoSymbolWriter.cs,
	  Parser/mcs/External/MonoSymbolFile.cs,
	  Parser/mcs/External/CryptoConvert.cs,
	  Parser/mcs/External/MonoSymbolTable.cs,
	  Parser/mcs/doc-bootstrap.cs, Parser/mcs/lambda.cs,
	  Parser/mcs/parameter.cs, Parser/mcs/modifiers.cs,
	  Parser/mcs/pending.cs, Parser/mcs/rootcontext.cs,
	  Parser/mcs/namespace.cs, Parser/mcs/literal.cs,
	  Parser/mcs/ecore.cs, Parser/mcs/linq.cs, Parser/mcs/class.cs,
	  Parser/mcs/decl.cs, Parser/mcs/location.cs,
	  Parser/mcs/roottypes.cs, Parser/mcs/delegate.cs,
	  Parser/mcs/flowanalysis.cs, Parser/mcs/iterators.cs,
	  Parser/mcs/cs-parser.jay, Parser/mcs/convert.cs,
	  Parser/mcs/assign.cs, Parser/mcs/const.cs, Parser/mcs/cfold.cs,
	  Parser/mcs/anonymous.cs, Parser/mcs/constant.cs,
	  Parser/mcs/driver.cs, Parser/mcs/AssemblyInfo.cs,
	  Parser/mcs/generic-mcs.cs, Parser/mcs/nullable.cs,
	  Parser/mcs/cs-parser.cs, Parser/mcs/expression.cs,
	  Parser/mcs/symbolwriter.cs, Parser/mcs/attribute.cs,
	  Parser/mcs/enum.cs, Parser/mcs/statement.cs, Parser/mcs/doc.cs,
	  Makefile.am, Parser/mcs/codegen.cs: Worked on mcs parser layer
	* Parser/Parser.cs: fixed 'Bug 378432 - Comments should not fold if
	  they are not the first text on the line'.

2008-04-02  Mike Krüger <mkrueger@novell.com> 

	* Parser/Resolver.cs: Fixed namespace bug.

2008-04-02  Mike Krüger <mkrueger@novell.com> 

	* Parser/Parser.cs: fixed typo

2008-04-02  Mike Krüger <mkrueger@novell.com> 

	* Parser/Parser.cs: fixed comment positioning.

2008-04-02  Michael Hutchinson <mhutchinson@novell.com>

	* Parser/Parser.cs: Fix build on Mono head, where gmcs's ternary 
	  operator precedence is behaving differently for some reason. 

2008-04-01  Mike Krüger <mkrueger@novell.com> 

	* Parser/Parser.cs: No longer generating folding regions for single
	  line comments.

2008-03-31  Mike Krüger <mkrueger@novell.com> 

	* Parser/CSharpVisitor.cs: added location information for using
	  statements.

2008-03-31  Mike Krüger <mkrueger@novell.com> 

	* Parser/Parser.cs: Added folding regions for comments.

2008-03-28  Peter Johanson <peter@peterjohanson.com>

	* Parser/Resolver.cs: Make "value" resolve properly to System.Array
	  when in the setter for a property that's an array type.

2008-03-27  Mike Krüger <mkrueger@novell.com> 

	* Parser/Resolver.cs: Added patch from Jan Oravec  to fix Bug 372380 -
	  MD crash.

2008-03-21  Mike Krüger <mkrueger@novell.com> 

	* Parser/Resolver.cs: fixed Bug 372380 - MD crash.

2008-03-19  Michael Hutchinson <mhutchinson@novell.com> 

	* Gui/CSharpTextEditorExtension.cs: Fix CS0136 error with csc (see gmcs
	  "Bug 370414 - Missing CS0136").

2008-03-13  Mike Krüger <mkrueger@novell.com> 

	* Parser/Resolver.cs: fixed typo.

2008-03-13  Mike Krüger <mkrueger@novell.com> 

	* Parser/Resolver.cs: Fixed Bug 367270 - MD crash.

2008-03-12  Mike Krüger <mkrueger@novell.com> 

	* Gui/CodeGenerationPanel.cs, Parser/Resolver.cs,
	  Parser/ExpressionFinder.cs,
	  gtk-gui/CSharpBinding.FormattingPanelWidget.cs: Fixed compiler
	  warnings, fixed Bug 369476 - NRE in C# binding crashed text editor.

2008-03-07  Lluis Sanchez Gual <lluis@novell.com> 

	* Gui/FormattingPanel.cs, CSharpBinding.addin.xml,
	  gtk-gui/CSharpBinding.CodeGenerationPanelWidget.cs,
	  gtk-gui/CSharpBinding.CompilerOptionsPanelWidget.cs,
	  gtk-gui/CSharpBinding.FormattingPanelWidget.cs: Use new options
	  dialog infrastructure.

2008-03-04  Mike Krüger <mkrueger@novell.com> 

	* Gui/CompilerOptionsPanelWidget.cs,
	  gtk-gui/CSharpBinding.CodeGenerationPanelWidget.cs,
	  gtk-gui/CSharpBinding.CompilerOptionsPanelWidget.cs: Worked on gnome hig
	  compliant alerts.

2008-02-28  Lluis Sanchez Gual <lluis@novell.com> 

	* Parser/CodeGenerator.cs: Fix line/column check. Positions are
	  1-based.

2008-02-23  Mike Krüger <mkrueger@novell.com> 

	* CSharpBinding.mdp, Makefile.am: Removed some unused glade and gnome-sharp
	  references (only the unused). But I'll continue to remove glade, we need
	  to lower the dependency tree a bit.

2008-02-09  Mike Krüger <mkrueger@novell.com> 

	* Gui/CSharpTextEditorExtension.cs, Gui/FormattingPanel.cs,
	  CSharpBinding.addin.xml, CSharpBinding.mdp,
	  FormattingStrategy/CSharpFormattingStrategy.cs,
	  gtk-gui/CSharpBinding.CodeGenerationPanelWidget.cs,
	  gtk-gui/CSharpBinding.CompilerOptionsPanelWidget.cs, Makefile.am:
	  Removed SourceEditor dependency.

2008-02-05  Mike Krüger <mkrueger@novell.com> 

	* Parser/Parser.cs: Fixed #region ... #endregion end region position.

2008-02-04  Mike Krüger <mkrueger@novell.com> 

	* Parser/CSharpVisitor.cs: Corrected type location.

2008-01-25  Lluis Sanchez Gual <lluis@novell.com> 

	* CSharpBinding.addin.xml: Update MD version.

2008-01-15  Michael Hutchinson <mhutchinson@novell.com> 

	* templates/ConsoleProject.xpt.xml, templates/GnomeSharp2Project.xpt.xml,
	  templates/GtkSharp2Project.xpt.xml,
	  templates/GladeSharp2Project.xpt.xml, templates/Library.xpt.xml,
	  templates/EmptyCSharpFile.xft.xml, templates/EmptyProject.xpt.xml,
	  templates/AssemblyInfo.xft.xml: Make template categories translatable.

2008-01-15  Michael Hutchinson <mhutchinson@novell.com> 

	* CSharpBindingCompilerManager.cs: Manually create CompilerError for certain
	  errors, as the CreateErrorFromString method returned null in that
	  scenario. Fixes error caused by trying to use a null CompilerError.

2008-01-14  Mike Krüger <mkrueger@novell.com> 

	* Gui/CSharpTextEditorExtension.cs: fixed Bug 350881 - Code completion not
	  working in a specific case.

2008-01-11  Michael Hutchinson <mhutchinson@novell.com> 

	* CSharpLanguageBinding.cs, CSharpBindingCompilerManager.cs: Don't always
	  set the DEBUG define when debug info is emitted. However, add it to the
	  defines list for new debug configurations.

2008-01-10  Mike Krüger <mkrueger@novell.com> 

	* Parser/CodeGenerator.cs: Fixed Bug 350864 - Refactory tools - renaming.

2008-01-10  Mike Krüger <mkrueger@novell.com> 

	* Parser/Resolver.cs: Fixed 350861: Autocomplete displays hidden items

2008-01-08  Lluis Sanchez Gual <lluis@novell.com> 

	* Gui/CSharpTextEditorExtension.cs, Parser/Resolver.cs: Fixed some infinite
	  loops when a class inherits from itself due to invalid code. Fixes bug
	  #350855.

2008-01-03  Michael Hutchinson <mhutchinson@novell.com> 

	* CSharpBindingCompilerManager.cs: Check C# compiler exit code to detect
	  when it crashes. Should fix "Bug 351347 - MD ignores mcs/gmcs crash".

2007-12-31  Michael Hutchinson <mhutchinson@novell.com> 

	* templates/AssemblyInfo.xft.xml: Add revision to version number.
	* templates/EmptyCSharpFile.xft.xml: Use standard header instead of
	  hardcoded header.

2007-12-14  Lluis Sanchez Gual <lluis@novell.com> 

	* CSharpBinding.mdp: Updated project files. The order of extended properties
	  won't change anymore.

2007-12-13  Michael Hutchinson <mhutchinson@novell.com> 

	* CSharpBinding.addin.xml: Updated. Prefix C# templates IDs with "CSharp" so
	  that they're not invading the generic part of the unique ID landscape.
	* CSharpBinding.mdp, Makefile.am: Updated.
	* templates/ConsoleProject.xpt.xml, templates/GnomeSharp2Project.xpt.xml,
	  templates/GtkSharp2Project.xpt.xml, templates/AssemblyInfo.xft.xml,
	  templates/GladeSharp2Project.xpt.xml, templates/Library.xpt.xml: Move
	  common files out of project templates to ease maintenance. Make
	  AssemblyInfo more readable. Enable standard headers.
	* templates/GnomeSharpProject.xpt.xml, templates/GtkSharpProject.xpt.xml,
	  templates/GladeSharpProject.xpt.xml,
	  templates/GnomeSharpProgram.xft.xml: Remove obsolete templates.

2007-12-13  Lluis Sanchez Gual <lluis@novell.com> 

	* Gui/CSharpTextEditorExtension.cs, Parser/CodeGenerator.cs,
	  Parser/ExpressionFinder.cs: Fix warnings.

2007-12-12  Lluis Sanchez Gual <lluis@novell.com> 

	* CSharpBinding.addin.xml: Bump add-in versions.

2007-12-04  Lluis Sanchez Gual <lluis@novell.com> 

	* CSharpBinding.addin.xml, Autotools/Autotools.mdp, Autotools/Makefile.am,
	  CSharpBinding.mdp, CSharpBinding.mds, gtk-gui/gui.stetic, Makefile.am:
	  Directory reorganization.

2007-12-03  Michael Hutchinson <mhutchinson@novell.com> 

	* Gui/CSharpTextEditorExtension.cs: Fix for "Bug 345774 - "override"
	  statement completion include members internal to another assembly.".

2007-12-01  Lluis Sanchez Gual <lluis@novell.com> 

	* Gui/CSharpTextEditorExtension.cs: Implement completion of symbols when
	  typing #if or #elif.

2007-11-29  Michael Hutchinson <mhutchinson@novell.com> 

	* Gui/CompilerOptionsPanelWidget.cs: Load existing LangVersion value.

2007-11-23  Andreia Gaita <avidigal@novell.com> 

	* Gui/CSharpTextEditorExtension.cs: When a comma is typed in a method call,
	check that code completion is active before calling it

2007-11-22  Michael Hutchinson <mhutchinson@novell.com> 

	* CSharpLanguageBinding.cs: Add support for 2.1 profile.
	* Gui/ChooseRuntimePanel.cs: Unused; delete.
	* Gui/CodeGenerationPanel.cs, Gui/CompilerOptionsPanelWidget.cs,
	  gtk-gui/CSharpBinding.CodeGenerationPanelWidget.cs,
	  gtk-gui/CSharpBinding.CompilerOptionsPanelWidget.cs: Add support for
	  LangVersion and AdditionalArgs. Move options from per-config to
	  per-project.
	* CSharpBinding.addin.xml, CSharpBinding.mdp, gtk-gui/objects.xml,
	  gtk-gui/gui.stetic, Makefile.am: Updated.
	* Autotools/CSharpAutotoolsSetup.cs: Add support for 2.1 profile, additional
	  args and langversion.
	* CSharpBindingCompilerManager.cs: Add support for 2.1 profile, additional
	  args, nowarn and langversion.
	* Project/CSharpCompilerParameters.cs: Add support for LangVersion and
	  AdditionalArgs.

2007-11-21  Lluis Sanchez Gual <lluis@novell.com> 

	* Project/CSharpCompilerParameters.cs: Removed some obsolete attributes.

2007-11-20  Michael Hutchinson  <mhutchinson@novell.com>

	* Makefile.am: Fix distcheck by disabling automatic running of unit 
	  tests in check target, as their running is somewhat broken.

2007-11-19  Michael Hutchinson <mhutchinson@novell.com> 

	* CSharpEnhancedCodeProvider.cs: Use non-obsolete APIs.
	* Parser/CodeGenerator.cs: Track API change.

2007-11-19  Lluis Sanchez Gual <lluis@novell.com> 

	* Gui/CSharpTextEditorExtension.cs: Fix invalid cast. Fixes bug #342607.

2007-11-16  Michael Hutchinson <mhutchinson@novell.com> 

	* Gui/CSharpTextEditorExtension.cs: Fix "Bug 342124 - Tab should indent,
	  regardless of the position of the cursor", as its behaviour was
	  confusingly inconsistent. Remove some unused code.

2007-11-16  Mike Krüger <mkrueger@novell.com> 

	* Parser/TypeVisitor.cs, CSharpBindingCompilerManager.cs: Fixed "Bug 341901
	  - MD and CS0618 warning results". And a possible nullreference exception
	  in TypeVisitor.

2007-11-14  Michael Hutchinson <mhutchinson@novell.com> 

	* Gui/CSharpTextEditorExtension.cs: Don't interpret tab as a reindent
	  command when there's a selection. Fixes "Bug 341319 - Tab not working
	  correctly". Also, remove a load of dead code.

2007-11-13  Michael Hutchinson <mhutchinson@novell.com> 

	* Gui/OverrideCompletionData.cs: When generating overrides, only call the
	  base if it's non-abstract and not an interface, else generate a
	  NotImplementedException. Fixes "Bug 341495 - Problem with auto-generated
	  code for overriden methods".

2007-11-13  Lluis Sanchez Gual <lluis@novell.com> 

	* Gui/CSharpTextEditorExtension.cs: Fix completion of 'new'.

2007-11-13  Mike Krüger <mkrueger@novell.com> 

	* Parser/Resolver.cs: Fixed "Bug 339209 - App crashes when trying to list
	  members in base class when you derive from current class".

2007-11-12  Lluis Sanchez Gual <lluis@novell.com> 

	* Gui/CSharpTextEditorExtension.cs: Completion check for '#' must be done
	  relative to trigger offset. Fixes bug #338382.

2007-11-12  Lluis Sanchez Gual <lluis@novell.com> 

	* Parser/CSharpVisitor.cs: Set the explicit declaration type for indexers.
	* Parser/CodeGenerator.cs: Workaround for bug in the code generator. Generic
	  private implementation types are not generated correctly when they are
	  generic.

2007-11-12  Mike Krüger <mkrueger@novell.com> 

	* Gui/CSharpTextEditorExtension.cs: see/seealso tags are now generated with
	  cref (xml doc completion).

2007-11-12  Mike Krüger <mkrueger@novell.com> 

	* Gui/CSharpTextEditorExtension.cs: Fixed "Bug 340875 - Bugs while using XML
	  comments".

2007-11-11  Michael Hutchinson <mhutchinson@novell.com> 

	* Gui/CSharpTextEditorExtension.cs: Fix part 1 of "Bug 340875 - Bugs 
	  while using XML comments". Smart indent for newlines in doc comments 
	  was being triggered by the Enter command with the autocompletion 
	  dropdown.

2007-11-09  Michael Hutchinson <mhutchinson@novell.com> 

	* Parser/CodeGenerator.cs, CSharpBindingCompilerManager.cs: Track
	  LoggingService API changes.

2007-11-08  Michael Hutchinson <mhutchinson@novell.com> 

	* Gui/CSharpTextEditorExtension.cs: Don't try to look back at chars before
	  the beginning of the buffer when deciding how to handle tabs.
	  Restructure/comment the affected code so it's easier to understand.
	  Fixes "Bug 340270 - Ctrl+Tab caused exception".

2007-11-08  Mike Krüger <mkrueger@novell.com> 

	* Gui/CSharpTextEditorExtension.cs, Parser/Resolver.cs: Fixed "Bug 335140 -
	  MD does not exlude this class from base classes list".

2007-11-07  Mike Krüger <mkrueger@novell.com> 

	* Gui/CSharpTextEditorExtension.cs: Fixed "Bug 339480 - Crash in XML comment
	  autocompletion".

2007-11-06  Zach Lute  <zach.lute@gmail.com>

	* Gui/CSharpTextEditorExtension.cs: Added missing null check to fix 
	  Bug #339445.

2007-11-06  Michael Hutchinson <mhutchinson@novell.com> 

	* Gui/CSharpTextEditorExtension.cs: Override TextChanged in order to update
	  Smart Indent engine correctly when buffer is modified before its cursor.

2007-11-06  Mike Krüger <mkrueger@novell.com> 

	* Parser/CodeGenerator.cs: Fixed "Bug 336598 - Renaming variables by
	  refactoring replaces matches in the replace string" and "Bug 335977 -
	  Rename refactoring does not rename instance in foreach".

2007-11-06  Mike Krüger <mkrueger@novell.com> 

	* Parser/Resolver.cs: Fixed "Bug 337658 - MD intellisense does not work for
	  `value'".

2007-11-05  Michael Hutchinson <mhutchinson@novell.com> 

	* FormattingStrategy/CSharpIndentEngine.cs: Properly collapse folded
	  statements when a block is opened. Fixes the first complaint in "Bug
	  338383 - MD ignores existing source code structure.".

2007-11-05  Lluis Sanchez Gual <lluis@novell.com> 

	* CSharpBindingCompilerManager.cs: Provide a better error message in case of
	  type load error in the compiler. Fixes bug #325380.

2007-11-05  Lluis Sanchez Gual <lluis@novell.com> 

	* Parser/Resolver.cs: Include generic type parameters in completion list.
	  Fixes bug #334620.

2007-11-05  Lluis Sanchez Gual <lluis@novell.com> 

	* Gui/CSharpTextEditorExtension.cs: Implemented completion context for
	  "SomeEnum e =". In this case the completion list will show the enum
	  name. Fixes bug #335142.

2007-11-05  Lluis Sanchez Gual <lluis@novell.com> 

	* Parser/Resolver.cs: Include in the completion list the classes from parent
	  namespaces. Fixes bug #338394.

2007-11-05  Lluis Sanchez Gual <lluis@novell.com> 

	* Gui/CSharpTextEditorExtension.cs: Improved completion of 'namespace'
	  keyword. Fixes bug #338392.

2007-11-01  Lluis Sanchez Gual <lluis@novell.com> 

	* Parser/Resolver.cs: Restore IsAsResolve logic. Is/as are used for
	  downcasting, so it only makes sense to return subclasses of the provided
	  type.

2007-10-29  Michael Hutchinson  <mhutchinson@novell.com> 

	* Gui/CSharpTextEditorExtension.cs: Don't try to look back past first 
	  char in buffer when checking whether to run completion code.

2007-10-29  Lluis Sanchez Gual <lluis@novell.com> 

	* CSharpBinding.addin.xml: Bump MD version.

2007-10-29  Lluis Sanchez Gual <lluis@novell.com> 

	* CSharpBinding.addin.xml: Track changes in the Icon extension node.

2007-10-26  Michael Hutchinson <mhutchinson@novell.com> 

	* Gui/CSharpTextEditorExtension.cs: Avoid calling
	  expressionFinder.FindExpression on every keystroke, as it calls
	  FilterComments, which is very expensive (recorded 6% in statistical
	  profiling, the most time spent in any managed non-runtime method). It's
	  only called when the keystroke is completable -- not ideal, but an
	  improvement.

2007-10-25  Michael Hutchinson <mhutchinson@novell.com> 

	* Gui/CSharpTextEditorExtension.cs: Removed GenerateDocComments' dependency
	  on indentEngine.

2007-10-25  Michael Hutchinson <mhutchinson@novell.com> 

	* Gui/CSharpTextEditorExtension.cs: Minor optimisation.

2007-10-25  Michael Hutchinson <mhutchinson@novell.com> 

	* Gui/CSharpTextEditorExtension.cs: Read context to end of line when
	  reindenting. Fixes "Bug 324985 - operator '::' behaves like goto label
	  in smart indentation".

2007-10-25  Michael Hutchinson <mhutchinson@novell.com> 

	* Gui/CSharpTextEditorExtension.cs: If indent engine says line needs to be
	  reindented, check it's as a result of an inserted character rather than
	  just navigating around the code.

2007-10-25  Michael Hutchinson <mhutchinson@novell.com> 

	* Gui/CSharpTextEditorExtension.cs: Don't insert a tab if it's interpreted
	  as a reindent command.

2007-10-25  Lluis Sanchez Gual <lluis@novell.com> 

	* CSharpBindingCompilerManager.cs: Make compilation work when the key file
	  contains white spaces. Fixes bug #336107.

2007-10-25  Lluis Sanchez Gual <lluis@novell.com> 

	* CSharpBinding.mdp, icons/C#.File.EmptyFile, icons/C#.File.Form,
	  icons/C#.File.FullFile, icons/C#.File.NewClass, icons/C#.File.WebFile,
	  icons/C#.Project.FullProject, icons/C#.Project.ServiceProject,
	  icons/C#.Project.UserControl, icons/C#.Project.WebProject,
	  icons/C#.ProjectIcon, Makefile.am, templates/EmptyCSharpFile.xft.xml,
	  templates/GnomeSharpProgram.xft.xml: Use tango file icons. Removed
	  obsolete icons.

2007-10-24  Lluis Sanchez Gual <lluis@novell.com> 

	* CSharpBinding.mdp, templates/ConsoleProject.xpt.xml,
	  templates/GtkSharpProject.xpt.xml, templates/GnomeSharpProject.xpt.xml,
	  templates/GnomeSharp2Project.xpt.xml,
	  templates/GtkSharp2Project.xpt.xml, templates/GnomeSharpProgram.xft.xml,
	  templates/GladeSharpProject.xpt.xml,
	  templates/GladeSharp2Project.xpt.xml, templates/Library.xpt.xml,
	  templates/EmptyProject.xpt.xml, Makefile.am, icons/C#.Project.Form,
	  icons/C#.Project.Library, icons/C#.Project.DOSProject,
	  icons/csharp-icon-32.png, icons/C#.Project.EmptyProject: Updated project
	  icons. Use the base project icon with an overlay to show the type.

2007-10-24  Michael Hutchinson <mhutchinson@novell.com> 

	* Gui/CSharpTextEditorExtension.cs: Refactored the keypress code to separate
	  out the indent engine and doc comments, also splitting up the indent
	  handling code into three phases. Renamed "engine" to "indentEngine".
	  Improved handling of auto-commenting on newlines. Fixed "Bug 335824 -
	  Better handling of the 'tab' key". Fixed "Bug 326289 - MD texteditor is
	  painfully slow" by caching old indent stacks and bulk-copying characters
	  during large updates.

2007-10-23  Mike Krüger <mkrueger@novell.com> 

	* Gui/CSharpTextEditorExtension.cs: Fixed "Bug 335145 - Intellisense
	  displays wrong entries for typeof statement".

2007-10-23  Mike Krüger <mkrueger@novell.com> 

	* Parser/Resolver.cs: Fixed "Bug 335133 - Intellisense does not display
	  object members for interfaces".

2007-10-23  Lluis Sanchez Gual <lluis@novell.com> 

	* CSharpBinding.addin.xml, Makefile.am, templates/GtkSharpWindow.xft.xml:
	  Removed the Gtk.Window template, because the Stetic addin already
	  provides a template for creating windows.
	* Autotools/Autotools.mdp, CSharpBinding.mdp, CSharpBinding.mds: Updated.

2007-10-23  Lluis Sanchez Gual <lluis@novell.com> 

	* Gui/OverrideCompletionData.cs: Flags for showing return types and
	  parameters must be explicitely specified now.

2007-10-18  Mike Krüger <mkrueger@novell.com> 

	* Gui/CSharpParameterDataProvider.cs, Gui/CSharpTextEditorExtension.cs:
	  Fixed "Bug 325509 - Inaccessible methods displayed in autocomplete".

2007-10-17  Mike Krüger <mkrueger@novell.com> 

	* Parser/Resolver.cs: changed is/as resolve.

2007-10-17  Mike Krüger <mkrueger@novell.com> 

	* Parser/Resolver.cs: Fixed "Bug 334236 - Intellisense does not work for
	  `is' keyword".

2007-10-17  Lluis Sanchez Gual <lluis@novell.com> 

	* Parser/Resolver.cs: Let TypeNameResolver fill the names using the compiled
	  unit. Helps fixing bug #325081.

2007-10-17  Mike Krüger <mkrueger@novell.com> 

	* Parser/CSharpVisitor.cs: Modified visitor to handle explicit declarations.

2007-10-16  Mike Krüger <mkrueger@novell.com> 

	* Parser/Resolver.cs: fixed "Bug 325528 - Intellisense contains multiple
	  entries of same namespace".

2007-10-16  Lluis Sanchez Gual <lluis@novell.com> 

	* CSharpBinding.mdp, Parser/TypeNameResolver.cs, Makefile.am: Moved
	  TypeNameResolver to MD.Projects.

2007-10-15  Mike Krüger <mkrueger@novell.com> 

	* Gui/CSharpTextEditorExtension.cs: Fixed "Bug 333140 - Xml comment
	  generation only works when using "Smart" indentation".

2007-10-12  Mike Krüger <mkrueger@novell.com> 

	* CSharpBindingCompilerManager.cs: Applied changes that were neccassary for
	  to the new FileService.

2007-10-10  Lluis Sanchez Gual <lluis@novell.com> 

	* CSharpAmbience.cs: Always show parameter types.

2007-10-10  Lluis Sanchez Gual <lluis@novell.com> 

	* CSharpAmbience.cs: Properly show the method name for conversion operators.

2007-10-04  Zach Lute <zach.lute@gmail.com>

	* Parser/CSharpVisitor.cs: Added support for implicit/explicit operators as
	  methods. (Bug #330503)

2007-10-10  Lluis Sanchez Gual <lluis@novell.com> 

	* CSharpAmbience.cs: Formatting fixes.

2007-10-09  Mike Krüger <mkrueger@novell.com> 

	* CSharpAmbience.cs: Changed the C# ambience to recognize the new conversion
	  flags.

2007-10-09  Mike Krüger <mkrueger@novell.com> 

	* Parser/Parser.cs: Fixed "Bug 331772 - Unable to handle conditional class
	  definition".

2007-10-09  Mike Krüger <mkrueger@novell.com> 

	* Gui/CSharpTextEditorExtension.cs: Fixed "Bug 331000 - Auto-generation of
	  XML comment tags sometimes incorrect".

2007-10-09  Ankit Jain  <jankit@novell.com>

	* CSharpBindingCompilerManger.cs: Moved code for building resources to
	DotNetProject.

2007-10-08  Mike Krüger <mkrueger@novell.com> 

	* Parser/CodeGenerator.cs: fixed "Bug 325223 - Interface refactory doesn't
	  implement correctly (4 bugs)".

2007-10-08  Mike Krüger <mkrueger@novell.com> 

	* Parser/ExpressionFinder.cs: Worked on "Bug 330717 - Error while updating
	  status of command. CurrentRefactoryOperations". Need to get reply, if
	  this bug is fixed (couldn't reproduce the problem).

2007-10-05  Ankit Jain  <jankit@novell.com>

	* Autotools/CSharpAutotoolsSetup.cs (GetCompilerFlags): Correctly emit
	flag for optimization. Don't emit -define:DEBUG if its already defined
	in DefineSymbols.

2007-10-05  Mike Krüger <mkrueger@novell.com> 

	* Gui/CSharpTextEditorExtension.cs: fixed Bug 325523 - MD override
	  auto-implementation ignores existing implementations.

2007-10-05  Mike Krüger <mkrueger@novell.com> 

	* Gui/CSharpTextEditorExtension.cs: fixed Bug 330793 - Delegate
	  autocommenting crashes.

2007-10-03  Lluis Sanchez Gual <lluis@novell.com> 

	* Parser/CSharpVisitor.cs, Parser/Resolver.cs: Properly resolve aliases
	  bound to instantiated generic types. Fixes bug #324844.
	* Parser/TypeNameResolver.cs: Resolve aliased class names.

2007-10-02  Lluis Sanchez Gual <lluis@novell.com> 

	* Gui/CSharpParameterDataProvider.cs, Gui/CSharpTextEditorExtension.cs:
	  Implemented support for the Show Parameter List command. Also, show the
	  parameter list when typing a comma. Fixes bug #324876.

2007-09-21  Lluis Sanchez Gual <lluis@novell.com> 

	* CSharpBinding.addin.xml: Bump MD version.

2007-09-21  Lluis Sanchez Gual <lluis@novell.com> 

	* Gui/CSharpTextEditorExtension.cs: Don't set the Editor.CursorPosition
	  property if position hasn't really changed, since it will raise the
	  completion context change event, which closes the completion window.

2007-09-18  Lluis Sanchez Gual <lluis@novell.com> 

	* Parser/CodeGenerator.cs: Fix regex in RenameClass. Class name may end with
	  ":".

2007-09-18  Lluis Sanchez Gual <lluis@novell.com> 

	* Parser/CodeGenerator.cs: Fix renaming of partial classes. It was using the
	  wrong IClass to get the line and column.

2007-09-18  Lluis Sanchez Gual <lluis@novell.com> 

	* Gui/CSharpTextEditorExtension.cs: When completing 'override', show
	  overridables for System.Object.

2007-09-18  Lluis Sanchez Gual <lluis@novell.com> 

	* Gui/OverrideCompletionData.cs: Generate call to base class when overriding
	  method. Fixes bug #325524.

2007-09-18  Mike Krüger <mkrueger@novell.com> 

	* Gui/CSharpTextEditorExtension.cs: Fixed Bug 325438 - New doc completion
	  slowing me down.

2007-09-15  Jérémie Laval <jeremie.laval@gmail.com>

	* Parser/Parser.cs: Added support for parsing error retrieval from NRefactory.

2007-09-14  Lluis Sanchez Gual <lluis@novell.com> 

	* Gui/OverrideCompletionData.cs, Gui/CSharpTextEditorExtension.cs,
	  CSharpAmbience.cs: Make proper use of ITypeNameResolver everywhere to
	  resolve type names of parameters, methods, etc. Fixes bug #82854.
	* Parser/TypeNameResolver.cs: Fix name resolution for aliases.

2007-09-14  Jeffrey Stedfast  <fejj@novell.com>

	* FormattingStrategy/CSharpIndentEngine.cs (PushColon): Handle the
	:: operator. Fixes bug #82316.

2007-09-14  Lluis Sanchez Gual <lluis@novell.com> 

	* Gui/CSharpTextEditorExtension.cs: Minor fix.
	* Parser/TypeNameResolver.cs: Remove debug code.

2007-09-14  Lluis Sanchez Gual <lluis@novell.com> 

	* Gui/CSharpTextEditorExtension.cs, Parser/Resolver.cs,
	  Parser/TypeNameResolver.cs: Implement support for ITypeResolver. Add
	  parameter completion support for delegate invocations. Fixes bug #82264
	  and #82238.
	* CSharpBinding.mdp: Fix warning level. Added new file.
	* CSharpAmbience.cs: Track API changes.
	* Makefile.am: Updated.

2007-09-14  Mike Krüger <mkrueger@novell.com> 

	* Parser/CodeGenerator.cs: Fixed 82425:Renaming a base method doesn't rename
	  overrides. (Fixed for properties too).

2007-09-13  Lluis Sanchez Gual <lluis@novell.com> 

	* Gui/CSharpParameterDataProvider.cs: Improved method formatting.
	* Gui/CSharpTextEditorExtension.cs, Parser/Resolver.cs: When resolving a
	  type, take into account parameter types for methods and classes. Fixes
	  bug #82209.

2007-09-13  Lluis Sanchez Gual <lluis@novell.com> 

	* CSharpAmbience.cs: The name of a delegate is the name of the class, not
	  the return type of the invoke method. Don't show the delegate parameters
	  unless the 'show class modifiers' flag is set.

2007-09-13  Mike Krüger <mkrueger@novell.com> 

	* Parser/CodeGenerator.cs: Fixed re opened 82311: Rename fails when we have
	  two variables that are called the same. (another issue).

2007-09-13  Lluis Sanchez Gual <lluis@novell.com> 

	* Parser/LanguageItemVisitor.cs: Properly resolve "this". Fixes bug #82503.

2007-09-13  Lluis Sanchez Gual <lluis@novell.com> 

	* Gui/CSharpTextEditorExtension.cs: Allow showing intrinsic names only when
	  resolving is, as or new.
	* Gui/FormattingPanel.cs, CSharpBinding.mdp,
	  gtk-gui/CSharpBinding.FormattingPanelWidget.cs, gtk-gui/gui.stetic:
	  Updated.
	* Parser/Resolver.cs: The text editor extension needs internalResolve to
	  return the real array types, not only System.Array. Fixes bug #82831.
	* CSharpAmbience.cs: Add support for the new UseIntrinsicNames flag.

2007-09-12  Lluis Sanchez Gual <lluis@novell.com> 

	* Gui/CSharpTextEditorExtension.cs: Don't include abstract classes in the
	  'new' completion list.

2007-09-12  Lluis Sanchez Gual <lluis@novell.com> 

	* Parser/TypeVisitor.cs: Use the fully qualified name when returning the
	  type for array items. Fixes bug #82830.

2007-09-12  Lluis Sanchez Gual <lluis@novell.com> 

	* Parser/Resolver.cs, Parser/TypeVisitor.cs: The 'this' reference is not
	  valid outside of a class member. Fix for bug #82743.

2007-09-12  Lluis Sanchez Gual <lluis@novell.com> 

	* Gui/ChooseRuntimePanel.cs, Gui/CodeGenerationPanel.cs,
	  FormattingStrategy/CSharpFormattingStrategy.cs, CSharpAmbience.cs: Fix
	  warnings.
	* Gui/CSharpTextEditorExtension.cs, Parser/Resolver.cs: Disable code
	  completion inside enum declarations. Fixes bug #82541. Removed some
	  warnings.
	* gtk-gui/generated.cs, gtk-gui/CSharpBinding.CodeGenerationPanelWidget.cs,
	  gtk-gui/CSharpBinding.FormattingPanelWidget.cs, gtk-gui/gui.stetic:
	  Updated.

2007-09-12  Mike Krüger <mkrueger@novell.com> 

	* Gui/CSharpTextEditorExtension.cs: Fixed 82770: MonoDevelop should keep in
	  comments when return is pressed.

2007-09-12  Mike Krüger <mkrueger@novell.com> 

	* Gui/CSharpTextEditorExtension.cs: Fixed 82768: Move cursor after new
	  summary comment.

2007-09-12  Mike Krüger <mkrueger@novell.com> 

	* Parser/CodeGenerator.cs: Fixed 82311: Rename fails when we have two
	  variables that are called the same.

2007-09-11  Ankit Jain  <jankit@novell.com>

	* CSharpBindingCompilerManager.cs (Compile): Pass /warn: command line
	param.

2007-09-11  Mike Krüger <mkrueger@novell.com> 

	* Parser/CodeGenerator.cs: Fixed 82500: Rename refactoring enum value
	  crashes MonoDevelop.

2007-09-10  Mike Krüger <mkrueger@novell.com> 

	* Parser/Resolver.cs: Fixed 82760: Nul ref enableing autocomplete.

2007-09-10  Mike Krüger <mkrueger@novell.com> 

	* Gui/CSharpTextEditorExtension.cs: Fixed 82223: Overload selection does not
	  work when breaking the line.

2007-09-10   <> 

	* Gui/CSharpTextEditorExtension.cs: Fixed 82683: MonoDevelop should generate
	  XML documentation when /// is typed.

2007-09-07  Lluis Sanchez Gual <lluis@novell.com> 

	* Gui/CSharpTextEditorExtension.cs: Track api changes.

2007-09-07  Mike Krüger <mkrueger@novell.com> 

	* Parser/Resolver.cs: Fixed 82505: No autocomplete for static members. Fixed
	  some other resolve cases too. (non static members only in non static
	  methods)

2007-09-07  Mike Krüger <mkrueger@novell.com> 

	* Parser/CodeGenerator.cs: Handled bug 82714: Invalid offset in text editor.

2007-08-31  Mike Krüger <mkrueger@novell.com> 

	* Gui/ChooseRuntimePanel.cs, Gui/CodeGenerationPanel.cs,
	  Gui/FormattingPanel.cs, Parser/Resolver.cs,
	  FormattingStrategy/CSharpFormattingStrategy.cs,
	  FormattingStrategy/CSharpFormattingProperties.cs,
	  gtk-gui/CSharpBinding.CodeGenerationPanelWidget.cs,
	  gtk-gui/CSharpBinding.FormattingPanelWidget.cs, CSharpAmbience.cs:
	  Changes due to new property infrastructure.

2007-08-24  Mike Krüger <mkrueger@novell.com> 

	* Gui/CSharpTextEditorExtension.cs: Fixed 82555: Xml comments activating
	  incorrectly.

2007-08-23  Mike Krüger <mkrueger@novell.com> 

	* CSharpEnhancedCodeProvider.cs, Parser/Parser.cs, Parser/CSharpVisitor.cs,
	  Parser/CodeGenerator.cs, Parser/Resolver.cs, Parser/TypeVisitor.cs,
	  Parser/LanguageItemVisitor.cs,
	  Parser/SharpDevelopTree/GenericParameter.cs,
	  Parser/SharpDevelopTree/Destructor.cs,
	  Parser/SharpDevelopTree/Method.cs,
	  Parser/SharpDevelopTree/ReturnType.cs, Parser/SharpDevelopTree/Class.cs,
	  Parser/SharpDevelopTree/Constructor.cs: Changed to the latest NRefactory
	  version.

2007-08-23  Ankit Jain  <jankit@novell.com>

	* CSharpBindingCompilerManager.cs (GetResourceId): Set the resource id
	correctly even if resgen is not required.

2007-08-23  Ankit Jain  <jankit@novell.com>

	Fix bug #82533.
	* CSharpBindingCompilerManager.cs (GetResourceId): Generate .resources
	with resgen only if required.

2007-08-21  AndrÃ©s G. Aragoneses  <knocte@gmail.com>

	Improve fix for bug #82398.
	* CSharpBindingCompilerManager.cs (GetResourceId): Use MONO_IOMAP=drive,
	and only on Unix.

2007-08-20  Ankit Jain  <jankit@novell.com>

	* CSharpBindingCompilerManager.cs (Compile): Add all build files to the
	list of files to be compiled. Don't filter with CanCompile.

2007-08-16  Lluis Sanchez Gual <lluis@novell.com> 

	* Parser/Resolver.cs: When listing the members of an enum, return enum
	  members only (it is correct to call static methods using an enum type
	  reference, but it doesn't make much sense). Fixes bug #82250.

2007-08-16  Lluis Sanchez Gual <lluis@novell.com> 

	* Parser/Resolver.cs: Method parameters must be resolved before class
	  members. Fixes bug #82391.

2007-08-14  Lluis Sanchez Gual <lluis@novell.com> 

	* Parser/Resolver.cs: Fix possible infinite recursion (bug #82303).

2007-08-14  Lluis Sanchez Gual <lluis@novell.com> 

	* Parser/Resolver.cs: Properly set the showStatic flag after finding a
	  member in SearchMember. Fixes a problem with nested classes and enums:
	  members were not properly shown.

2007-08-14  Lluis Sanchez Gual <lluis@novell.com> 

	* Parser/Resolver.cs: Properly resolve inner class names. Fixes part of
	  #82414.

2007-08-14  Lluis Sanchez Gual <lluis@novell.com> 

	* Parser/Resolver.cs: When resolving a var name, parameters have priority
	  over fields.

2007-08-14  Lluis Sanchez Gual <lluis@novell.com> 

	* Parser/Resolver.cs: Include arguments in the resolve list for CtrlSpace.
	  Fixes bug #82391.

2007-08-14  Ankit Jain  <jankit@novell.com>

	Fix bug #82398.
	* CSharpBindingCompilerManager.cs (GetResourceId): Run resgen with
	MONO_IOMAP=all.

2007-08-14  Mike Krüger <mkrueger@novell.com> 

	* Gui/CSharpTextEditorExtension.cs,
	  FormattingStrategy/CSharpIndentEngineStack.cs,
	  FormattingStrategy/CSharpIndentEngine.cs: Added support for
	  documentation comments 
	
	  (fixes bug 78578: Add XML Comment support to MonoDevelop and
	  integrate with tooltips).
	
	  + Auto complete of /// tags
	
	  + code completion for the xml documentation tags
	
	  + auto generation of a header body

2007-08-13  Mike Krüger <mkrueger@novell.com> 

	* Gui/CSharpTextEditorExtension.cs: Started to work on xml comment tag
	  support.

2007-08-10  Ankit Jain  <jankit@novell.com>

	Fix bug #82394.
	* CSharpBindingCompilerManager.cs (Compile): Abort build if error while
	generating resources.
	(GetResourceId): Refactor slightly to report error. Also, parse
	the line/col number for the CompilerError.
	(RegexErrorLinePos): New.

2007-08-09  Lluis Sanchez Gual <lluis@novell.com> 

	* CSharpBinding.addin.xml, Autotools/Makefile.am, CSharpBinding.mdp,
	  Makefile.am: Reorganized the extension point hierarchy. Embedded all
	  add-in manifests as resources.

2007-07-30  Lluis Sanchez Gual <lluis@novell.com> 

	* templates/CSharpSessionStateWebService.xft.xml,
	  templates/CSharpWebService.xft.xml: Removed unused files.

2007-07-30  Jeffrey Stedfast  <fejj@novell.com>

	* Parser/CodeGenerator.cs: Add ctor references too. Fixes bug
	#82204.

	* Gui/CSharpTextEditorExtension.cs: Handle indent-region by
	resetting state so that we don't get confused.

2007-07-27  Jeffrey Stedfast  <fejj@novell.com>

	* FormattingStrategy/CSharpFormattingStrategy.cs (FormatLine):
	Fixed to be a no-op.

2007-07-25  Jeffrey Stedfast  <fejj@novell.com>

	Fixes for bug #82179.

	* FormattingStrategy/CSharpIndentEngineStack.cs (Push): Added a
	second Push() method allowing the caller to force a particular
	indent.

	* FormattingStrategy/CSharpIndentEngine.cs (PushOpenBrace): Trim
	the indent level as we pop FoldedStatements and use
	stack.PeekKeyword(0) instead of stack.PeekKeyword(1).
	(PushFoldedStatement): We no longer stop pushing folded statements
	for any reason, we simply push a folded statement with a set
	indent in those cases (needed for keeping proper track of
	keywords).

2007-07-24  Jeffrey Stedfast  <fejj@novell.com>

	Part of the fix for bug #82114.

	* Parser/CodeGenerator.cs: Override a few more Visit() methods so
	that we pick up class references in CastExpressions,
	VariableDeclarations and ObjectCreateExpressions.
	(AddUniqueReference): New method to add only unique references
	to the collection.

2007-07-23  Lluis Sanchez Gual <lluis@novell.com> 

	* CSharpBindingCompilerManager.cs: Write the compiler command used to
	  compile the project to the log.

2007-07-18  Jeffrey Stedfast  <fejj@novell.com>

	* FormattingStrategy/CSharpIndentEngine.cs: A few fixes, including
	one for bug #82055.

	* Gui/CSharpTextEditorExtension.cs (IsInUsing): Simplified.
	(GetPreviousToken): Fixed bug #82131.

2007-07-17  Jeffrey Stedfast  <fejj@novell.com>

	* Gui/CSharpTextEditorExtension.cs (KeyPress): Fixed a bug caused
	when using any key other than Enter to auto-complete (e.g. using a
	'(' or something).

2007-07-17  Lluis Sanchez Gual <lluis@novell.com> 

	* Parser/Resolver.cs: When resolving a type, include the enclosing
	  namespace in the namespace search list. Fixes bug #81865.
	* CSharpBindingCompilerManager.cs: Make sure all output is read after
	  running the compilation process. Should fix bug #82092.

2007-07-12  Lluis Sanchez Gual <lluis@novell.com> 

	* Parser/Resolver.cs: Properly resolve type names qualified with a
	  namespace alias. Fixes bug #81999.

2007-07-12  Jeffrey Stedfast  <fejj@novell.com>

	* FormattingStrategy/CSharpIndentEngine.cs (PushNewLine): If we
	just popped a single-line comment, we need to do more processing.

2007-07-11  Ankit Jain  <jankit@novell.com>

	Fix bug#82024.
	* CSharpBindingCompilerManager.cs (DoCompilation): Workaround for a bug
	in ProcessStartInfo.

2007-07-06  Jeffrey Stedfast  <fejj@novell.com>

	* Parser/CodeGenerator.cs (Visit::PropertyDeclaration):
	Implemented to fix bug #82020.

2007-07-05  Jeffrey Stedfast  <fejj@novell.com>

	* Parser/CodeGenerator.cs: (Visit::FieldReferenceExpression):
	Don't limit ourselves to just Fields and Properties. Fixes bug
	#81963.
	(Visit::IdentifierExpression): When checking of a LocalVariable is
	within bounds, use Region.BeginColumn instead of Region.EndColumn
	and swap on which LocalVariable instance we check. Fixes part of
	bug #82020.

2007-07-05  Jeffrey Stedfast  <fejj@novell.com>

	* Parser/CodeGenerator.cs: Sanity check that both begin and end
	are != -1 to prevent a crash.
	(Visit): When adding a typeDeclaration to the list of references,
	don't add it using the StartLocation - instead, we need to find
	the actual reference offset using StartLocation as a hint. This
	fixes bug #82017.

2007-07-03  Mike Krüger <mkrueger@novell.com> 

	* CSharpBindingCompilerManager.cs: added signing support.

2007-06-21  Lluis Sanchez Gual <lluis@novell.com> 

	* CSharpBindingCompilerManager.cs: Implemented support for additional
	  gac roots specified in packages.

2007-06-20  Jeffrey Stedfast  <fejj@gnome.org>

	Fixes a SmartIndenting bug reported by Latexer on IRC.

	* FormattingStrategy/CSharpIndentEngine.cs (PushOpenBrace): When
	inside a Case statement, only use nSpaces = -1 when we are either
	on the line where the case/default label was entered or if the
	first non-lwsp char is the '{', else use nSpaces = 0 so that we
	indent properly.

	* FormattingStrategy/CSharpIndentEngineStack.cs (Push): When
	pushing a new Block inside a Case, we can still add an indent
	level if nSpaces != -1.

2007-06-19  Mike Krueger  <mkrueger@novell.com> 

	Changed the C# file icon to look a bit more like gnome.

2007-05-31  Lluis Sanchez Gual <lluis@novell.com> 

	* Autotools/Autotools.mdp, CSharpBinding.mdp: Removed unused elements.

2007-05-29  Lluis Sanchez Gual <lluis@novell.com> 

	* Parser/Resolver.cs: Added protection against infinite loop in
	  ResolveIdentifier. Fixes bug #81769.

2007-05-25  Jeffrey Stedfast  <fejj@gnome.org>

	* Parser/CodeGenerator.cs (EncapsulateFieldImpGetSet):
	Implemented.

2007-05-24  Jeffrey Stedfast  <fejj@novell.com>

	* Parser/TypeVisitor.cs (Visit::IdentifierExpression): Scan parent
	namespaces of the calling class as well. Fixes bug #81543.

2007-05-23  Jeffrey Stedfast  <fejj@novell.com>

	* Parser/CodeGenerator.cs (GetOptions): Override our base
	implementation.

2007-05-23  Jeffrey Stedfast  <fejj@novell.com>

	* Gui/CSharpTextEditorExtension.cs:
	MonoDevelop.SourceEditor.Properties namespace no longer exists.

	* FormattingStrategy/CSharpIndentEngine.cs: Same.

	* Gui/OverrideCompletionData.cs: Same.

	* Gui/FormattingPanel.cs: Same.

2007-05-23  Lluis Sanchez Gual <lluis@novell.com> 

	* Parser/TypeVisitor.cs: When resolving an identifier, look first in
	  class members, then look for types. Fixes bug #81542.

2007-05-21  Jeffrey Stedfast  <fejj@novell.com>

	* Gui/CSharpTextEditorExtension.cs (KeyPress): If a region of text
	is selected, then simply pass it along to our base implementation
	and reset our engine state if the region begins somewhere before
	the engine's cursor. Fixes bug #81620.

2007-05-18  Jeffrey Stedfast  <fejj@novell.com>

	* Parser/CodeGenerator.cs (IsMatchedField): New convenience
	function to do some trivial checks to make sure the 'match' isn't
	in the middle of some other field name (e.g. if the field we are
	looking for is a substring of another field name, we don't want to
	match in the middle of some other field).
	(GetMemberNamePosition): Fixed the IField case to be a bit more
	correct.
	(GetMemberBounds): Overridden base class' implementation for
	IFields so that we can get the subregion for a field declaration
	if it is in the middle of other field declarations within the same
	statement region.

2007-05-19  Ankit Jain  <jankit@novell.com>

	* CodeGenerationPanel.cs: GetProjectParserContext can fail, handle
	that.
	(Store): Save mainClass and Win32Icon only when relevant.

2007-05-17  Lluis Sanchez Gual <lluis@novell.com> 

	* Gui/CSharpTextEditorExtension.cs: Cursor already moved to
	  position 2 after typing '#'.

2007-05-16  Jeffrey Stedfast  <fejj@novell.com>

	* Parser/CodeGenerator.cs (EncapsulateField): Implemented so that
	get/set actually have code statements.

2007-05-14  Jeffrey Stedfast  <fejj@novell.com>

	* Parser/CodeGenerator.cs (RenameClass): Handle renaming of structs,
	enums, and interfaces too.

2007-05-15  Lluis Sanchez Gual <lluis@novell.com> 

	* Parser/Resolver.cs: Include const fields in the static field list.
	  Fixes bug #81078.
	* CSharpBinding.mds, gtk-gui/gui.stetic: Updated.

2007-05-14  Lluis Sanchez Gual <lluis@novell.com> 

	* Gui/CSharpTextEditorExtension.cs: (GetPreviousToken): Return tokens
	  composed by a single char which is not a letter of digits.

2007-05-14  Jeffrey Stedfast  <fejj@novell.com>

	* Parser/CodeGenerator.cs: Comment out our own implementation of
	AddMember, throwing a NotImplementedException() in generated code
	can be annoying sometimes.

2007-05-14  Lluis Sanchez Gual <lluis@novell.com> 

	* CSharpBinding.addin.xml: Don't use the MD namespace in add-in
	  dependencies, since the c# add-in is alread declared in the MS
	  namespace.

2007-05-11  Jeffrey Stedfast  <fejj@novell.com>

	* Parser/CodeGenerator.cs (AddMember): Override default
	implementation so that we can add a statement to throw a
	NotImplementedException.

2007-05-11  Lluis Sanchez Gual <lluis@novell.com> 

	* CSharpBinding.mds: Added new c# binding solution.

2007-05-11  Lluis Sanchez Gual <lluis@novell.com> 

	* Autotools/Autotools.mdp, Autotools/Makefile.am: Added project for the
	  autotools assembly.

2007-05-09  Lluis Sanchez Gual <lluis@novell.com> 

	* CSharpBinding.mdp: Don't copy assembly references.

2007-05-08  Jeffrey Stedfast  <fejj@novell.com>

	* Parser/CodeGenerator.cs (GetMemberNamePosition): Fixed to
	support IIndexers.
	(FindParameterReference): Updated for API changes, no longer takes
	an IMethod argument.
	(Visit): Fixed up a bit since params can be parented by either an
	IMethod or an IIndexer.

2007-05-04  Jeffrey Stedfast  <fejj@novell.com>

	* Parser/CodeGenerator.cs (GetParameterNamePosition): Implemented.

	* Parser/Resolver.cs (GetMethod): Check if the cursor is within the
	declaration bounds as well, so that parameter searching works.

2007-05-04  Lluis Sanchez Gual <lluis@novell.com> 

	* Test/Test.cs, Gui/ChooseRuntimePanel.cs, Gui/CodeGenerationPanel.cs,
	  CSharpBinding.addin.xml, CSharpBinding.mdp, Makefile.am: Migration
	  to Mono.Addins.

2007-05-03  Jeffrey Stedfast  <fejj@novell.com>

	* Parser/CodeGenerator.cs (GetMemberNamePosition): Fixed IEvent
	and IProperty logic and also greatly simplified the overall code.

2007-05-03  Jeffrey Stedfast  <fejj@novell.com>

	* Parser/CodeGenerator.cs (FindVariableNamePosition): New
	overloaded function to get the offset of a variable name.
	(FindVariableReferences): New.
	(FindParameterReferences): New.
	(Visit): Added logic for matching LocalVariable and IParameters.

2007-05-02  Jeffrey Stedfast  <fejj@novell.com>

	* Parser/CodeGenerator.cs (RenameClass): Rename all parts of the class
	(in case the class is a partial class).

2007-05-01  Jeffrey Stedfast  <fejj@novell.com>

	* Parser/CodeGenerator.cs (CreateReference): Trim the name to the
	base name (we don't want the FullyQualifiedName). Also do some
	fixing of the offset since the expression start offset begins
	before the name of the type (e.g. it includes
	public/private/etc modifiers).

2007-04-19  Lluis Sanchez Gual <lluis@novell.com> 

	* CSharpBinding.mdp: Don't copy referenced assemblies.
	* CSharpBindingCompilerManager.cs: Avoid compiler warning.

2007-04-09  Jeffrey Stedfast  <fejj@novell.com>

	* FormattingStrategy/CSharpIndentEngineStack.cs: If we are pushing
	a new FoldedStatement, we want to indent another level even if our
	parent is a case-statement (unlike what we do for new Blocks).

2007-03-23  Jeffrey Stedfast  <fejj@novell.com>

	* Gui/CSharpTextEditorExtension.cs (GetPreviousToken):
	Reimplemented to use GetCharAt().
	(KeyPress): Invalidate engine state if some key-code we don't
	handle changes the buffer before our cursor position.

2007-03-21  Ankit Jain  <jankit@novell.com>

	* Gui/CSharpTextEditorExtension.cs (HandleCodeCompletion): Handle
	code completion for sub namespaces.
	(IsInUsing): New.
	(GetPreviousToken): Handle the case when token starts at the first
	position in the file.

2007-03-20  Jeffrey Stedfast  <fejj@novell.com>

	* Gui/CSharpParameterDataProvider.cs (GetCurrentParameterIndex):
	Rewritten to use my CSharpIndentEngine parse tree to hopefully
	solve bug #80883 once and for all.

	* Gui/CSharpTextEditorExtension.cs (KeyPress): Instead of using
	engine.IsInsideMultiLineComment when deciding whether or not to
	reindent the line, use engine.LineBeganInsideMultiLineComment
	since that's what we really wanted to know.

	* FormattingStrategy/CSharpIndentEngine.cs: Added more convenience
	state properties (such as StackDepth and
	LineBeaganInside[VerbatimString,MultiLineComment].

2007-03-19  Jeffrey Stedfast  <fejj@novell.com>

	* Gui/CSharpTextEditorExtension.cs (KeyPress): If the before/after
	indent text is identical, then don't replace the text - instead
	calculate what the cursor position would be and set it. (found a
	way to avoid the text selection that occurs when you set
	CursorPosition).

	* FormattingStrategy/CSharpIndentEngine.cs (Push): Fix bug #81189
	by resetting popVerbarim when we pop the verbatim string literal
	off the stack

2007-03-16  Jeffrey Stedfast  <fejj@novell.com>

	* Gui/OverrideCompletionData.cs (InsertMethod, InsertProperty):
	(InsertEvent, InsertIndexer): Use spaces rather than tabs for
	indenting when appropriate. Fixes bug #81168.

	* Gui/CSharpTextEditorExtension.cs (GetDirectiveCompletionData):
	Add #pragma to the directives. Fixes bug #81131.

2007-03-14  Jeffrey Stedfast  <fejj@novell.com>

	* Gui/CSharpTextEditorExtension.cs (KeyPress): Fixed a bug where
	if you typed the full completion text and then used <Enter> to
	complete the fully-typed completion text, the Smart Indent code
	would indent the next line even though it shouldn't have done so.

2007-03-14  Ankit Jain  <jankit@novell.com>

	* CSharpBindingCompilerManager.cs (Compile): Use 'fname' as the
	filename to embed. It is updated appropriately by GetResourceId().

2007-03-13  Miguel de Icaza  <miguel@novell.com>

	* CSharpBindingCompilerManager.cs (Compile): an old patch that I
	had lying on my hard drive.   When using WinExe targets, pass the
	"winexe" flag to the compiler.

	Also pass the actual compiled resource file to be embedded, not
	the source file. 

2007-03-13  Jeffrey Stedfast  <fejj@novell.com>

	* FormattingStrategy/CSharpIndentEngine.cs (PushFoldedStatement):
	Push one anyway if our keyword (or our parent's keyword) is a loop
	or if-else keyword.

2007-03-11  Jeffrey Stedfast  <fejj@gnome.org>

	* Gui/CSharpTextEditorExtension.cs (KeyPress): Simplified a bit.
	(KeyPress): Changed the logic for the tab-completion check, if
	more than a single char has been inserted then it should be
	considered to be tab-completion.
	(KeyPress): Don't reindent multi-line comment lines unless they
	begin with a '*', in which case the user probably wants to realign
	them (if the first char on the line isn't a '*' then it might be a
	commented-out block of code, we don't want to reindent that).

2007-03-10  Jeffrey Stedfast  <fejj@gnome.org>

	* FormattingStrategy/CSharpIndentEngineStack.cs (Push): We now
	have an Inside.Case type to implement.

	* FormattingStrategy/CSharpIndentEngine.cs (PushColon): Push a
	Inside.Case onto the stack if appropriate and check
	FormattingProperties.IndentCaseLabels to see how we should handle
	indenting for case labels.
	(PushSemicolon): Always set keyword to String.Empty
	(PushOpenBrace): Changed the way we handle psuing a new block onto
	the stack if we our parent is Inside.Case (the logic is the same,
	but the check is a bit different now).
	(PushCloseBrace): If our parent is Inside.Case, then we can pop
	that along with the switch block.

	* FormattingStrategy/CSharpFormattingProperties.cs
	(IndentCaseLabels): Implemented.

2007-03-09  Jeffrey Stedfast  <fejj@novell.com>

	* CSharp.glade: Removed, no longer in use.

	* CSharpBinding.addin.xml: Add the c# Formatting options panel to
	the options dialog under the Text Editor options.

	* gtk-gui/gui.stetic: Added a new custom FormattingPanelWidget.

	* Gui/FormattingPanel.cs: New source file implementing a
	"Formatting" options panel specific to c#.

2007-03-09  Jeffrey Stedfast  <fejj@novell.com>

	* FormattingStrategy/CSharpIndentEngine.cs (PushColon): Respect
	the style settings for indenting goto labels.

	* FormattingStrategy/CSharpFormattingProperties.cs: New source
	file for c#-specific formatting properties.

2007-03-09  Jeffrey Stedfast  <fejj@novell.com>

	* FormattingStrategy/CSharpIndentEngine.cs (Push): Fixed a goof
	from yesterday's commit.

	* Gui/CSharpTextEditorExtension.cs (KeyPress): Rearranged some
	logic a bit to optimize seeking in the text buffer using arrow
	keys.

2007-03-08  Jeffrey Stedfast  <fejj@novell.com>

	* FormattingStrategy/CSharpIndentEngine.cs: Got rid of the hack
	that used this.commentEndedAt which was not only nasty, but didn't
	even always work right to begin with.

2007-03-07  Jeffrey Stedfast  <fejj@novell.com>

	* Gui/CSharpTextEditorExtension.cs (KeyPress): Same sort of fix as
	earlier wrt the user hitting Tab. If the user hits <Enter> and the
	base class does not insert a '\n', then it means the user has just
	accepted an auto-completed selection. In this case, return -
	there's nothing left for us to do.

	* FormattingStrategy/CSharpIndentEngineStack.cs (Push): Added a
	work-around for pushing a multi-line anonmymous method {} block
	inside a ParenList (e.g. as a callback argument).

	* FormattingStrategy/CSharpIndentEngine.cs (PushHash): Doh, how
	did I overlook this method when integrating my IndentEngine into
	MD?
	(PushNewLine): Properly handle multi-line array assignments.

	Fix for making "default :" (as opposed to "default:") inside a
	switch-statement work as it should, lwsp is not significant here.

	* FormattingStrategy/CSharpIndentEngine.cs (PushOpenParen): Clear
	the keyword after pushing a new ParenList onto the stack, when the
	ParenList is popped, the keyword is restored.
	(Reset): Changed the semantics of wordStart, this now initializes
	to -1 instead of 0.
	(PushNewLine): Reset wordStart back to -1.
	(Push): When checking for a keyword, we don't need to use
	lastNonLwsp anymore, just use wordStart.
	(Push): wordStart should always be set to point to the beginning
	of a word token (and never to word-delimiting chars like it was
	before).

2007-03-07  Jeffrey Stedfast  <fejj@novell.com>

	* Gui/CSharpTextEditorExtension.cs (KeyPress): Fixed a bug
	preventing tab-completion from working by chaining the KeyPress()
	to the parent.

2007-03-07  Jeffrey Stedfast  <fejj@novell.com>

	* FormattingStrategy/CSharpIndentEngine.cs: Fixed bug #81065 by
	looking at the last significant char on the line. Also now keeping
	the last char typed as part of the state so as to avoid having to
	linebuf.ToString() and then look.

2007-03-06  Jeffrey Stedfast  <fejj@novell.com>

	* FormattingStrategy/CSharpIndentEngine.cs: New class to aid in
	smart indenting.

	* FormattingStrategy/CSharpIndentEngineStack.cs: A broken out
	piece of CSharpIndentEngine.cs to compartamentalize it a bit.

	* FormattingStrategy/CSharpFormattingStrategy.cs
	(SmartIndentLine): Don't do any indenting, Smart Indent is handled
	elsewhere for now.
	(FormatLine): Simplified, because this now only has to worry about '>'

	* Gui/CSharpTextEditorExtension.cs (KeyPress): Implement our hooks
	into Smart Indenting here.

2007-02-27  Lluis Sanchez Gual <lluis@novell.com> 

	* Gui/OverrideCompletionData.cs, Gui/CSharpParameterDataProvider.cs,
	  FormattingStrategy/CSharpFormattingStrategy.cs: Track api changes.

2007-02-26  Jeffrey Stedfast  <fejj@novell.com>

	* FormattingStrategy/CSharpFormattingStrategy.cs
	(SmartIndentLine): Instead of wrapping the entire body of the
	function in an if-block, fix it so we swap the logic thus reducing
	the indent level of the main body making it easier to read (more
	likely to fit in the width of your editor window).
	(IsInsideStringOrComment): Completely rewritten to take into
	consideration verbatim string literals, char literals, and
	escaping inside string literals.
	(IsInsideDocumentationComment): Same.

2007-02-24  Zach Lute <zach.lute@gmail.com> 

	* Gui/CSharpParameterDataProvider.cs: GetCurrentParameterIndex() now
	  takes whether or not a comma is inside a string literal into account
	  when determining the index.  Fixes bug #80883.

2007-02-16  Lluis Sanchez Gual <lluis@novell.com> 

	* Gui/CSharpTextEditorExtension.cs: Don't show completion windo for
	  "using" keyword when written inside a class. Fixes bug #80868.
	* Parser/Resolver.cs: Removed unneeded parameter and fix potential
	  nullref.

2007-02-16  Lluis Sanchez Gual <lluis@novell.com> 

	* CSharpBinding.addin.xml: Change add-in versions to 0.13.

2007-02-15  Lluis Sanchez Gual <lluis@novell.com> 

	* Parser/Resolver.cs: When checking for accessibility take into account
	  the qualifier type. There are some restrictions when accessing to
	  protected members from incorrect qualifier types.

2007-02-15  Lluis Sanchez Gual <lluis@novell.com> 

	* Parser/Resolver.cs, Parser/LanguageItemVisitor.cs: Properly resolve
	  generic type identifiers. Fixes bug #80840.

2007-02-15  Lluis Sanchez Gual <lluis@novell.com> 

	* Parser/LanguageItemVisitor.cs, Parser/TypeVisitor.cs: When resolving
	  a field reference, look for static members if instance members
	  can't be found. Fixes bug #80841.

2007-02-12  Lluis Sanchez Gual <lluis@novell.com> 

	* CSharpBinding.mdp: Added project reference for NRefactory.
	* Parser/CSharpVisitor.cs: Collect parameter flags when parsing a
	  method. Fixes bug #80814.

2007-02-12  Lluis Sanchez Gual <lluis@novell.com> 

	* Gui/CSharpTextEditorExtension.cs: Allow crossing line boundaries when
	  looking for tokens. Fixes bug #80719.
	* CSharpBindingCompilerManager.cs: Handle internal packages.

2007-02-09  Lluis Sanchez Gual <lluis@novell.com> 

	* CSharpAmbience.cs: When converting a class, honor
	  UseFullyQualifiedName flag.
	* Makefile.am: distcheck fixes

2007-02-07  Lluis Sanchez Gual <lluis@novell.com> 

	* CSharpBinding.mdp: Updated.
	* gtk-gui/CSharpBinding.CodeGenerationPanelWidget.cs,
	  gtk-gui/gui.stetic: Translation fixes.

2007-02-06  Lluis Sanchez Gual <lluis@novell.com> 

	* Gui/OverrideCompletionData.cs: Moved from CSharpTextEditorExtension.
	* Gui/CSharpParameterDataProvider.cs, Gui/CSharpTextEditorExtension.cs,
	  CSharpBinding.mdp, Makefile.am: Implemented support for parameter
	  information window.
	* Parser/Resolver.cs: When searching a class, look in the calling class
	  namespace before looking in using directives. Some fixes for
	  generic types.
	* Parser/CodeGenerator.cs: Some fixes for generic types.
	* Parser/SharpDevelopTree/ReturnType.cs: Use our own system type table,
	  since the one from NRefactory has some VB types and does case
	  insensitive lookups.
	* CSharpAmbience.cs: Added some ConvertTypeName calls to show the
	  correct name for instantiated generic types.

2007-02-05  Lluis Sanchez Gual <lluis@novell.com> 

	* CSharpBinding.mdp,
	  gtk-gui/CSharpBinding.CodeGenerationPanelWidget.cs,
	  gtk-gui/gui.stetic, Makefile.am: i18n fixes.

2007-02-02  Lluis Sanchez Gual <lluis@novell.com> 

	* Gui/CSharpTextEditorExtension.cs: Cosmetic fixes in code completion
	  of "new".

2007-02-02  Lluis Sanchez Gual <lluis@novell.com> 

	* Gui/CSharpTextEditorExtension.cs, Parser/Resolver.cs: Implemented
	  code completion for "throw new". Don't show interfaces and abstract
	  classes when completing "new".
	* Parser/Parser.cs: Removed.
	* CSharpAmbience.cs: Make sure instantiated generic classes are shown
	  with the correct name.

2007-02-02  Lluis Sanchez Gual <lluis@novell.com> 

	* Gui/CSharpTextEditorExtension.cs: When typing '#', move it to the
	  first column is there is no other text before. Implemented code
	  completion for compiler directives. Don't show sealed methods in
	  the overridable list.

2007-02-02  Ankit Jain  <jankit@novell.com>

	* CSharpBindingCompilerManager.cs (Compile): Move resource compiling code
	to ..
	(GetResourceId): .. here. Improve error messages.

2007-02-01  Lluis Sanchez Gual <lluis@novell.com> 

	* Gui/CSharpTextEditorExtension.cs, Parser/Resolver.cs,
	  CSharpAmbience.cs: Code completion of overridable members. Yay!

2007-02-01  Lluis Sanchez Gual <lluis@novell.com> 

	* Parser/CodeGenerator.cs: Properly look for property references.

2007-01-31  Lluis Sanchez Gual <lluis@novell.com> 

	* Parser/Resolver.cs: Properly resolve alias directives. Fixes bug
	  #80248.

2007-01-30  Lluis Sanchez Gual <lluis@novell.com> 

	* Parser/LanguageItemVisitor.cs: Properly resolve calls to local
	  instance methods.

2007-01-30  Lluis Sanchez Gual <lluis@novell.com> 

	* Parser/CSharpVisitor.cs: When creating an enum, explicitely add the
	  System.Enum base class. Make enum files "const".
	* Parser/Resolver.cs: Removed some debug code. Show enum fields only
	  when resolving the type only. Fixes bug #80088.

2007-01-30  Lluis Sanchez Gual <lluis@novell.com> 

	* Parser/Resolver.cs: Fix overloaded operator filter.

2007-01-30  Lluis Sanchez Gual <lluis@novell.com> 

	* Parser/CSharpVisitor.cs, Parser/TypeVisitor.cs: Implemented support
	  for overloaded operators.
	* Parser/Resolver.cs: Exclude operators from the resolve list.
	* Parser/LanguageItemVisitor.cs: When resolving overloads, try to find
	  the closes matching signature.
	* Parser/ExpressionFinder.cs, Parser/SharpDevelopTree/Method.cs: Fix
	  warnings.
	* CSharpAmbience.cs: Properly format method names for overloaded
	  operators.

2007-01-29  Lluis Sanchez Gual <lluis@novell.com> 

	* gtk-gui/CSharpBinding.CodeGenerationPanelWidget.cs,
	  gtk-gui/gui.stetic: Updated.

2007-01-29  Lluis Sanchez Gual <lluis@novell.com> 

	* Gui/CodeGenerationPanel.cs, CSharpBindingCompilerManager.cs,
	  Project/CSharpCompilerParameters.cs: Implemented support for
	  CodePage and Win32Icon options.
	* CSharpBinding.mdp, Makefile.am: Updated.
	* gtk-gui/CSharpBinding.CodeGenerationPanelWidget.cs,
	  gtk-gui/generated.cs, gtk-gui/gui.stetic: Implement the options
	  panel using stetic.

2007-01-29  Lluis Sanchez Gual <lluis@novell.com> 

	* Gui/CSharpTextEditorExtension.cs, CSharpBinding.addin.xml: Created
	  new text editor extension to properly support code completion.
	* CSharpBinding.mdp, Makefile.am: Updated.
	* Parser/CSharpVisitor.cs, Parser/TypeVisitor.cs,
	  Parser/LanguageItemVisitor.cs,
	  Parser/SharpDevelopTree/Destructor.cs,
	  Parser/SharpDevelopTree/Method.cs,
	  Parser/SharpDevelopTree/ReturnType.cs,
	  Parser/SharpDevelopTree/Constructor.cs: Track api changes.
	* Parser/Resolver.cs: Track api changes. Properly resolve instantiated
	  generic types.
	* CSharpAmbience.cs: Properly show generic type names.

2007-01-24  Lluis Sanchez Gual <lluis@novell.com> 

	* Parser/LanguageItemVisitor.cs: Properly resolve method overloads.
	  Fixes bug #77418.

2007-01-24  Lluis Sanchez Gual <lluis@novell.com> 

	* CSharpBinding.mdp: Removed old dependency.
	* Parser/TypeVisitor.cs, Parser/SharpDevelopTree/ReturnType.cs: Take
	  into account that the parser returns array dimensions starting at
	  0, not at 1.  Fixed some issues when resolving indexer types. Fixes
	  bug #79382.
	* Parser/LanguageItemVisitor.cs: When visiting an indexer, if there is
	  no indexer (it can be an array access), return the target type.
	* templates/GtkSharp2Project.xpt.xml: Fix template.

2007-01-15  Lluis Sanchez Gual <lluis@novell.com> 

	* templates/GtkSharp2Project.xpt.xml: Use the new partial class model.

2007-01-11  Ankit Jain  <jankit@novell.com>

	* CSharpBindingCompilerManager.cs (Compile): Echo resgen command line
	for debugging purpose.

2007-01-11  Ankit Jain  <jankit@novell.com>

	* CSharpBindingCompilerManager.cs (Compile): .resx file has paths
	relative to the .resx file itself.

2006-12-21  Ankit Jain  <jankit@novell.com>

	* CSharpBindingCompilerManager.cs (Compile): Use project's base
	directory as the working directory when invoking the compiler.
	(DoCompilation): Add param 'working_dir'.

2006-12-17  Lluis Sanchez Gual <lluis@novell.com> 

	* CSharpBindingCompilerManager.cs: Track changes in FileService API.

2006-12-15  Ankit Jain  <jankit@novell.com>

	* CSharpBindingCompilerManager.cs (Compile): Filename arg to resgen
	should be quoted.

2006-12-15  Ankit Jain  <jankit@novell.com>

	* CSharpBindingCompilerManager.cs (Compile): Use resgen to convert .resx
	to embeddable resource format (.resources). Handle 'null' resourceId.

2006-12-14  Lluis Sanchez Gual <lluis@novell.com> 

	* CSharpBinding.mdp, Parser/SharpDevelopTree/CompilationUnit.cs,
	  Parser/SharpDevelopTree/Indexer.cs,
	  Parser/SharpDevelopTree/Parameter.cs,
	  Parser/SharpDevelopTree/Event.cs, Parser/SharpDevelopTree/Field.cs,
	  Parser/SharpDevelopTree/Property.cs, Makefile.am: Removed some
	  unnecessary Default* subclasses.
	* Parser/Parser.cs, Parser/CSharpVisitor.cs, Parser/Resolver.cs,
	  Parser/SharpDevelopTree/Destructor.cs,
	  Parser/SharpDevelopTree/Method.cs,
	  Parser/SharpDevelopTree/ReturnType.cs,
	  Parser/SharpDevelopTree/Class.cs,
	  Parser/SharpDevelopTree/Constructor.cs,
	  Parser/SharpDevelopTree/AttributeSection.cs: Renamed Abstract*
	  classes to Default*. Removed some unnecessary Default* subclasses.

2006-12-13  Ankit Jain  <jankit@novell.com>

	* Project/CSharpCompilerParameters.cs (Win32Resource): New.
	* CSharpBindingCompilerManager.cs (Compile): Generate 
	option for Win32Resource. Don't generate option for win32icon 
	if win32resource is defined.

2006-12-12  Ankit Jain  <jankit@novell.com>

	* CSharpBindingCompilerManager.cs (Compile): Use ProjectFile.ResourceId
	for embedded resources.

2006-11-17  Lluis Sanchez Gual <lluis@novell.com> 

	* Parser/Parser.cs: Why ParseMethodModies was set to false?
	  re-enabling. Fixes local variable code completion.

2006-11-14  Ankit Jain  <jankit@novell.com>

	* Gui/CodeGenerationPanel.cs (CodeGenerationPanelWidget.ctor): Add
	missing 'Module' option for compile target.

2006-11-13 David Makovský (Yakeen) <yakeen@sannyas-on.net>

	* Parser/SharpDevelopTree/CompilationUnit.cs: returning Tag colection
	* Parser/Parser.cs: filling comments into compilation unit

2006-11-11 David Makovský (Yakeen) <yakeen@sannyas-on.net>

	* Gui/CodeGenerationPanel.cs: fix for bug 79199
	
2006-09-21 Lluis Sanchez Gual  <lluis@novell.com> 

	* Parser/Resolver.cs: Fixed null check.

2006-09-12 Levi Bard  <taktaktaktaktaktaktaktaktaktak@gmail.com>

	* CSharpBindingCompilerManager.cs: Fixed win32 pathing issues, removed old mcs-specific compiler options (that weren't being used since [g]mcs options have been aligned with csc options), removed /bin/sh dependence.
	* Project/CSharpCompilerParameters.cs: Changed default compiler to mcs.

2006-09-12 Jacob Ilsø Christensen <jacobilsoe@gmail.com>
	
	* Parser/CSharpVisitor.cs: Fixed compile warning.
	* CSharpAmbience.cs: Track changes in Ambience.

2006-09-01 Lluis Sanchez Gual  <lluis@novell.com>

	* CSharpBinding/CSharpAmbience.cs: Avoid appending the class
	  name twice.

2006-08-07 Philip Turnbull <philip.turnbull@gmail.com>

	* CSharpBinding/CSharpBinding.addin.xml:
	Changed CSharpAmbience name from 'CSharp' to 'C#'.

	* CSharpBinding/CSharpAmbience.cs:
	Track API changes in Ambience.

2006-08-02 Lluis Sanchez Gual  <lluis@novell.com>

	* Parser/Resolver.cs: Added null check.

2006-07-30 Matej Urbas <matej.urbas@gmail.com>

	* CSharpAmbience.cs: Fixed a curious null exception.
	* Parser/CSharpVisitor.cs: Updated the visitor to store generic data as
	  parsed by NRefactory.
	* Parser/LanguageItemVisitor.cs:
	* Parser/TypeVisitor.cs: Updated the way various expressions are
	  treated in the code - to accommodate to new data for generics.
	* Parser/SharpDevelopTree/ReturnType.cs: Added support for generics in
	  return types.

	* Parser/SharpDevelopTree/GenericParameter.cs: The new file
	* CSharpBinding.mdp: Added the new file to the project.
	* Makefile.am: Added the new file to the project.

2006-07-28 Matej Urbas <matej.urbas@gmail.com>

	* CSharpAmbience.cs: Fixed the way generics and delegates are shown in the
	  code completion popup, and made some optimizations along the way.

2006-07-23 Matej Urbas <matej.urbas@gmail.com>

	* CSharpAmbience.cs: Small cosmetic corrections when converting generic
	  types

2006-07-17 Lluis Sanchez Gual  <lluis@novell.com>

	* Autotools/CSharpAutotoolsSetup.cs: Support compilation with gmcs.
	* CSharpBindingCompilerManager.cs: Track changes in SystemAssemblyService.

2006-07-12 Lluis Sanchez Gual  <lluis@novell.com> 

	* Parser/Resolver.cs: Use a more meaningful name for the "current unit".
	  Store the name of the file being resolved in currentFile.
	  Changed SearchVariable, so it now returns a LocalVariable object,
	  with all information, including the region.
	* Parser/LanguageItemVisitor.cs: Fix crash when processing indexers.
	  Return valid values for object creation expressions.
	* Parser/SharpDevelopTree/ReturnType.cs: Added constructor which
	  takes a properly resolved class as parameter.

2006-07-10 Alejandro Serrano <trupill@yahoo.es>
 
	* CSharpAmbience.cs: Add support for generics ambience.
	* Autotools/Makefile.am: Fixed error on compilation because
	  of a not found reference.

2006-07-05 Matej Urbas <matej.urbas@gmail.com>
 
	* CSharpAmbience.cs: Fixed a regression that displayed all base types of a
	  class to be of PersistentReturnType type.
	* Parser/CodeGenerator.cs:
	* Parser/CSharpVisitor.cs:
	* Parser/Resolver.cs: Updated to use ReturnType as BaseTypes in IClass
	  instances.
 
2006-07-04  Michael Hutchinson <m.j.hutchinson@gmail.com>

	* CSharpEnhancedCodeProvider.cs: Fix parsing of imports

2006-07-03 Lluis Sanchez Gual  <lluis@novell.com> 

	* CSharpLanguageBinding.cs:
	* CSharpBindingCompilerManager.cs: Track changes in ProjectReference.
	  Removed obsolete GenerateMakefile method.
	* Parser/CodeGenerator.cs: Fix member reference location.
	* Parser/ExpressionFinder.cs: Fix warning.
	* CSharpBinding.addin.xml: Updated versions.

2006-06-29  Michael Hutchinson <m.j.hutchinson@gmail.com>

	* CSharpBinding.mdp:
	* Makefile.am:
	* CSharpEnhancedCodeProvider.cs:
	New file, implements CodeDom methods CreateParser and Parse.
	
	* CSharpLanguageBinding.cs: Use new CSharpEnhancedCodeProvider.
	
	* CSharpBinding.addin.xml: Bump version so that AspNetAddIn can take 
	a dependency on the CodeProvider's CreateParser method.

2006-06-15 Scott Ellington  <scott.ellington@gmail.com>

	* Autotools/CSharpAutotoolsSetup.cs:
	
2006-06-15 Lluis Sanchez Gual  <lluis@novell.com>

	* CSharpBinding.addin.xml: Use the DataType element instead fof Class
	  to declare serializable types.

2006-06-07 Scott Ellington  <scott.ellington@gmail.com>

	* CSharpBinding.addin.xml:
	* Autotools/CSharpAutotoolsSetup.cs:
	* Autotools/Makefile.am:
	* Makefile.am:
	Add optional module for implementing simple autotools support

2006-05-22 Lluis Sanchez Gual  <lluis@novell.com>

	* Parser/Parser.cs:
	* Parser/CSharpVisitor.cs: 
	* Parser/Resolver.cs:
	* Parser/TypeVisitor.cs:
	* Parser/CodeGenerator.cs:
	* Parser/LanguageItemVisitor.cs:
	* Parser/ExpressionFinder.cs:
	* Parser/SharpDevelopTree/Destructor.cs:
	* Parser/SharpDevelopTree/Indexer.cs:
	* Parser/SharpDevelopTree/Method.cs:
	* Parser/SharpDevelopTree/Event.cs:
	* Parser/SharpDevelopTree/ReturnType.cs:
	* Parser/SharpDevelopTree/Field.cs:
	* Parser/SharpDevelopTree/Property.cs:
	* Parser/SharpDevelopTree/Class.cs:
	* Parser/SharpDevelopTree/Constructor.cs:
	* parse.cs:
	* Makefile.am: Use the new NRefactory library.

2006-05-04 Lluis Sanchez Gual  <lluis@novell.com>

	* CSharpBinding.addin.xml: Updated versions.
	* CSharpBinding.mdp: Updated.

2006-04-24 Lluis Sanchez Gual <lluis@novell.com> 

	* Parser/Resolver.cs: Fix nullref caused by delegates not having
	  a region or bodyRegion. Fixes bug #78143.

2006-04-21 Lluis Sanchez Gual <lluis@novell.com> 

	* CSharpLanguageBinding.cs: Implement GetSupportedClrVersions.
	* CSharpBinding.addin.xml: Added panel por selecting the target
	  runtime version.
	* CSharpBindingCompilerManager.cs: Support compilation for .net 2.0.
	
	* Parser/ExpressionFinder.cs:
	* Parser/LanguageItemVisitor.cs: Fixed warnings.

2006-04-18 Lluis Sanchez Gual  <lluis@novell.com>

	* templates/GladeSharpProject.xpt.xml:
	* templates/GladeSharp2Project.xpt.xml: Remove gnome dependency
	  from the glade file template. Fix by Sebastian Dröge.

2006-04-07  David Makovský (Yakeen) <yakeen@sannyas-on.net>

	* CSharpBinding.addin.xml: renamed attributes in FileFilter Extension

2006-04-04 Lluis Sanchez Gual  <lluis@novell.com>

	* Makefile.am: Reference nunit libraries using $(NUNIT_LIBS).

2006-04-03 Lluis Sanchez Gual  <lluis@novell.com>

	* templates/GtkSharp2Project.xpt.xml: Fix window
	  constructor.

2006-03-30 Lluis Sanchez Gual <lluis@novell.com> 

	* CSharpBinding.addin.xml: Updated references.

2006-03-24  Jacob Ilsø Christensen <jacobilsoe@gmail.com>

	* templates/ConsoleProject.xpt.xml: Added namespace clause.

2006-03-24 Lluis Sanchez Gual  <lluis@novell.com>   

	* CSharpBinding.mdp: Updated.
	* Makefile.am: Use an unified format. Patch by Matze Braun.
	* CSharpBinding.addin.xml: Updated add-in versions.

2006-03-24  Jacob Ilsø Christensen <jacobilsoe@gmail.com>

	* Test:
	* Test/Test.cs:
	* Makefile.am:
	Added an initial test which validates that the resolver
	can resolve namespaces.

2006-03-17  Jacob Ilsø Christensen <jacobilsoe@gmail.com>

	* Parser/Parser.cs:
	* Parser/Resolver.cs:
	Removed unused MonodocResolver.

2006-03-16  Jacob Ilsø Christensen  <jacobilsoe@gmail.com>

	* Parser/LanguageItemVisitor.cs: Make sure that composite
	namespaces are parsed correctly.

2006-03-12  David Makovský (Yakeen) <yakeen@sannyas-on.net>

        * CSharp.glade: Marking some strings not to be translated. Not include balast in pot file.
	
2006-03-08 Lluis Sanchez Gual  <lluis@novell.com>   

	* Parser/CodeGenerator.cs: Fixed issues when finding class
	  references. Add text line to found references.
	* Parser/LanguageItemVisitor.cs: Properly resolve primitive
	  type aliases.

2006-03-07 Lluis Sanchez Gual  <lluis@novell.com>   

	* Makefile.am:
	* CSharpBinding.addin.xml: Moved some templates to MD.Ide.

2006-03-06 Lluis Sanchez Gual  <lluis@novell.com>   

	* Parser/CSharpVisitor.cs: Added null check.

2006-03-02 Lluis Sanchez Gual  <lluis@novell.com>   

	* templates/GtkSharp2Project.xpt.xml: Use the new template syntax.

2006-02-24 Lluis Sanchez Gual  <lluis@novell.com>   

	* Parser/CSharpVisitor.cs: Generate parse information for
	  delegates.

2006-01-30 Lluis Sanchez Gual  <lluis@novell.com>   

	* Parser/Resolver.cs:
	* Parser/Parser.cs: Track changes in parser api.

2006-01-26 Lluis Sanchez Gual  <lluis@novell.com>   

	* CSharpBinding.addin.xml: Removed BlankCombine template (now
	in MonoDevelop.Ide).
	* Parser/CodeGenerator.cs: Properly find members referenced
	in subclasses.
	* Parser/LanguageItemVisitor.cs: Visit methods must always
	return a ILanguageItem.
	
	* templates/GtkSharpProject.xpt.xml:
	* templates/GnomeSharp2Project.xpt.xml:
	* templates/GladeSharp2Project.xpt.xml:
	* templates/GnomeSharpProject.xpt.xml:
	* templates/GladeSharpProject.xpt.xml: Moved to a Samples subcategories
	for now, to reduce clutter.

2006-01-15  Jacob Ilsø Christensen  <jacobilsoe@gmail.com>

	* Parser/CSharpVisitor.cs: Make sure that a null modifier
	is not passed to the Field constructor which is the case
	for enum members. Fixes bug 77080.

2006-01-13 Lluis Sanchez Gual  <lluis@novell.com>   

	* templates/GtkSharpProject.xpt.xml:
	* templates/GnomeSharp2Project.xpt.xml:
	* templates/GladeSharp2Project.xpt.xml:
	* templates/GnomeSharpProject.xpt.xml:
	* templates/GtkSharp2Project.xpt.xml:
	* templates/GladeSharpProject.xpt.xml: Moved project templates to
	the C# category, since they are C# templates.

2006-01-10 Lluis Sanchez Gual  <lluis@novell.com>   

	* Makefile.am:
	* CSharpBinding.mdp: Added Parser/LanguageItemVisitor.cs.
	
	* Parser/Parser.cs: Track api changes. Implemented ResolveIdentifier.
	* Parser/CSharpVisitor.cs: Store attribute values in CodeExpression
	instances.
	* Parser/Resolver.cs: Implemented ResolveIdentifier.
	* Parser/ExpressionFinder.cs: Updated from SharpDevelop.
	* Parser/SharpDevelopTree/AttributeSection.cs: Track api changes.
	
2005-12-19  Lluis Sanchez Gual  <lluis@novell.com> 

	* Parser/CodeGenerator.cs: Track api changes. Added support for
	renaming other member types (untested).

2005-12-13  Lluis Sanchez Gual  <lluis@novell.com> 

	* Parser/Parser.cs: Track api changes.
	* CSharpLanguageBinding.cs: Implemented the new methods in
	IDotNetLanguageBinding.
	* CSharpBinding.addin.xml: Removed some templates that don't really
	belong here.
	* CSharpBinding/CSharpBinding.mdp: Updated.
	
	* Parser/SharpDevelopTree/AttributeSection.cs:
	* Parser/CSharpVisitor.cs: Properly collect region and attribute
	information. This is a patch by Alex Gomes.
	Also: properly set the declaring type to class members.
	
	* Parser/Resolver.cs: Added two new methods: ResolveExpressionType
	returns the type of an arbitrary expression. ResolveIdentifier returns
	information about an identifier.
	
	* Parser/SharpDevelopTree/Indexer.cs:
	* Parser/SharpDevelopTree/Method.cs:
	* Parser/SharpDevelopTree/Parameter.cs:
	* Parser/SharpDevelopTree/Event.cs:
	* Parser/SharpDevelopTree/Field.cs:
	* Parser/SharpDevelopTree/Property.cs:
	* Parser/SharpDevelopTree/Class.cs:
	* Parser/SharpDevelopTree/Constructor.cs:
	* Parser/SharpDevelopTree/Destructor.cs: Set the declaring type to
	class members.
	
	* templates/*: Set the correct category, language and project type.
	* Parser/CodeGenerator.cs: Initial implementation of IRefactorer.

2005-11-17  Lluis Sanchez Gual  <lluis@novell.com>

	* templates/GtkSharpProject.xpt.xml:
	* templates/GnomeSharp2Project.xpt.xml:
	* templates/GladeSharp2Project.xpt.xml:
	* templates/ConsoleProject.xpt.xml:
	* templates/GnomeSharpProject.xpt.xml:
	* templates/GtkSharp2Project.xpt.xml:
	* templates/GladeSharpProject.xpt.xml:
	* templates/Library.xpt.xml: Added a reference to the System assembly
	in all project templates.
	
	* Makefile.am: Rebuild the assembly when resources are modified. 

2005-11-09  John Luke  <john.luke@gmail.com>

	* FormattingStrategy/CSharpFormattingStrategy.cs:
	use trimlineAboveText to decide whether to indent things
	like single line if, else, for, etc.
	second half of fix for bug # 76652
	
2005-10-28  John Luke  <john.luke@gmail.com>

	* FormattingStrategy/CSharpFormattingStrategy.cs:
	improve indentLine slightly, we want the indention +
	trimmed line, not the addional whitespace in front of it
	remove some old disabled/unported code

2005-10-23  John Luke  <john.luke@gmail.com>

	* CSharpBinding.addin.xml: add FormattingStrategy
	
2005-10-11  John Luke  <john.luke@gmail.com>

	* CSharpAmbience.cs: comment out SharpAssembly stuff
	
2005-10-11  Lluis Sanchez Gual  <lluis@novell.com>

	* CSharpBinding.addin.xml: Fixed incorrect class name.

2005-10-11  Lluis Sanchez Gual  <lluis@novell.com> 

	* CSharpBinding.addin.xml: Fixed addin header information.
	Use "id" attribuet instead of "name" to identify addins.

2005-10-06  John Luke  <john.luke@gmail.com> 

	* CSharpBindingCompilerManager (GenerateMakefile): fix mistaken
	empty statement warning
	
2005-10-06  Lluis Sanchez Gual  <lluis@novell.com> 

	* CSharpBinding.addin.xml:
	* CSharpLanguageBinding.cs: Register serializable types in the addin
	configuration file.

2005-10-04  Lluis Sanchez Gual  <lluis@novell.com> 

	* CSharpBinding.addin.xml: Added addin dependencies.

2005-09-23  Peter Johanson  <latexer@gentoo.org>

	* CSharpBindingCompilerManager.cs: Fix mcs location detection.

2005-08-20  Peter Johanson  <latexer@gentoo.org>

	* templates/GnomeSharp2Project.xpt.xml:
	* templates/GladeSharp2Project.xpt.xml:
	* templates/GtkSharp2Project.xpt.xml: Change gtk-sharp references to
	match new assembly versions.

2005-08-19  Lluis Sanchez Gual  <lluis@novell.com>

	* CSharpAmbience.cs: Don't include the inheritance tree when converting
	an enum.

2005-08-12  Lluis Sanchez Gual  <lluis@novell.com> 

	* templates/*:
	* CSharpBinding.addin.xml: Properly reference resource icons and
	templates.
	* Makefile.am: Embed icon and templates as resources.

2005-08-10  Ben Motmans  <ben.motmans@gmail.com>

	* CSharpBinding.mdp: references update

2005-08-10  Lluis Sanchez Gual  <lluis@novell.com> 

	* CSharpBindingCompilerManager.cs: Disable implicit references to
	system assemblies. All references must now be explicitely specified.

2005-08-06  Ben Motmans  <ben.motmans@gmail.com>

	* CSharpBindingCompilerManager.cs: correctly parse mcs errors.

2005-08-09  Lluis Sanchez Gual  <lluis@novell.com> 

	* Parser/Parser.cs:
	* Parser/Resolver.cs:
	* Gui/CodeGenerationPanel.cs: Use the new IParserContext API.
	
	* Parser/TypeVisitor.cs: Made the class internal.

2005-07-18  Lluis Sanchez Gual  <lluis@novell.com>

	* CSharp.glade:
	* Gui/CodeGenerationPanel.cs: Use a combo entry for the main class
	field. Disable that entry when building a library.

2005-07-14  Ben Motmans  <ben.motmans@gmail.com>

	* templates/GladeSharp2Project.xpt.xml:
	removed duplicate reference to glade-sharp-2.0

2005-07-11  Lluis Sanchez Gual  <lluis@novell.com>

	* Project/CSharpCompilerParameters.cs: Implement ICloneable.
	* CSharpLanguageBinding.cs: CreateCompilationParameters now returns an
	ICloneable.

2005-05-15  Lluis Sanchez Gual  <lluis@novell.com> 

	* CSharp.glade: Several fixes to make the dialogs more conforming
	to the HIG.

2005-04-17  John Luke  <john.luke@gmail.com>

	* Makefile.am: fix distcheck

2005-04-09  John Luke  <john.luke@gmail.com>

	* PrettyPrinter: kill (it was empty)
	* Parser/ExpressionFinder.cs: remove redundent assignment
	to fix warning
	* Gui/CodeGenerationPanel.cs: remove unused StringParserService
	section

2005-03-20  John Luke  <john.luke@gmail.com>

	* CSharpBindingCompilerManager.cs: display warning on invalid
	reference lookup, partial fix for bug #70645

2005-03-07  Lluis Sanchez Gual  <lluis@novell.com>

	* Parser/Resolver.cs: Track api changes.

2005-02-16  Ben Motmans  <ben.motmans@gmail.com>

	* ConsoleProject.xpt.xml:
	* CSharpSessionStateWebService.xpt.xml:
	* CSharpWebService.xpt.xml:
	* Library.xpt.xml:
	Consistent naming

	* GladeSharp2Project.xpt.xml:
	* GnomeSharp2Project.xpt.xml:
	* GtkSharp2Project.xpt.xml:
	* CSharpBinding.addin.xml:
	* Makefile.am:
	Added templates

2005-02-18  John Luke  <john.luke@gmail.com>

	* CSharpCompilerManager.cs: pass /optimize if enabled

2005-02-05  John Luke  <john.luke@gmail.com>

	* Gui/CodeGenerationPanel.cs: enable doc generation

2005-02-01  John Luke  <john.luke@gmail.com>

	* Parser/Parser.cs: use ErrorInfo

2005-01-28  John Luke  <john.luke@gmail.com>

	* Parser/Resolver.cs (IsAccessible):
	internal should return true
	fixes bug# 60526

2005-01-28  John Luke  <john.luke@gmail.com>

	* Parser/Resolver.cs: remove incorrect special case
	for properties that made them visible to completion
	incorrectly on static to instance and vice-versa
	fixes bug# 69741

2005-01-28  John Luke  <john.luke@gmail.com>

	* Parser/Parser.cs: update to CanParse
	* Parser/*.cs: update some minor fixes from SD

2005-01-27  John Luke  <john.luke@gmail.com>

	* CSharpBindingCompilerManager.cs:
	* Parser/CSharpVisitor.cs:
	* Parser/Resolver.cs:
	* FormattingStrategy/CSharpFormattingStrategy.cs: comment out
	some unused lines that produced warnings

2005-01-27  John Luke  <john.luke@gmail.com>

	* CSharp.glade: update to new glade format
	* Gui/CodeGenerationPanel.cs:
	* CSharp.glade: use ComboBox instead of OptionMenu

2005-01-26  John Luke  <john.luke@gmail.com>

	* templates/GtkSharpProject.xpt.xml
	* templates/GnomeSharpProgram.xft.xml
	* templates/GladeSharpProject.xpt.xml: clean up,
	consistent naming, spacing, tabbing

2005-01-24  Lluis Sanchez Gual  <lluis@novell.com>

	* CSharpLanguageBinding.cs: 
	* CSharpBindingCompilerManager.cs: Use the new progress monitor API.
	
2005-01-11  Lluis Sanchez Gual  <lluis@novell.com>

	* CSharpLanguageBinding.cs: 
	* Gui/ChooseRuntimePanel.cs:
	* Gui/CodeGenerationPanel.cs:
	* CSharpBindingCompilerManager.cs:
	* CSharpBinding.addin.xml:
	* Parser/Parser.cs:
	* Parser/Resolver.cs: Follow architecture changes.
	
	* Project/CSharpCompilerParameters.cs: Moved some parameters and enum
	definitions to DotNetProjectConfiguration.
	
	* CSharp.glade:
	* Gui/OutputOptionsPanel.cs: Removed dialog now implemented in Monodevelop.Base.

	* Project/CSharpProject.cs:
	* CSharpBindingExecutionManager.cs.in: Removed. Not needed any more.
	
	* Makefile.am: Updated.

2004-12-13  Lluis Sanchez Gual  <lluis@novell.com>

	* CSharpBindingCompilerManager.cs: StatusBarService.ProgressMonitor is
	not a StatusBar widget any more.

2004-12-09  Todd Berman  <tberman@off.net>

	* CSharpBindingCompilerManager.cs: mcs in Mono 1.1.3 now outputs error
	on stderr instead of stdout. The old code just inspected stdout, now
	we look at both.

2004-12-08  Everaldo Canuto  <everaldo_canuto@yahoo.com.br>

	* CSharpBindingCompilerManager.cs: Add support to multiple compilers
	in Makefiles generated by MonoDevelop.

2004-12-07  Alexandre Gomes <alexmipego@hotmail.com>

	* CSharpLanguageBinding.cs: Added CommentTag to be used by (Un)CommentCode

2004-11-16  Todd Berman  <tberman@off.net>

	* CSharpBindingCompilerManager.cs: Properly output local assembly
	references.

2004-11-09  Todd Berman  <tberman@off.net>

	* CSharpBindingCompilerManager.cs: Use SAS for assembly detection.
	This doesnt seem to break anything for me.

2004-11-05  Levi Bard  <taktaktaktaktaktaktaktaktaktak@gmail.com>
      
	* Parser/Parser.cs: Added HandlesFileExtension to work with new
	IParser

2004-11-01  Todd Berman  <tberman@off.net>

	* CSharpBindingExecutionManager.cs.in: Add fu to actually properly run
	the execute script.

2004-09-25  Peter Johanson <latexer@gentoo.org>

	* CSharpBindingCompilerManager.cs: Hack to a hack to fix compilation
	on 1.1.1 with the new corlib location.

2004-09-20  Valters Svabe  <valters@inbox.lv>

	* CSharpBindingExecutionManager.cs.in: Respect PauseConsoleOutput
	option.

2004-07-07  Lluis Sanchez Gual  <lluis@novell.com>

	* Parser/Resolver.cs: When locating the inner or outer classes, get the 
	  class from the parser service, since it has all type names resolved 
	  (the one got from the compilation unit does not).

2004-07-05  Todd Berman  <tberman@off.net>

	* CSharpBindingExecutionManager.cs: removed.
	* CSharpBindingExecutionManager.cs.in: Added
	* Makefile.am: modified.
	This patch is from Marcin Krzyzanowski <krzak@pld-linux.org> and it
	fixes mint issues.

2004-07-04  John Luke  <jluke@cfl.rr.com>

	* Gui/OutputOptionsPanel.cs: use MessageService, remove ResourceService

2004-07-01  Todd Berman  <tberman@off.net>

	* Parser/Resolver.cs: fix up CtrlSpace resolving to add this. members
	to the completion window. We need to figure out what is causing the
	public class MyWindow : Window not working but the public class
	MyWindow : Gtk.Window still works and this stuff will look good.
	* Gui/OutputOptionsPanel.cs: remove dup'd namespace.

2004-06-22  John Luke <jluke@cfl.rr.com>

	* CSharpBindingCompilerManager.cs: be explicit when copying the
	assembly to avoid silent failures (use build/bin/. not build/bin)

2004-06-17  John Luke  <jluke@cfl.rr.com>

	* Gui/OutputOptionsPanel.cs: Use MonoDevelop.Gui.Widgets.FileSelector
	instead of Gtk.FileSelection

2004-05-30  Lluis Sanchez Gual  <lluis@ximian.com>

	* Parser/Resolver.cs: Resolve base classes using a deep search in all
	  project references. In SearchType, fixed namespace lookup so it works
	  for inner classes as well.

2004-05-27  Todd Berman  <tberman@sevenl.net>

	* CSharpBindingCompilerManager.cs: fix up projects with space in
	their name.

2004-05-26  Todd Berman  <tberman@sevenl.net>

	* CSharpBindingCompilerManager.cs: more makefile magic.

2004-05-25  Todd Berman  <tberman@sevenl.net>

	* Parser/Parser.cs: Update MonodocResolver and IsAsResolver.
	* Parser/Resolver.cs: Update MonodocResolver and IsAsResolver

2004-05-25  Lluis Sanchez Gual  <lluis@ximian.com>

	* Parser/Parser.cs: Set the file name to the region of each parsed class.
	  Added IProject parameter in CtrlSpace and Resolve.
	* Parser/Resolver.cs: Added IProject parameter where needed. Use new 
	  methods in IParserService.

2004-05-25  Todd Berman  <tberman@sevenl.net>

	* CSharpLanguageBinding.cs: signature change for GenerateMakefile
	* CSharpBindingCompilerManager.cs: lots of new stuff, make run compat
	stuff, etc, etc

2004-05-22  Todd Berman  <tberman@sevenl.net>

	* CSharpBindingCompilerManager.cs: add "s to work around potential
	spaces... spaces... urgh. closes bug #58840

2004-05-18  Todd Berman  <tberman@sevenl.net>

	* CSharpBindingCompilerManager.cs: add a warning to the top of the
	makefiles.

2004-05-18  Todd Berman  <tberman@sevenl.net>

	* CSharpBindingCompilerManager.cs: change from /option to -option

2004-05-16  Todd Berman  <tberman@sevenl.net>

	* CSharpBindingCompilerManager.cs: output a much better makefile.
	now using /pkg, checking for deps, etc.
	* Parser/Parser.cs: passthrough for Monodoc resolver.
	* Parser/Resolver.cs: New resolver for identifying a type and sending
	back a monodoc url for it. It needs to be worked on to return proper
	M: style urls in addition to T: style urls.

2004-05-08  Todd Berman  <tberman@sevenl.net>

	* CSharpBindingCompilerManager.cs: output /define and /main properly.

2004-05-08  Todd Berman  <tberman@sevenl.net>

	* CSharpBindingCompilerManager.cs: output /unsafe properly.

2004-04-29  Todd Berman  <tberman@sevenl.net>

	* CSharpBindingCompilerManager.cs: add a clean target

2004-04-28  Todd Berman  <tberman@sevenl.net>

	* CSharpBindingExecutionManager.cs: People running apps from the IDE
	can be assumed to want line numbers if we can give them. Adding --debug
	to the execution.

2004-04-28  Todd Berman  <tberman@sevenl.net>

	* CSharpBindingCompilerManager.cs: add code for project references.

2004-04-28  Todd Berman  <tberman@sevenl.net>

	* CSharpBindingCompilerManger.cs: add code for assembly references
	and embeding resources.

2004-04-28  Todd Berman  <tberman@sevenl.net>

	* CSharpLanguageBinding.cs: implemented GetMakefile passthru.
	* CSharpBindingCompilerManager.cs: dirty dirty dirty first draft run
	through of GenerateMakefile, I have tested this with exactly *one*
	project, and that is all, just wanted to get something in svn.

2004-04-24  Todd Berman  <tberman@sevenl.net>

	* Parser/Parser.cs: new IsAsResolver passthrough.
	* Parser/Resolver.cs: new IsAsResolver to manage some (limited)
	completion there.

2004-04-23  John Luke  <jluke@cfl.rr.com>

	* CsharpBindingCompilerManager.cs: add /codepage:utf8

2004-04-19  Todd Berman  <tberman@sevenl.net>

	* Parser/Resolver.cs: Turn local variables into a properly consumable
	type for code completion.

2004-04-09  Todd Berman  <tberman@sevenl.net>

	* CSharpBindingCompilerManager.cs: Show that something is going
	on so people dont get too worried. (Speed might need some work)
	* Makefile.am: add glib

2004-04-04  John Luke  <jluke@cfl.rr.com>

	* CSharpBindingExecutionManager.cs: improve error message

2004-04-03  Todd Berman  <tberman@sevenl.net>

	* Gui/OutputOptionsPanel.cs:
	* Gui/CodeGenerationPanel.cs: gettextify

2004-04-03  Todd Berman  <tberman@sevenl.net>

	* Project/CSharpCompilerParameters.cs: duh, refix library target bug

2004-04-01  Todd Berman  <tberman@sevenl.net>

	* Gui/OutputOptionsPanel.cs: parse resource string, closes bug #56325

2004-03-31  Todd Berman  <tberman@sevenl.net>

	* CSharpBindingExecutionManager.cs: dont test CompileTarget, for now
	assume *everything* is being run in a terminal and pausing for output.

2004-03-31  Todd Berman  <tberman@sevenl.net>

	* Makefile.am: i think this fixed nick's bug.

2004-03-28  John Luke  <jluke@cfl.rr.com>

	* Parser/Resolver.cs: comment some CWL's that were causing exceptions

2003-03-27  Todd Berman  <tberman@sevenl.net>

	* *: update parser and other things from upstream.

2003-03-26  John Luke  <jluke@cfl.rr.com>

	* CSharpBindingExecutionManager.cs: use xterm instead of
	gnome-terminal, fixes bug #53689 and also works when people
	don't have gnome-terminal installed

2004-03-22  Todd Berman  <tberman@sevenl.net>

	* Project/CSharpCompilerParameters.cs: reverse WinExe and Library in
	the enum, closing bug #55881. fix from vdaron

2004-03-21  Todd Berman  <tberman@sevenl.net>

	* Parser/Parser.cs:
	* Parser/CSharpVisitor.cs:
	* Parser/Resolver.cs:
	* Parser/TypeVisitor.cs:
	* Parser/SharpDevelopTree/Indexer.cs:
	* Parser/SharpDevelopTree/Method.cs:
	* Parser/SharpDevelopTree/Event.cs:
	* Parser/SharpDevelopTree/ReturnType.cs:
	* Parser/SharpDevelopTree/Field.cs:
	* Parser/SharpDevelopTree/Property.cs:
	* Parser/SharpDevelopTree/Constructor.cs:
	* Parser/SharpDevelopTree/Class.cs: changes to reflect brand spankin
	new parser. (from #D)<|MERGE_RESOLUTION|>--- conflicted
+++ resolved
@@ -1,22 +1,8 @@
-<<<<<<< HEAD
-=======
-2009-02-04  Mike Krüger  <mkrueger@novell.com>
-
-	* Gui/ResolveVisitor.cs: fixed "Bug 466719 - Code completion
-	  doesn't activate with '.' inside expression using '::'
-	  operator.".
-
-2009-02-04  Mike Krüger  <mkrueger@novell.com>
-
-	* Gui/CSharpTextEditorCompletion.cs: fixed "Bug 469910 -
-	  Incorrect type resolution on attributes".
-
 2009-02-04  Mike Krüger  <mkrueger@novell.com>
 
 	* Gui/NRefactoryResolver.cs: fixed 'Bug 471935 - Code
 	  completion window not showing in MD1CustomDataItem.cs'.
 
->>>>>>> 51dd2eb7
 2009-02-03  Mike Krüger  <mkrueger@novell.com>
 
 	* Gui/CSharpTextEditorIndentation.cs: disabled caret beyond
@@ -1988,10 +1974,10 @@
 	* Gui/CSharpTextEditorExtension.cs: Fix indexer range crasher. Thanks
 	  to Atsushi Eno and Joseph Lombrozo for spotting this.
 
-2008-04-18  Marek Safar <marek.safar@gmail.com>
-
-	* Parser/mcs/**: Exposed most of the type container members.
-
+2008-04-18  Marek Safar <marek.safar@gmail.com>
+
+	* Parser/mcs/**: Exposed most of the type container members.
+
 2008-04-17  Michael Hutchinson <mhutchinson@novell.com> 
 
 	* FormattingStrategy/CSharpIndentEngine.cs: Implement
@@ -2000,11 +1986,11 @@
 	* Gui/CSharpTextEditorExtension.cs: Move state tracking logic into
 	  MonoDevelop.Ide. Tidy some things into regions.
 
-2008-04-17  Marek Safar <marek.safar@gmail.com>
-
-	* Parser/mcs/**
-	* Parser/DomParser.cs: Added top level types info.
-
+2008-04-17  Marek Safar <marek.safar@gmail.com>
+
+	* Parser/mcs/**
+	* Parser/DomParser.cs: Added top level types info.
+
 2008-04-16  Michael Hutchinson <mhutchinson@novell.com> 
 
 	* Gui/CSharpTextEditorExtension.cs: Track API change. Remove char code
