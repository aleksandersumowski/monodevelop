//
// CodeCompletionBugTests.cs
//
// Author:
//   Mike Krüger <mkrueger@novell.com>
//
// Copyright (C) 2008 Novell, Inc (http://www.novell.com)
//
// Permission is hereby granted, free of charge, to any person obtaining
// a copy of this software and associated documentation files (the
// "Software"), to deal in the Software without restriction, including
// without limitation the rights to use, copy, modify, merge, publish,
// distribute, sublicense, and/or sell copies of the Software, and to
// permit persons to whom the Software is furnished to do so, subject to
// the following conditions:
// 
// The above copyright notice and this permission notice shall be
// included in all copies or substantial portions of the Software.
// 
// THE SOFTWARE IS PROVIDED "AS IS", WITHOUT WARRANTY OF ANY KIND,
// EXPRESS OR IMPLIED, INCLUDING BUT NOT LIMITED TO THE WARRANTIES OF
// MERCHANTABILITY, FITNESS FOR A PARTICULAR PURPOSE AND
// NONINFRINGEMENT. IN NO EVENT SHALL THE AUTHORS OR COPYRIGHT HOLDERS BE
// LIABLE FOR ANY CLAIM, DAMAGES OR OTHER LIABILITY, WHETHER IN AN ACTION
// OF CONTRACT, TORT OR OTHERWISE, ARISING FROM, OUT OF OR IN CONNECTION
// WITH THE SOFTWARE OR THE USE OR OTHER DEALINGS IN THE SOFTWARE.
//

using System;
using NUnit.Framework;
using MonoDevelop.Ide.Gui;
using MonoDevelop.Projects;
using MonoDevelop.Core;
using MonoDevelop.Projects.Gui.Completion;
using MonoDevelop.Ide.Gui.Content;
using MonoDevelop.Projects.Dom.Parser;
using MonoDevelop.CSharp.Parser;
using MonoDevelop.CSharp.Resolver;
using MonoDevelop.CSharp.Completion;

namespace MonoDevelop.CSharpBinding.Tests
{
	[TestFixture()]
	public class CodeCompletionBugTests : UnitTests.TestBase
	{
		static int pcount = 0;
		
		public static CompletionDataList CreateProvider (string text)
		{
			return CreateProvider (text, false);
		}
		
		public static CompletionDataList CreateCtrlSpaceProvider (string text)
		{
			return CreateProvider (text, true);
		}
		
		static CompletionDataList CreateProvider (string text, bool isCtrlSpace)
		{
			string parsedText;
			string editorText;
			int cursorPosition = text.IndexOf ('$');
			int endPos = text.IndexOf ('$', cursorPosition + 1);
			if (endPos == -1)
				parsedText = editorText = text.Substring (0, cursorPosition) + text.Substring (cursorPosition + 1);
			else {
				parsedText = text.Substring (0, cursorPosition) + new string (' ', endPos - cursorPosition) + text.Substring (endPos + 1);
				editorText = text.Substring (0, cursorPosition) + text.Substring (cursorPosition + 1, endPos - cursorPosition - 1) + text.Substring (endPos + 1);
				cursorPosition = endPos - 1; 
			}
			
			TestWorkbenchWindow tww = new TestWorkbenchWindow ();
			TestViewContent sev = new TestViewContent ();
			DotNetProject project = new DotNetAssemblyProject ("C#");
			project.FileName = "/tmp/a" + pcount + ".csproj";
			
			string file = "/tmp/test-file-" + (pcount++) + ".cs";
			project.AddFile (file);
			
			ProjectDomService.Load (project);
			ProjectDom dom = ProjectDomService.GetProjectDom (project);
			dom.ForceUpdate (true);
			ProjectDomService.Parse (project, file, null, delegate { return parsedText; });
			ProjectDomService.Parse (project, file, null, delegate { return parsedText; });
			
			sev.Project = project;
			sev.ContentName = file;
			sev.Text = editorText;
			sev.CursorPosition = cursorPosition;
			tww.ViewContent = sev;
			Document doc = new Document (tww);
			doc.ParsedDocument = new NRefactoryParser ().Parse (null, sev.ContentName, parsedText);
			foreach (var e in doc.ParsedDocument.Errors)
				Console.WriteLine (e);
			CSharpTextEditorCompletion textEditorCompletion = new CSharpTextEditorCompletion (doc);
			
			int triggerWordLength = 1;
			CodeCompletionContext ctx = new CodeCompletionContext ();
			ctx.TriggerOffset = sev.CursorPosition;
			int line, column;
			sev.GetLineColumnFromPosition (sev.CursorPosition, out line, out column);
			ctx.TriggerLine = line;
			ctx.TriggerLineOffset = column;
			
			if (isCtrlSpace)
				return textEditorCompletion.CodeCompletionCommand (ctx) as CompletionDataList;
			else
				return textEditorCompletion.HandleCodeCompletion (ctx, editorText[cursorPosition - 1] , ref triggerWordLength) as CompletionDataList;
		}
		
		public static void CheckObjectMembers (CompletionDataList provider)
		{
			Assert.IsNotNull (provider.Find ("Equals"), "Method 'System.Object.Equals' not found.");
			Assert.IsNotNull (provider.Find ("GetHashCode"), "Method 'System.Object.GetHashCode' not found.");
			Assert.IsNotNull (provider.Find ("GetType"), "Method 'System.Object.GetType' not found.");
			Assert.IsNotNull (provider.Find ("ToString"), "Method 'System.Object.ToString' not found.");
		}
		
		public static void CheckProtectedObjectMembers (CompletionDataList provider)
		{
			CheckObjectMembers (provider);
			Assert.IsNotNull (provider.Find ("MemberwiseClone"), "Method 'System.Object.MemberwiseClone' not found.");
		}
		
		public static void CheckStaticObjectMembers (CompletionDataList provider)
		{
			Assert.IsNotNull (provider.Find ("Equals"), "Method 'System.Object.Equals' not found.");
			Assert.IsNotNull (provider.Find ("ReferenceEquals"), "Method 'System.Object.ReferenceEquals' not found.");
		}
		
		[Test()]
		public void TestSimpleCodeCompletion ()
		{
			CompletionDataList provider = CreateProvider (
@"class Test { public void TM1 () {} public void TM2 () {} public int TF1; }
class CCTest {
void TestMethod ()
{
	Test t;
	$t.$
}
}
");
			Assert.IsNotNull (provider);
			Assert.AreEqual (7, provider.Count);
			CodeCompletionBugTests.CheckObjectMembers (provider); // 4 from System.Object
			Assert.IsNotNull (provider.Find ("TM1"));
			Assert.IsNotNull (provider.Find ("TM2"));
			Assert.IsNotNull (provider.Find ("TF1"));
		}
		[Test()]
		public void TestSimpleInterfaceCodeCompletion ()
		{
			CompletionDataList provider = CreateProvider (
@"interface ITest { void TM1 (); void TM2 (); int TF1 { get; } }
class CCTest {
void TestMethod ()
{
	ITest t;
	$t.$
}
}
");
			Assert.IsNotNull (provider);
			Assert.AreEqual (7, provider.Count);
			CodeCompletionBugTests.CheckObjectMembers (provider); // 4 from System.Object
			Assert.IsNotNull (provider.Find ("TM1"));
			Assert.IsNotNull (provider.Find ("TM2"));
			Assert.IsNotNull (provider.Find ("TF1"));
		}

		/// <summary>
		/// Bug 399695 - Code completion not working with an enum in a different namespace
		/// </summary>
		[Test()]
		public void TestBug399695 ()
		{
			CompletionDataList provider = CreateProvider (
@"namespace Other { enum TheEnum { One, Two } }
namespace ThisOne { 
        public class Test {
                public Other.TheEnum TheEnum {
                        set { }
                }

                public void TestMethod () {
                        $TheEnum = $
                }
        }
}");
			Assert.IsNotNull (provider);
			Assert.IsNotNull (provider.Find ("Other.TheEnum"), "Other.TheEnum not found.");
		}

		/// <summary>
		/// Bug 318834 - autocompletion kicks in when inputting decimals
		/// </summary>
		[Test()]
		public void TestBug318834 ()
		{
			CompletionDataList provider = CreateProvider (
@"class T
{
        static void Main ()
        {
                $decimal foo = 0.$
        }
}

");
			Assert.IsNull (provider);
		}

		/// <summary>
		/// Bug 321306 - Code completion doesn't recognize child namespaces
		/// </summary>
		[Test()]
		public void TestBug321306 ()
		{
			CompletionDataList provider = CreateProvider (
@"namespace a
{
	namespace b
	{
		public class c
		{
			public static int hi;
		}
	}
	
	public class d
	{
		public d ()
		{
			$b.$
		}
	}
}");
			Assert.IsNotNull (provider, "provider not found.");
			Assert.AreEqual (1, provider.Count);
			Assert.IsNotNull (provider.Find ("c"), "class 'c' not found.");
		}

		/// <summary>
		/// Bug 322089 - Code completion for indexer
		/// </summary>
		[Test()]
		public void TestBug322089 ()
		{
			CompletionDataList provider = CreateProvider (
@"class AClass
{
	public int AField;
	public int BField;
}

class Test
{
	public void TestMethod ()
	{
		AClass[] list = new AClass[0];
		$list[0].$
	}
}");
			Assert.IsNotNull (provider, "provider not found.");
			Assert.AreEqual (6, provider.Count);
			CodeCompletionBugTests.CheckObjectMembers (provider); // 4 from System.Object
			Assert.IsNotNull (provider.Find ("AField"), "field 'AField' not found.");
			Assert.IsNotNull (provider.Find ("BField"), "field 'BField' not found.");
		}
		
		/// <summary>
		/// Bug 323283 - Code completion for indexers offered by generic types (generics)
		/// </summary>
		[Test()]
		public void TestBug323283 ()
		{
			CompletionDataList provider = CreateProvider (
@"class AClass
{
	public int AField;
	public int BField;
}

class MyClass<T>
{
	public T this[int i] {
		get {
			return default (T);
		}
	}
}

class Test
{
	public void TestMethod ()
	{
		MyClass<AClass> list = new MyClass<AClass> ();
		$list[0].$
	}
}");
			Assert.IsNotNull (provider, "provider not found.");
			Assert.AreEqual (6, provider.Count);
			CodeCompletionBugTests.CheckObjectMembers (provider); // 4 from System.Object
			Assert.IsNotNull (provider.Find ("AField"), "field 'AField' not found.");
			Assert.IsNotNull (provider.Find ("BField"), "field 'BField' not found.");
		}

		/// <summary>
		/// Bug 323317 - Code completion not working just after a constructor
		/// </summary>
		[Test()]
		public void TestBug323317 ()
		{
			CompletionDataList provider = CreateProvider (
@"class AClass
{
	public int AField;
	public int BField;
}

class Test
{
	public void TestMethod ()
	{
		$new AClass().$
	}
}");
			Assert.IsNotNull (provider, "provider not found.");
			Assert.AreEqual (6, provider.Count);
			CodeCompletionBugTests.CheckObjectMembers (provider); // 4 from System.Object
			Assert.IsNotNull (provider.Find ("AField"), "field 'AField' not found.");
			Assert.IsNotNull (provider.Find ("BField"), "field 'BField' not found.");
		}
		
		/// <summary>
		/// Bug 325509 - Inaccessible methods displayed in autocomplete
		/// </summary>
		[Test()]
		public void TestBug325509 ()
		{
			CompletionDataList provider = CreateProvider (
@"class AClass
{
	public int A;
	public int B;
	
	protected int C;
	int D;
}

class Test
{
	public void TestMethod ()
	{
		AClass a;
		$a.$
	}
}");
			Assert.IsNotNull (provider, "provider not found.");
			Assert.AreEqual (6, provider.Count);
			CodeCompletionBugTests.CheckObjectMembers (provider); // 4 from System.Object
			Assert.IsNotNull (provider.Find ("A"), "field 'A' not found.");
			Assert.IsNotNull (provider.Find ("B"), "field 'B' not found.");
		}

		/// <summary>
		/// Bug 338392 - MD tries to use types when declaring namespace
		/// </summary>
		[Test()]
		public void TestBug338392 ()
		{
			CompletionDataList provider = CreateProvider (
@"namespace A
{
        class C
        {
        }
}

$namespace A.$
");
			Assert.IsNotNull (provider, "provider not found.");
			Assert.AreEqual (0, provider.Count);
		}

		/// <summary>
		/// Bug 427284 - Code Completion: class list shows the full name of classes
		/// </summary>
		[Test()]
		public void TestBug427284 ()
		{
			CompletionDataList provider = CreateProvider (
@"namespace TestNamespace
{
        class Test
        {
        }
}
class TestClass
{
	void Method ()
	{
		$TestNamespace.$
	}
}
");
			Assert.IsNotNull (provider, "provider not found.");
			Assert.AreEqual (1, provider.Count);
			Assert.IsNotNull (provider.Find ("Test"), "class 'Test' not found.");
		}

		/// <summary>
		/// Bug 427294 - Code Completion: completion on values returned by methods doesn't work
		/// </summary>
		[Test()]
		public void TestBug427294 ()
		{
			CompletionDataList provider = CreateProvider (
@"class TestClass
{
	public TestClass GetTestClass ()
	{
	}
}

class Test
{
	public void TestMethod ()
	{
		TestClass a;
		$a.GetTestClass ().$
	}
}");
			Assert.IsNotNull (provider, "provider not found.");
			Assert.AreEqual (5, provider.Count);
			CodeCompletionBugTests.CheckObjectMembers (provider); // 4 from System.Object
			Assert.IsNotNull (provider.Find ("GetTestClass"), "method 'GetTestClass' not found.");
		}
		
		/// <summary>
		/// Bug 405000 - Namespace alias qualifier operator (::) does not trigger code completion
		/// </summary>
		[Test()]
		public void TestBug405000 ()
		{
			CompletionDataList provider = CreateProvider (
@"namespace A {
	class Test
	{
	}
}

namespace B {
	using foo = A;
	class C
	{
		public static void Main ()
		{
			$foo::$
		}
	}
}");
			Assert.IsNotNull (provider, "provider not found.");
			Assert.AreEqual (1, provider.Count);
			Assert.IsNotNull (provider.Find ("Test"), "class 'Test' not found.");
		}
		
		/// <summary>
		/// Bug 427649 - Code Completion: protected methods shown in code completion
		/// </summary>
		[Test()]
		public void TestBug427649 ()
		{
			CompletionDataList provider = CreateProvider (
@"class BaseClass
{
	protected void ProtecedMember ()
	{
	}
}

class C : BaseClass
{
	public static void Main ()
	{
		BaseClass bc;
		$bc.$
	}
}
");
			Assert.IsNotNull (provider, "provider not found.");
			Assert.AreEqual (4, provider.Count);
			CodeCompletionBugTests.CheckObjectMembers (provider); // 4 from System.Object
		}
		
		/// <summary>
		/// Bug 427734 - Code Completion issues with enums
		/// </summary>
		[Test()]
		public void TestBug427734A ()
		{
			CompletionDataList provider = CreateProvider (
@"public class Test
{
	public enum SomeEnum { a,b }
	
	public void Run ()
	{
		$Test.$
	}
}");
			Assert.IsNotNull (provider, "provider not found.");
			Assert.AreEqual (3, provider.Count);
			CodeCompletionBugTests.CheckStaticObjectMembers (provider); // 2 from System.Object
			Assert.IsNotNull (provider.Find ("SomeEnum"), "enum 'SomeEnum' not found.");
		}
		
		/// <summary>
		/// Bug 427734 - Code Completion issues with enums
		/// </summary>
		[Test()]
		public void TestBug427734B ()
		{
			CompletionDataList provider = CreateProvider (
@"public class Test
{
	public enum SomeEnum { a,b }
	
	public void Run ()
	{
		$SomeEnum.$
	}
}");
			Assert.IsNotNull (provider, "provider not found.");
			Assert.AreEqual (2, provider.Count);
			Assert.IsNotNull (provider.Find ("a"), "enum member 'a' not found.");
			Assert.IsNotNull (provider.Find ("b"), "enum member 'b' not found.");
		}
		
		/// <summary>
		/// Bug 431764 - Completion doesn't work in properties
		/// </summary>
		[Test()]
		public void TestBug431764 ()
		{
			CompletionDataList provider = CreateCtrlSpaceProvider (
@"public class Test
{
	int number;
	public int Number {
		set { $this.number = $ }
	}
}");
			Assert.IsNotNull (provider, "provider not found.");
			Assert.IsNotNull (provider.Find ("value"), "Should contain 'value'");
		}
		
		/// <summary>
		/// Bug 431797 - Code completion showing invalid options
		/// </summary>
		[Test()]
		public void TestBug431797A ()
		{
			CompletionDataList provider = CreateCtrlSpaceProvider (
@"public class Test
{
	private List<string> strings;
	$public $
}");
		
			Assert.IsNotNull (provider, "provider not found.");
			Assert.IsNull (provider.Find ("strings"), "should not contain 'strings'");
		}
		
		/// <summary>
		/// Bug 431797 - Code completion showing invalid options
		/// </summary>
		[Test()]
		public void TestBug431797B ()
		{
			CompletionDataList provider = CreateProvider (
@"public class Test
{
	public delegate string [] AutoCompleteHandler (string text, int pos);
	public void Method ()
	{
		Test t = new Test ();
		$t.$
	}
}");
			Assert.IsNotNull (provider, "provider not found.");
			Assert.IsNull (provider.Find ("AutoCompleteHandler"), "should not contain 'AutoCompleteHandler' delegate");
		}
		
		/// <summary>
		/// Bug 432681 - Incorrect completion in nested classes
		/// </summary>
		[Test()]
		public void TestBug432681 ()
		{
			CompletionDataList provider = CreateProvider (
@"

class C {
        public class D
        {
        }

        public void Method ()
        {
                $C.D c = new $
        }
}");
			Assert.IsNotNull (provider, "provider not found.");
			Assert.AreEqual ("C.D", provider.DefaultCompletionString, "Completion string is incorrect");
		}
		
		[Test()]
		public void TestGenericObjectCreation ()
		{
			CompletionDataList provider = CreateProvider (
@"
class List<T>
{
}
class Test{
	public void Method ()
	{
		$List<int> i = new $
	}
}");
			Assert.IsNotNull (provider, "provider not found.");
			Assert.IsTrue (provider.Find ("List<int>") != null, "List<int> not found");
		}
		
		/// <summary>
		/// Bug 431803 - Autocomplete not giving any options
		/// </summary>
		[Test()]
		public void TestBug431803 ()
		{
			CompletionDataList provider = CreateProvider (
@"public class Test
{
	public string[] GetStrings ()
	{
		$return new $
	}
}");
			Assert.IsNotNull (provider, "provider not found.");
			Assert.AreEqual (1, provider.Count);
			Assert.IsNotNull (provider.Find ("string"), "type string not found.");
		}

		/// <summary>
		/// Bug 434770 - No autocomplete on array types
		/// </summary>
		[Test()]
		public void TestBug434770 ()
		{
			CompletionDataList provider = CreateProvider (
@"
namespace System {
	public class Array 
	{
		public int Length {
			get {}
			set {}
		}
		public int MyField;
	}
}
public class Test
{
	public void AMethod ()
	{
		byte[] buffer = new byte[1024];
		$buffer.$
	}
}");
			Assert.IsNotNull (provider, "provider not found.");
			Assert.IsNotNull (provider.Find ("Length"), "property 'Length' not found.");
			Assert.IsNotNull (provider.Find ("MyField"), "field 'MyField' not found.");
		}
		
		/// <summary>
		/// Bug 439601 - Intellisense Broken For Partial Classes
		/// </summary>
		[Test()]
		public void TestBug439601 ()
		{
			CompletionDataList provider = CreateProvider (
@"
namespace MyNamespace
{
	partial class FormMain
	{
		private void Foo()
		{
			Bar();
		}
		
		private void Blah()
		{
			Foo();
		}
	}
}

namespace MyNamespace
{
	public partial class FormMain
	{
		public FormMain()
		{
		}
		
		private void Bar()
		{
			$this.$
		}
	}
}
");
			Assert.IsNotNull (provider, "provider not found.");
			Assert.IsNotNull (provider.Find ("Foo"), "method 'Foo' not found.");
			Assert.IsNotNull (provider.Find ("Blah"), "method 'Blah' not found.");
			Assert.IsNotNull (provider.Find ("Bar"), "method 'Bar' not found.");
		}
		
		/// <summary>
		/// Bug 432434 - Code completion doesn't work with subclasses
		/// </summary>
		[Test()]
		public void TestBug432434 ()
		{
			CompletionDataList provider = CreateProvider (

@"public class Test
{
	public class Inner
	{
		public void Inner1 ()
		{
		}
		
		public void Inner2 ()
		{
		}
	}
	
	public void Run ()
	{
		Inner inner = new Inner ();
		$inner.$
	}
}
");
			Assert.IsNotNull (provider, "provider not found.");
			Assert.IsNotNull (provider.Find ("Inner1"), "Method inner1 not found.");
			Assert.IsNotNull (provider.Find ("Inner2"), "Method inner2 not found.");
		}

		/// <summary>
		/// Bug 432434A - Code completion doesn't work with subclasses
		/// </summary>
		[Test()]
		public void TestBug432434A ()
		{
			CompletionDataList provider = CreateProvider (

@"    public class E
        {
                public class Inner
                {
                        public void Method ()
                        {
                                Inner inner = new Inner();
                                $inner.$
                        }
                }
        }
");
			Assert.IsNotNull (provider, "provider not found.");
			Assert.IsNotNull (provider.Find ("Method"), "Method 'Method' not found.");
		}
		
		/// <summary>
		/// Bug 432434B - Code completion doesn't work with subclasses
		/// </summary>
		[Test()]
		public void TestBug432434B ()
		{
			CompletionDataList provider = CreateProvider (

@"  public class E
        {
                public class Inner
                {
                        public class ReallyInner $: $
                        {

                        }
                }
        }
");
			Assert.IsNotNull (provider, "provider not found.");
			Assert.IsNotNull (provider.Find ("E"), "Class 'E' not found.");
			Assert.IsNotNull (provider.Find ("Inner"), "Class 'Inner' not found.");
			Assert.IsNull (provider.Find ("ReallyInner"), "Class 'ReallyInner' found, but shouldn't.");
		}
		

		/// <summary>
		/// Bug 436705 - code completion for constructors does not handle class name collisions properly
		/// </summary>
		[Test()]
		public void TestBug436705 ()
		{
			CompletionDataList provider = CreateProvider (
@"
public class Point
{
}

class C {

        public void Method ()
        {
                $System.Drawing.Point p = new $
        }
}");
			Assert.IsNotNull (provider, "provider not found.");
			Assert.AreEqual ("System.Drawing.Point", provider.DefaultCompletionString, "Completion string is incorrect");
		}
		
		/// <summary>
		/// Bug 439963 - Lacking members in code completion
		/// </summary>
		[Test()]
		public void TestBug439963 ()
		{
			CompletionDataList provider = CreateProvider (
@"public class StaticTest
{
	public void Test1()
	{}
	public void Test2()
	{}
	
	public static StaticTest GetObject ()
	{
	}
}

public class Test
{
	public void TestMethod ()
	{
		$StaticTest.GetObject ().$
	}
}
");
			Assert.IsNotNull (provider, "provider not found.");
			Assert.IsNotNull (provider.Find ("Test1"), "Method 'Test1' not found.");
			Assert.IsNotNull (provider.Find ("Test2"), "Method 'Test2' not found.");
			Assert.IsNull (provider.Find ("GetObject"), "Method 'GetObject' found, but shouldn't.");
		}

		/// <summary>
		/// Bug 441671 - Finalisers show up in code completion
		/// </summary>
		[Test()]
		public void TestBug441671 ()
		{
			CompletionDataList provider = CreateProvider (
@"class TestClass
{
	public TestClass (int i)
	{
	}
	public void TestMethod ()
	{
	}
	public ~TestClass ()
	{
	}
}

class AClass
{
	void AMethod ()
	{
		TestClass c;
		$c.$
	}
}
");
			Assert.IsNotNull (provider, "provider not found.");
			Assert.AreEqual (5, provider.Count);
			CodeCompletionBugTests.CheckObjectMembers (provider); // 4 from System.Object
			Assert.IsNull (provider.Find (".dtor"), "destructor found - but shouldn't.");
			Assert.IsNotNull (provider.Find ("TestMethod"), "method 'TestMethod' not found.");
		}
		
		/// <summary>
		/// Bug 444110 - Code completion doesn't activate
		/// </summary>
		[Test()]
		public void TestBug444110 ()
		{
			CompletionDataList provider = CreateProvider (
@"using System;
using System.Collections.Generic;

namespace System.Collections.Generic {
	
	public class TemplateClass<T>
	{
		public T TestField;
	}
}

namespace CCTests
{
	
	public class Test
	{
		public TemplateClass<int> TemplateClass { get; set; }
	}
	
	class MainClass
	{
		public static void Main(string[] args)
		{
			Test t = new Test();
			$t.TemplateClass.$
		}
	}
}");
			Assert.IsNotNull (provider, "provider not found.");
			Assert.AreEqual (5, provider.Count);
			CodeCompletionBugTests.CheckObjectMembers (provider); // 4 from System.Object
			Assert.IsNotNull (provider.Find ("TestField"), "field 'TestField' not found.");
		}
		
		/// <summary>
		/// Bug 460234 - Invalid options shown when typing 'override'
		/// </summary>
		[Test()]
		public void TestBug460234 ()
		{
			CompletionDataList provider = CreateProvider (
@"
namespace System {
	public class Object
	{
		public virtual int GetHashCode ()
		{
		}
		protected virtual void Finalize ()
		{
		}
	}
}
public class TestMe : System.Object
{
	$override $
}");
			Assert.IsNotNull (provider, "provider not found.");
			Assert.AreEqual (1, provider.Count);
			Assert.IsNull (provider.Find ("Finalize"), "method 'Finalize' found, but shouldn't.");
			Assert.IsNotNull (provider.Find ("GetHashCode"), "method 'GetHashCode' not found.");
		}

		/// <summary>
		/// Bug 457003 - code completion shows variables out of scope
		/// </summary>
		[Test()]
		public void TestBug457003 ()
		{
			CompletionDataList provider = CreateProvider (
@"
class A
{
	public void Test ()
	{
		if (true) {
			A st = null;
		}
		
		if (true) {
			int i = 0;
			$st.$
		}
	}
}
");
			Assert.IsNotNull (provider, "provider not found.");
			Assert.IsTrue (provider.Count == 0, "variable 'st' found, but shouldn't.");
		}
		
		/// <summary>
		/// Bug 457237 - code completion doesn't show static methods when setting global variable
		/// </summary>
		[Test()]
		public void TestBug457237 ()
		{
			CompletionDataList provider = CreateProvider (
@"
class Test
{
	public static double Val = 0.5;
}

class Test2
{
	$double dd = Test.$
}
");
			Assert.IsNotNull (provider, "provider not found.");
			Assert.IsNotNull (provider.Find ("Val"), "field 'Val' not found.");
		}

		/// <summary>
		/// Bug 459682 - Static methods/properties don't show up in subclasses
		/// </summary>
		[Test()]
		public void TestBug459682 ()
		{
			CompletionDataList provider = CreateProvider (
@"public class BaseC
{
	public static int TESTER;
}
public class Child : BaseC
{
	public Child()
	{
		$Child.$
	}
}
");
			Assert.IsNotNull (provider, "provider not found.");
			Assert.IsNotNull (provider.Find ("TESTER"), "field 'TESTER' not found.");
		}
		
		/// <summary>
		/// Bug 466692 - Missing completion for return/break keywords after yield
		/// </summary>
		[Test()]
		public void TestBug466692 ()
		{
			CompletionDataList provider = CreateProvider (
@"
public class TestMe 
{
	public int Test ()
	{
		$yield $
	}
}");
			Assert.IsNotNull (provider, "provider not found.");
			Assert.AreEqual (2, provider.Count);
			Assert.IsNotNull (provider.Find ("break"), "keyword 'break' not found");
			Assert.IsNotNull (provider.Find ("return"), "keyword 'return' not found");
		}
		
		/// <summary>
		/// Bug 467507 - No completion of base members inside explicit events
		/// </summary>
		[Test()]
		public void TestBug467507 ()
		{
			CompletionDataList provider = CreateCtrlSpaceProvider (
@"
using System;

class Test
{
	public void TestMe ()
	{
	}
	
	public event EventHandler TestEvent {
		add {
			$
		}
		remove {
			
		}
	}
}
");
			Assert.IsNotNull (provider, "provider not found.");
			
			Assert.IsNotNull (provider.Find ("TestMe"), "method 'TestMe' not found");
			Assert.IsNotNull (provider.Find ("value"), "keyword 'value' not found");
		}
		
		/// <summary>
		/// Bug 444643 - Extension methods don't show up on array types
		/// </summary>
		[Test()]
		public void TestBug444643 ()
		{
			CompletionDataList provider = CreateCtrlSpaceProvider (
@"
using System;
using System.Collections.Generic;

	static class ExtensionTest
	{
		public static bool TestExt<T> (this IList<T> list, T val)
		{
			return true;
		}
	}
	
	class MainClass
	{
		public static void Main(string[] args)
		{
			$args.$
		}
	}
");
			Assert.IsNotNull (provider, "provider not found.");
			Assert.IsNotNull (provider.Find ("TestExt"), "method 'TestExt' not found");
		}
		
		/// <summary>
		/// Bug 471935 - Code completion window not showing in MD1CustomDataItem.cs
		/// </summary>
		[Test()]
		public void TestBug471935 ()
		{
			CompletionDataList provider = CreateCtrlSpaceProvider (
@"
public class AClass
{
	public AClass Test ()
	{
		if (true) {
			AClass data;
			$data.$
			return data;
		} else if (false) {
			AClass data;
			return data;
		}
		return null;
	}
}
");
			Assert.IsNotNull (provider, "provider not found.");
			
			Assert.IsNotNull (provider.Find ("Test"), "method 'Test' not found");
		}
		
		/// <summary>
		/// Bug 471937 - Code completion of 'new' showing invorrect entries 
		/// </summary>
		[Test()]
		public void TestBug471937 ()
		{
			CompletionDataList provider = CreateCtrlSpaceProvider (
@"
class B
{
}

class A
{
	public void Test()
	{
		int i = 5;
		i += 5;
		$A a = new $
	}
}
");
			Assert.IsNotNull (provider, "provider not found.");
			
			Assert.IsNull (provider.Find ("B"), "class 'B' found, but shouldn'tj.");
		}
		
		/// <summary>
		/// Bug 473686 - Constants are not included in code completion
		/// </summary>
		[Test()]
		public void TestBug473686 ()
		{
			CompletionDataList provider = CreateCtrlSpaceProvider (
@"
class ATest
{
	const int TESTCONST = 0;

	static void Test()
	{
		$$
	}
}
");
			Assert.IsNotNull (provider, "provider not found.");
			
			Assert.IsNotNull (provider.Find ("TESTCONST"), "constant 'TESTCONST' not found.");
		}
		
		/// <summary>
		/// Bug 473849 - Classes with no visible constructor shouldn't appear in "new" completion
		/// </summary>
		[Test()]
		public void TestBug473849 ()
		{
			CompletionDataList provider = CreateProvider (
@"
class TestB
{
	protected TestB()
	{
	}
}

class TestC : TestB
{
	internal TestC ()
	{
	}
}

class TestD : TestB
{
	public TestD ()
	{
	}
}

class TestE : TestD
{
	protected TestE ()
	{
	}
}

class Test : TestB
{
	void TestMethod ()
	{
		$TestB test = new $
	}
}
");
			Assert.IsNotNull (provider, "provider not found.");
			
			Assert.IsNull (provider.Find ("TestE"), "class 'TestE' found, but shouldn't.");
			Assert.IsNotNull (provider.Find ("TestD"), "class 'TestD' not found");
			Assert.IsNotNull (provider.Find ("TestC"), "class 'TestC' not found");
			Assert.IsNotNull (provider.Find ("TestB"), "class 'TestB' not found");
			Assert.IsNotNull (provider.Find ("Test"), "class 'Test' not found");
		}
		
		/// <summary>
		/// Bug 474199 - Code completion not working for a nested class
		/// </summary>
		[Test()]
		public void TestBug474199A ()
		{
			CompletionDataList provider = CreateProvider (
@"
public class InnerTest
{
	public class Inner
	{
		public void Test()
		{
		}
	}
}

public class ExtInner : InnerTest
{
}

class Test
{
	public void TestMethod ()
	{
		var inner = new ExtInner.Inner ();
		$inner.$
	}
}
");
			Assert.IsNotNull (provider, "provider not found.");
			Assert.IsNotNull (provider.Find ("Test"), "method 'Test' not found");
		}
		
		/// <summary>
		/// Bug 474199 - Code completion not working for a nested class
		/// </summary>
		[Test()]
		public void TestBug474199B ()
		{
			IParameterDataProvider provider = ParameterCompletionTests.CreateProvider (
@"
public class InnerTest
{
	public class Inner
	{
		public Inner(string test)
		{
		}
	}
}

public class ExtInner : InnerTest
{
}

class Test
{
	public void TestMethod ()
	{
		$new ExtInner.Inner ($
	}
}
");
			Assert.IsNotNull (provider, "provider not found.");
			Assert.AreEqual (1, provider.OverloadCount, "There should be one overload");
			Assert.AreEqual (1, provider.GetParameterCount(0), "Parameter 'test' should exist");
		}
		
		/// <summary>
		/// Bug 350862 - Autocomplete bug with enums
		/// </summary>
		[Test()]
		public void TestBug350862 ()
		{
			CompletionDataList provider = CreateProvider (
@"
public enum MyEnum {
	A,
	B,
	C
}

public class Test
{
	MyEnum item;
	public void Method (MyEnum val)
	{
		$item = $
	}
}

");
			Assert.IsNotNull (provider, "provider not found.");
			
			Assert.IsNotNull (provider.Find ("val"), "parameter 'val' not found");
		}
		
		/// <summary>
		/// Bug 470954 - using System.Windows.Forms is not honored
		/// </summary>
		[Test()]
		public void TestBug470954 ()
		{
			CompletionDataList provider = CreateProvider (
@"
public class Control
{
	public MouseButtons MouseButtons { get; set; }
}

public enum MouseButtons {
	Left, Right
}

public class SomeControl : Control
{
	public void Run ()
	{
		$MouseButtons m = MouseButtons.$
	}
}
");
			Assert.IsNotNull (provider, "provider not found.");
			
			Assert.IsNotNull (provider.Find ("Left"), "enum 'Left' not found");
			Assert.IsNotNull (provider.Find ("Right"), "enum 'Right' not found");
		}
		
		/// <summary>
		/// Bug 470954 - using System.Windows.Forms is not honored
		/// </summary>
		[Test()]
		public void TestBug470954_bis ()
		{
			CompletionDataList provider = CreateProvider (
@"
public class Control
{
	public string MouseButtons { get; set; }
}

public enum MouseButtons {
	Left, Right
}

public class SomeControl : Control
{
	public void Run ()
	{
		$int m = MouseButtons.$
	}
}
");
			Assert.IsNotNull (provider, "provider not found.");
			
			Assert.IsNull (provider.Find ("Left"), "enum 'Left' found");
			Assert.IsNull (provider.Find ("Right"), "enum 'Right' found");
		}
		
		/// <summary>
		/// Bug 487236 - Object initializer completion uses wrong type
		/// </summary>
		[Test()]
		public void TestBug487236 ()
		{
			CompletionDataList provider = CreateCtrlSpaceProvider (
@"
public class A
{
	public string Name { get; set; }
}

class MyTest
{
	public void Test ()
	{
		$var x = new A () { $
	}
}
");
			Assert.IsNotNull (provider, "provider not found.");
			
			Assert.IsNotNull (provider.Find ("Name"), "property 'Name' not found.");
		}
		
		/// <summary>
		/// Bug 487236 - Object initializer completion uses wrong type
		/// </summary>
		[Test()]
		public void TestBug487236B ()
		{
			CompletionDataList provider = CreateCtrlSpaceProvider (
@"
public class A
{
	public string Name { get; set; }
}

class MyTest
{
	public void Test ()
	{
		$A x = new NotExists () { $
	}
}
");
			Assert.IsNotNull (provider, "provider not found.");
			
			Assert.IsNull (provider.Find ("Name"), "property 'Name' found, but shouldn't'.");
		}
		
		/// <summary>
		/// Bug 487228 - No intellisense for implicit arrays
		/// </summary>
		[Test()]
		public void TestBug487228 ()
		{
			CompletionDataList provider = CreateProvider (
@"
public class Test
{
	public void Method ()
	{
		var v = new [] { new Test () };
		$v[0].$
	}
}
");
			Assert.IsNotNull (provider, "provider not found.");
			
			Assert.IsNotNull (provider.Find ("Method"), "method 'Method' not found");
		}
		
		/// <summary>
		/// Bug 487218 - var does not work with arrays
		/// </summary>
		[Test()]
		public void TestBug487218 ()
		{
			CompletionDataList provider = CreateProvider (
@"
public class Test
{
	public void Method ()
	{
		var v = new Test[] { new Test () };
		$v[0].$
	}
}
");
			Assert.IsNotNull (provider, "provider not found.");
			
			Assert.IsNotNull (provider.Find ("Method"), "method 'Method' not found");
		}
		
		/// <summary>
		/// Bug 487206 - Intellisense not working
		/// </summary>
		[Test()]
		public void TestBug487206 ()
		{
			CompletionDataList provider = CreateProvider (
@"
class CastByExample
{
	static T Cast<T> (object obj, T type)
	{
		return (T) obj;
	}
	
	static void Main ()
	{
		var typed = Cast (o, new { Foo = 5 });
		$typed.$
	}
}");
			Assert.IsNotNull (provider, "provider not found.");
			
			Assert.IsNotNull (provider.Find ("Foo"), "property 'Foo' not found");
		}

		/// <summary>
		/// Bug 487203 - Extension methods not working
		/// </summary>
		[Test()]
		public void TestBug487203 ()
		{
			CompletionDataList provider = CreateProvider (
@"
using System;
using System.Collections.Generic;

static class Linq
{
	public static IEnumerable<T> Select<S, T> (this IEnumerable<S> collection, Func<S, T> func)
	{
	}
}

class Program 
{
	public void Foo ()
	{
		Program[] prgs;
		foreach (var prg in (from Program p in prgs select p)) {
			$prg.$
		}
	}
}		
");
			Assert.IsNotNull (provider, "provider not found.");
			Assert.IsNotNull (provider.Find ("Foo"), "method 'Foo' not found");
		}
		
		/// <summary>
		/// Bug 491020 - Wrong typeof intellisense
		/// </summary>
		[Test()]
		public void TestBug491020 ()
		{
			CompletionDataList provider = CreateProvider (
@"
public class EventClass<T>
{
	public class Inner {}
	public delegate void HookDelegate (T del);
	public void Method ()
	{}
}

public class Test
{
	public static void Main ()
	{
		$EventClass<int>.$
	}
}
");
			Assert.IsNotNull (provider, "provider not found.");
			Assert.IsNotNull (provider.Find ("Inner"), "class 'Inner' not found.");
			Assert.IsNotNull (provider.Find ("HookDelegate"), "delegate 'HookDelegate' not found.");
			Assert.IsNull (provider.Find ("Method"), "method 'Method' found, but shouldn't.");
		}
		
		/// <summary>
		/// Bug 491020 - Wrong typeof intellisense
		/// It's a different case when the class is inside a namespace.
		/// </summary>
		[Test()]
		public void TestBug491020B ()
		{
			CompletionDataList provider = CreateProvider (
@"

namespace A {
	public class EventClass<T>
	{
		public class Inner {}
		public delegate void HookDelegate (T del);
		public void Method ()
		{}
	}
}

public class Test
{
	public static void Main ()
	{
		$A.EventClass<int>.$
	}
}
");
			Assert.IsNotNull (provider, "provider not found.");
			Assert.IsNotNull (provider.Find ("Inner"), "class 'Inner' not found.");
			Assert.IsNotNull (provider.Find ("HookDelegate"), "delegate 'HookDelegate' not found.");
			Assert.IsNull (provider.Find ("Method"), "method 'Method' found, but shouldn't.");
		}
		
		/// <summary>
		/// Bug 491019 - No intellisense for recursive generics
		/// </summary>
		[Test()]
		public void TestBug491019 ()
		{
			CompletionDataList provider = CreateProvider (
@"
public abstract class NonGenericBase
{
	public abstract int this[int i] { get; }
}

public abstract class GenericBase<T> : NonGenericBase where T : GenericBase<T>
{
	T Instance { get { return default (T); } }

	public void Foo ()
	{
		$Instance.Instance.$
	}
}
");
			Assert.IsNotNull (provider, "provider not found.");
			Assert.IsNotNull (provider.Find ("Instance"), "class 'Inner' not found.");
			Assert.IsNull (provider.Find ("this"), "'this' found, but shouldn't.");
		}
		
		
				
		/// <summary>
		/// Bug 429034 - Class alias completion not working properly
		/// </summary>
		[Test()]
		public void TestBug429034 ()
		{
			CompletionDataList provider = CreateCtrlSpaceProvider (
@"
using Path = System.IO.Path;

class Test
{
	void Test ()
	{
		$$
	}
}
");
			Assert.IsNotNull (provider, "provider not found.");
			Assert.IsNotNull (provider.Find ("Path"), "class 'Path' not found.");
		}	
		
		/// <summary>
		/// Bug 429034 - Class alias completion not working properly
		/// </summary>
		[Test()]
		public void TestBug429034B ()
		{
			CompletionDataList provider = CreateProvider (
@"
using Path = System.IO.Path;

class Test
{
	void Test ()
	{
		$Path.$
	}
}
");
			Assert.IsNotNull (provider, "provider not found.");
			Assert.IsNotNull (provider.Find ("DirectorySeparatorChar"), "method 'PathTest' not found.");
		}
		
		[Test()]
		public void TestInvalidCompletion ()
		{
			CompletionDataList provider = CreateProvider (
@"
class TestClass
{
	public void TestMethod ()
	{
	}
}

class Test
{
	public void Foo ()
	{
		TestClass tc;
		$tc.garbage.$
	}
}
");
			Assert.IsNotNull (provider, "provider not found.");
			Assert.IsNull (provider.Find ("TestMethod"), "method 'TestMethod' found, but shouldn't.");
		}
		
		/// <summary>
		/// Bug 510919 - Code completion does not show interface method when not using a local var 
		/// </summary>
		[Test()]
		public void TestBug510919 ()
		{
			CompletionDataList provider = CreateProvider (
@"
public class Foo : IFoo 
{
	public void Bar () { }
}

public interface IFoo 
{
	void Bar ();
}

public class Program
{
	static IFoo GiveMeFoo () 
	{
		return new Foo ();
	}

	static void Main ()
	{
		$GiveMeFoo ().$
	}
}
");
			Assert.IsNotNull (provider, "provider not found.");
			Assert.IsNotNull (provider.Find ("Bar"), "method 'Bar' not found.");
		}
		
			
		/// <summary>
		/// Bug 526667 - wrong code completion in object initialisation (new O() {...};)
		/// </summary>
		[Test()]
		public void TestBug526667 ()
		{
			CompletionDataList provider = CreateCtrlSpaceProvider (
@"
using System;
using System.Collections.Generic;

public class O
{
	public string X {
		get;
		set;
	}
	public string Y {
		get;
		set;
	}
	public List<string> Z {
		get;
		set;
	}

	public static O A ()
	{
		return new O {
			X = ""x"",
			Z = new List<string> (new string[] {
				""abc"",
				""def""
			})
			$, $
		};
	}
}
");
			Assert.IsNotNull (provider, "provider not found.");
			Assert.IsNotNull (provider.Find ("Y"), "property 'Y' not found.");
		}
		
		
			
		/// <summary>
		/// Bug 538208 - Go to declaration not working over a generic method...
		/// </summary>
		[Test()]
		public void TestBug538208 ()
		{
			// We've to test 2 expressions for this bug. Since there are 2 ways of accessing
			// members.
			// First: the identifier expression
			CompletionDataList provider = CreateCtrlSpaceProvider (
@"
class MyClass
{
	public string Test { get; set; }
	
	T foo<T>(T arg)
	{
		return arg;
	}

	public void Main(string[] args)
	{
		var myObject = foo<MyClass>(new MyClass());
		$myObject.$
	}
}
");
			Assert.IsNotNull (provider, "provider not found.");
			Assert.IsNotNull (provider.Find ("Test"), "property 'Test' not found.");
			
			// now the member reference expression 
			provider = CreateCtrlSpaceProvider (
@"
class MyClass2
{
	public string Test { get; set; }
	
	T foo<T>(T arg)
	{
		return arg;
	}

	public void Main(string[] args)
	{
		var myObject = this.foo<MyClass2>(new MyClass2());
		$myObject.$
	}
}
");
			Assert.IsNotNull (provider, "provider not found.");
			Assert.IsNotNull (provider.Find ("Test"), "property 'Test' not found.");
		}
		
		/// <summary>
		/// Bug 542976 resolution problem
		/// </summary>
		[Test()]
		public void TestBug542976 ()
		{
				CompletionDataList provider = CreateProvider (
@"
class KeyValuePair<S, T>
{
	public S Key { get; set;}
	public T Value { get; set;}
}

class TestMe<T> : System.Collections.Generic.IEnumerable<T>
{
	public System.Collections.Generic.IEnumerator<T> GetEnumerator ()
	{
		throw new System.NotImplementedException();
	}

	System.Collections.IEnumerator System.Collections.IEnumerable.GetEnumerator ()
	{
		throw new System.NotImplementedException();
	}
}

namespace TestMe 
{
	class Bar
	{
		public int Field;
	}
	
	class Test
	{
		void Foo (TestMe<KeyValuePair<Bar, int>> things)
		{
			foreach (var thing in things) {
				$thing.Key.$
			}
		}
	}
}
");
			Assert.IsNotNull (provider, "provider not found.");
			Assert.IsNotNull (provider.Find ("Field"), "field 'Field' not found.");
		}
		
		
		/// <summary>
		/// Bug 545189 - C# resolver bug
		/// </summary>
		[Test()]
		public void TestBug545189A ()
		{
				CompletionDataList provider = CreateProvider (
@"
class A<T>
{
	class B
	{
		public T field;
	}
}

public class Foo
{
	public void Bar ()
	{
		A<Foo>.B baz = new A<Foo>.B ();
		$baz.field.$
	}
}
");
			Assert.IsNotNull (provider, "provider not found.");
			Assert.IsNotNull (provider.Find ("Bar"), "method 'Bar' not found.");
		}
		
		/// <summary>
		/// Bug 549864 - Intellisense does not work properly with expressions
		/// </summary>
		[Test()]
		public void TestBug549864 ()
		{
				CompletionDataList provider = CreateProvider (
@"
delegate T MyFunc<S, T> (S t);

class TestClass
{
    public string Value
    {
        get;
        set;
    }
	
    public static object GetProperty<TType> (MyFunc<TType, object> expression)
	{
		return null;
    }
    private static object ValueProperty = TestClass.GetProperty<TestClass> ($x => x.$);

}

");
			Assert.IsNotNull (provider, "provider not found.");
			Assert.IsNotNull (provider.Find ("Value"), "property 'Value' not found.");
		}
		
		
		/// <summary>
		/// Bug 550185 - Intellisence for extension methods
		/// </summary>
		[Test()]
		public void TestBug550185 ()
		{
				CompletionDataList provider = CreateProvider (
@"
public interface IMyinterface<T> {
	T Foo ();
}

public static class ExtMethods {
	public static int MyCountMethod(this IMyinterface<string> i)
	{
		return 0;
	}
}

class TestClass
{
	void Test ()
	{
		IMyinterface<int> test;
		$test.$
	}
}

");
			Assert.IsNotNull (provider, "provider not found.");
			Assert.IsNull (provider.Find ("MyCountMet2hod"), "method 'MyCountMethod' found, but shouldn't.");
		}
		
			
		/// <summary>
		/// Bug 553101 – Enum completion does not use type aliases
		/// </summary>
		[Test()]
		public void TestBug553101 ()
		{
				CompletionDataList provider = CreateProvider (
@"
namespace Some.Type 
{
	public enum Name { Foo, Bar }
}

namespace Test
{
	using STN = Some.Type.Name;
	
	public class Main
	{
		public void TestMe ()
		{
			$STN foo = $
		}
	}
}
");
			Assert.IsNotNull (provider, "provider not found.");
		}
<<<<<<< HEAD
		/*
=======
>>>>>>> 899de6a5
			
		/// <summary>
		/// Bug 555523 - C# code completion gets confused by extension methods with same names as properties
		/// </summary>
		[Test()]
		public void TestBug555523A ()
		{
				CompletionDataList provider = CreateProvider (
@"
class A
{
	public int AA { get; set; }
}

class B
{
	public int BB { get; set; }
}

static class ExtMethod
{
	public static A Extension (this MyClass myClass)
	{
		return null;
	}
}

class MyClass
{
	public B Extension {
		get;
		set;
	}
}

class MainClass
{
	public static void Main (string[] args)
	{
		MyClass myClass;
		$myClass.Extension ().$
	}
}
");
			Assert.IsNotNull (provider, "provider not found.");
			Assert.IsNotNull (provider.Find ("AA"), "property 'AA' not found.");
		}
		
		/// <summary>
		/// Bug 555523 - C# code completion gets confused by extension methods with same names as properties
		/// </summary>
		[Test()]
		public void TestBug555523B ()
		{
				CompletionDataList provider = CreateProvider (
@"
class A
{
	public int AA { get; set; }
}

class B
{
	public int BB { get; set; }
}

static class ExtMethod
{
	public static A Extension (this MyClass myClass)
	{
		return null;
	}
}

class MyClass
{
	public B Extension {
		get;
		set;
	}
}

class MainClass
{
	public static void Main (string[] args)
	{
		MyClass myClass;
		$myClass.Extension.$
	}
}
");
			Assert.IsNotNull (provider, "provider not found.");
			Assert.IsNotNull (provider.Find ("BB"), "property 'BB' not found.");
		}
<<<<<<< HEAD
		*/
=======
>>>>>>> 899de6a5
		
	}
}<|MERGE_RESOLUTION|>--- conflicted
+++ resolved
@@ -1,4 +1,4 @@
-//
+//
 // CodeCompletionBugTests.cs
 //
 // Author:
@@ -27,155 +27,155 @@
 //
 
 using System;
-using NUnit.Framework;
-using MonoDevelop.Ide.Gui;
+using NUnit.Framework;
+using MonoDevelop.Ide.Gui;
 using MonoDevelop.Projects;
 using MonoDevelop.Core;
-using MonoDevelop.Projects.Gui.Completion;
-using MonoDevelop.Ide.Gui.Content;
-using MonoDevelop.Projects.Dom.Parser;
-using MonoDevelop.CSharp.Parser;
-using MonoDevelop.CSharp.Resolver;
-using MonoDevelop.CSharp.Completion;
+using MonoDevelop.Projects.Gui.Completion;
+using MonoDevelop.Ide.Gui.Content;
+using MonoDevelop.Projects.Dom.Parser;
+using MonoDevelop.CSharp.Parser;
+using MonoDevelop.CSharp.Resolver;
+using MonoDevelop.CSharp.Completion;
 
 namespace MonoDevelop.CSharpBinding.Tests
 {
 	[TestFixture()]
 	public class CodeCompletionBugTests : UnitTests.TestBase
-	{
-		static int pcount = 0;
-		
-		public static CompletionDataList CreateProvider (string text)
-		{
-			return CreateProvider (text, false);
-		}
-		
-		public static CompletionDataList CreateCtrlSpaceProvider (string text)
-		{
-			return CreateProvider (text, true);
-		}
-		
-		static CompletionDataList CreateProvider (string text, bool isCtrlSpace)
-		{
-			string parsedText;
-			string editorText;
-			int cursorPosition = text.IndexOf ('$');
-			int endPos = text.IndexOf ('$', cursorPosition + 1);
-			if (endPos == -1)
-				parsedText = editorText = text.Substring (0, cursorPosition) + text.Substring (cursorPosition + 1);
-			else {
-				parsedText = text.Substring (0, cursorPosition) + new string (' ', endPos - cursorPosition) + text.Substring (endPos + 1);
-				editorText = text.Substring (0, cursorPosition) + text.Substring (cursorPosition + 1, endPos - cursorPosition - 1) + text.Substring (endPos + 1);
-				cursorPosition = endPos - 1; 
-			}
-			
-			TestWorkbenchWindow tww = new TestWorkbenchWindow ();
-			TestViewContent sev = new TestViewContent ();
-			DotNetProject project = new DotNetAssemblyProject ("C#");
-			project.FileName = "/tmp/a" + pcount + ".csproj";
-			
-			string file = "/tmp/test-file-" + (pcount++) + ".cs";
-			project.AddFile (file);
-			
-			ProjectDomService.Load (project);
-			ProjectDom dom = ProjectDomService.GetProjectDom (project);
-			dom.ForceUpdate (true);
-			ProjectDomService.Parse (project, file, null, delegate { return parsedText; });
-			ProjectDomService.Parse (project, file, null, delegate { return parsedText; });
-			
-			sev.Project = project;
-			sev.ContentName = file;
-			sev.Text = editorText;
-			sev.CursorPosition = cursorPosition;
-			tww.ViewContent = sev;
-			Document doc = new Document (tww);
-			doc.ParsedDocument = new NRefactoryParser ().Parse (null, sev.ContentName, parsedText);
-			foreach (var e in doc.ParsedDocument.Errors)
-				Console.WriteLine (e);
-			CSharpTextEditorCompletion textEditorCompletion = new CSharpTextEditorCompletion (doc);
-			
-			int triggerWordLength = 1;
-			CodeCompletionContext ctx = new CodeCompletionContext ();
-			ctx.TriggerOffset = sev.CursorPosition;
-			int line, column;
-			sev.GetLineColumnFromPosition (sev.CursorPosition, out line, out column);
-			ctx.TriggerLine = line;
-			ctx.TriggerLineOffset = column;
-			
-			if (isCtrlSpace)
-				return textEditorCompletion.CodeCompletionCommand (ctx) as CompletionDataList;
-			else
-				return textEditorCompletion.HandleCodeCompletion (ctx, editorText[cursorPosition - 1] , ref triggerWordLength) as CompletionDataList;
-		}
-		
-		public static void CheckObjectMembers (CompletionDataList provider)
-		{
-			Assert.IsNotNull (provider.Find ("Equals"), "Method 'System.Object.Equals' not found.");
-			Assert.IsNotNull (provider.Find ("GetHashCode"), "Method 'System.Object.GetHashCode' not found.");
-			Assert.IsNotNull (provider.Find ("GetType"), "Method 'System.Object.GetType' not found.");
-			Assert.IsNotNull (provider.Find ("ToString"), "Method 'System.Object.ToString' not found.");
-		}
-		
-		public static void CheckProtectedObjectMembers (CompletionDataList provider)
-		{
-			CheckObjectMembers (provider);
-			Assert.IsNotNull (provider.Find ("MemberwiseClone"), "Method 'System.Object.MemberwiseClone' not found.");
-		}
-		
-		public static void CheckStaticObjectMembers (CompletionDataList provider)
-		{
-			Assert.IsNotNull (provider.Find ("Equals"), "Method 'System.Object.Equals' not found.");
-			Assert.IsNotNull (provider.Find ("ReferenceEquals"), "Method 'System.Object.ReferenceEquals' not found.");
-		}
+	{
+		static int pcount = 0;
+		
+		public static CompletionDataList CreateProvider (string text)
+		{
+			return CreateProvider (text, false);
+		}
+		
+		public static CompletionDataList CreateCtrlSpaceProvider (string text)
+		{
+			return CreateProvider (text, true);
+		}
+		
+		static CompletionDataList CreateProvider (string text, bool isCtrlSpace)
+		{
+			string parsedText;
+			string editorText;
+			int cursorPosition = text.IndexOf ('$');
+			int endPos = text.IndexOf ('$', cursorPosition + 1);
+			if (endPos == -1)
+				parsedText = editorText = text.Substring (0, cursorPosition) + text.Substring (cursorPosition + 1);
+			else {
+				parsedText = text.Substring (0, cursorPosition) + new string (' ', endPos - cursorPosition) + text.Substring (endPos + 1);
+				editorText = text.Substring (0, cursorPosition) + text.Substring (cursorPosition + 1, endPos - cursorPosition - 1) + text.Substring (endPos + 1);
+				cursorPosition = endPos - 1; 
+			}
+			
+			TestWorkbenchWindow tww = new TestWorkbenchWindow ();
+			TestViewContent sev = new TestViewContent ();
+			DotNetProject project = new DotNetAssemblyProject ("C#");
+			project.FileName = "/tmp/a" + pcount + ".csproj";
+			
+			string file = "/tmp/test-file-" + (pcount++) + ".cs";
+			project.AddFile (file);
+			
+			ProjectDomService.Load (project);
+			ProjectDom dom = ProjectDomService.GetProjectDom (project);
+			dom.ForceUpdate (true);
+			ProjectDomService.Parse (project, file, null, delegate { return parsedText; });
+			ProjectDomService.Parse (project, file, null, delegate { return parsedText; });
+			
+			sev.Project = project;
+			sev.ContentName = file;
+			sev.Text = editorText;
+			sev.CursorPosition = cursorPosition;
+			tww.ViewContent = sev;
+			Document doc = new Document (tww);
+			doc.ParsedDocument = new NRefactoryParser ().Parse (null, sev.ContentName, parsedText);
+			foreach (var e in doc.ParsedDocument.Errors)
+				Console.WriteLine (e);
+			CSharpTextEditorCompletion textEditorCompletion = new CSharpTextEditorCompletion (doc);
+			
+			int triggerWordLength = 1;
+			CodeCompletionContext ctx = new CodeCompletionContext ();
+			ctx.TriggerOffset = sev.CursorPosition;
+			int line, column;
+			sev.GetLineColumnFromPosition (sev.CursorPosition, out line, out column);
+			ctx.TriggerLine = line;
+			ctx.TriggerLineOffset = column;
+			
+			if (isCtrlSpace)
+				return textEditorCompletion.CodeCompletionCommand (ctx) as CompletionDataList;
+			else
+				return textEditorCompletion.HandleCodeCompletion (ctx, editorText[cursorPosition - 1] , ref triggerWordLength) as CompletionDataList;
+		}
+		
+		public static void CheckObjectMembers (CompletionDataList provider)
+		{
+			Assert.IsNotNull (provider.Find ("Equals"), "Method 'System.Object.Equals' not found.");
+			Assert.IsNotNull (provider.Find ("GetHashCode"), "Method 'System.Object.GetHashCode' not found.");
+			Assert.IsNotNull (provider.Find ("GetType"), "Method 'System.Object.GetType' not found.");
+			Assert.IsNotNull (provider.Find ("ToString"), "Method 'System.Object.ToString' not found.");
+		}
+		
+		public static void CheckProtectedObjectMembers (CompletionDataList provider)
+		{
+			CheckObjectMembers (provider);
+			Assert.IsNotNull (provider.Find ("MemberwiseClone"), "Method 'System.Object.MemberwiseClone' not found.");
+		}
+		
+		public static void CheckStaticObjectMembers (CompletionDataList provider)
+		{
+			Assert.IsNotNull (provider.Find ("Equals"), "Method 'System.Object.Equals' not found.");
+			Assert.IsNotNull (provider.Find ("ReferenceEquals"), "Method 'System.Object.ReferenceEquals' not found.");
+		}
 		
 		[Test()]
 		public void TestSimpleCodeCompletion ()
-		{
-			CompletionDataList provider = CreateProvider (
-@"class Test { public void TM1 () {} public void TM2 () {} public int TF1; }
-class CCTest {
-void TestMethod ()
-{
-	Test t;
-	$t.$
-}
-}
-");
-			Assert.IsNotNull (provider);
-			Assert.AreEqual (7, provider.Count);
-			CodeCompletionBugTests.CheckObjectMembers (provider); // 4 from System.Object
-			Assert.IsNotNull (provider.Find ("TM1"));
-			Assert.IsNotNull (provider.Find ("TM2"));
-			Assert.IsNotNull (provider.Find ("TF1"));
-		}
+		{
+			CompletionDataList provider = CreateProvider (
+@"class Test { public void TM1 () {} public void TM2 () {} public int TF1; }
+class CCTest {
+void TestMethod ()
+{
+	Test t;
+	$t.$
+}
+}
+");
+			Assert.IsNotNull (provider);
+			Assert.AreEqual (7, provider.Count);
+			CodeCompletionBugTests.CheckObjectMembers (provider); // 4 from System.Object
+			Assert.IsNotNull (provider.Find ("TM1"));
+			Assert.IsNotNull (provider.Find ("TM2"));
+			Assert.IsNotNull (provider.Find ("TF1"));
+		}
 		[Test()]
 		public void TestSimpleInterfaceCodeCompletion ()
-		{
-			CompletionDataList provider = CreateProvider (
-@"interface ITest { void TM1 (); void TM2 (); int TF1 { get; } }
-class CCTest {
-void TestMethod ()
-{
-	ITest t;
-	$t.$
-}
-}
-");
-			Assert.IsNotNull (provider);
-			Assert.AreEqual (7, provider.Count);
-			CodeCompletionBugTests.CheckObjectMembers (provider); // 4 from System.Object
-			Assert.IsNotNull (provider.Find ("TM1"));
-			Assert.IsNotNull (provider.Find ("TM2"));
-			Assert.IsNotNull (provider.Find ("TF1"));
-		}
-
+		{
+			CompletionDataList provider = CreateProvider (
+@"interface ITest { void TM1 (); void TM2 (); int TF1 { get; } }
+class CCTest {
+void TestMethod ()
+{
+	ITest t;
+	$t.$
+}
+}
+");
+			Assert.IsNotNull (provider);
+			Assert.AreEqual (7, provider.Count);
+			CodeCompletionBugTests.CheckObjectMembers (provider); // 4 from System.Object
+			Assert.IsNotNull (provider.Find ("TM1"));
+			Assert.IsNotNull (provider.Find ("TM2"));
+			Assert.IsNotNull (provider.Find ("TF1"));
+		}
+
 		/// <summary>
 		/// Bug 399695 - Code completion not working with an enum in a different namespace
 		/// </summary>
-		[Test()]
+		[Test()]
 		public void TestBug399695 ()
-		{
-			CompletionDataList provider = CreateProvider (
+		{
+			CompletionDataList provider = CreateProvider (
 @"namespace Other { enum TheEnum { One, Two } }
 namespace ThisOne { 
         public class Test {
@@ -187,18 +187,18 @@
                         $TheEnum = $
                 }
         }
-}");
-			Assert.IsNotNull (provider);
-			Assert.IsNotNull (provider.Find ("Other.TheEnum"), "Other.TheEnum not found.");
-		}
-
+}");
+			Assert.IsNotNull (provider);
+			Assert.IsNotNull (provider.Find ("Other.TheEnum"), "Other.TheEnum not found.");
+		}
+
 		/// <summary>
 		/// Bug 318834 - autocompletion kicks in when inputting decimals
 		/// </summary>
-		[Test()]
+		[Test()]
 		public void TestBug318834 ()
-		{
-			CompletionDataList provider = CreateProvider (
+		{
+			CompletionDataList provider = CreateProvider (
 @"class T
 {
         static void Main ()
@@ -207,17 +207,17 @@
         }
 }
 
-");
-			Assert.IsNull (provider);
-		}
-
+");
+			Assert.IsNull (provider);
+		}
+
 		/// <summary>
 		/// Bug 321306 - Code completion doesn't recognize child namespaces
 		/// </summary>
-		[Test()]
+		[Test()]
 		public void TestBug321306 ()
-		{
-			CompletionDataList provider = CreateProvider (
+		{
+			CompletionDataList provider = CreateProvider (
 @"namespace a
 {
 	namespace b
@@ -231,146 +231,146 @@
 	public class d
 	{
 		public d ()
-		{
+		{
 			$b.$
 		}
 	}
-}");
-			Assert.IsNotNull (provider, "provider not found.");
-			Assert.AreEqual (1, provider.Count);
-			Assert.IsNotNull (provider.Find ("c"), "class 'c' not found.");
-		}
-
+}");
+			Assert.IsNotNull (provider, "provider not found.");
+			Assert.AreEqual (1, provider.Count);
+			Assert.IsNotNull (provider.Find ("c"), "class 'c' not found.");
+		}
+
 		/// <summary>
 		/// Bug 322089 - Code completion for indexer
 		/// </summary>
-		[Test()]
+		[Test()]
 		public void TestBug322089 ()
-		{
-			CompletionDataList provider = CreateProvider (
-@"class AClass
-{
-	public int AField;
-	public int BField;
-}
-
+		{
+			CompletionDataList provider = CreateProvider (
+@"class AClass
+{
+	public int AField;
+	public int BField;
+}
+
 class Test
 {
 	public void TestMethod ()
-	{
-		AClass[] list = new AClass[0];
-		$list[0].$
-	}
-}");
-			Assert.IsNotNull (provider, "provider not found.");
-			Assert.AreEqual (6, provider.Count);
-			CodeCompletionBugTests.CheckObjectMembers (provider); // 4 from System.Object
-			Assert.IsNotNull (provider.Find ("AField"), "field 'AField' not found.");
-			Assert.IsNotNull (provider.Find ("BField"), "field 'BField' not found.");
-		}
-		
+	{
+		AClass[] list = new AClass[0];
+		$list[0].$
+	}
+}");
+			Assert.IsNotNull (provider, "provider not found.");
+			Assert.AreEqual (6, provider.Count);
+			CodeCompletionBugTests.CheckObjectMembers (provider); // 4 from System.Object
+			Assert.IsNotNull (provider.Find ("AField"), "field 'AField' not found.");
+			Assert.IsNotNull (provider.Find ("BField"), "field 'BField' not found.");
+		}
+		
 		/// <summary>
 		/// Bug 323283 - Code completion for indexers offered by generic types (generics)
 		/// </summary>
-		[Test()]
+		[Test()]
 		public void TestBug323283 ()
-		{
-			CompletionDataList provider = CreateProvider (
-@"class AClass
-{
-	public int AField;
-	public int BField;
-}
-
-class MyClass<T>
-{
-	public T this[int i] {
-		get {
-			return default (T);
-		}
-	}
-}
-
+		{
+			CompletionDataList provider = CreateProvider (
+@"class AClass
+{
+	public int AField;
+	public int BField;
+}
+
+class MyClass<T>
+{
+	public T this[int i] {
+		get {
+			return default (T);
+		}
+	}
+}
+
 class Test
 {
 	public void TestMethod ()
-	{
-		MyClass<AClass> list = new MyClass<AClass> ();
-		$list[0].$
-	}
-}");
-			Assert.IsNotNull (provider, "provider not found.");
-			Assert.AreEqual (6, provider.Count);
-			CodeCompletionBugTests.CheckObjectMembers (provider); // 4 from System.Object
-			Assert.IsNotNull (provider.Find ("AField"), "field 'AField' not found.");
-			Assert.IsNotNull (provider.Find ("BField"), "field 'BField' not found.");
-		}
-
+	{
+		MyClass<AClass> list = new MyClass<AClass> ();
+		$list[0].$
+	}
+}");
+			Assert.IsNotNull (provider, "provider not found.");
+			Assert.AreEqual (6, provider.Count);
+			CodeCompletionBugTests.CheckObjectMembers (provider); // 4 from System.Object
+			Assert.IsNotNull (provider.Find ("AField"), "field 'AField' not found.");
+			Assert.IsNotNull (provider.Find ("BField"), "field 'BField' not found.");
+		}
+
 		/// <summary>
 		/// Bug 323317 - Code completion not working just after a constructor
 		/// </summary>
-		[Test()]
+		[Test()]
 		public void TestBug323317 ()
-		{
-			CompletionDataList provider = CreateProvider (
-@"class AClass
-{
-	public int AField;
-	public int BField;
-}
-
+		{
+			CompletionDataList provider = CreateProvider (
+@"class AClass
+{
+	public int AField;
+	public int BField;
+}
+
 class Test
 {
 	public void TestMethod ()
-	{
-		$new AClass().$
-	}
-}");
-			Assert.IsNotNull (provider, "provider not found.");
-			Assert.AreEqual (6, provider.Count);
-			CodeCompletionBugTests.CheckObjectMembers (provider); // 4 from System.Object
-			Assert.IsNotNull (provider.Find ("AField"), "field 'AField' not found.");
-			Assert.IsNotNull (provider.Find ("BField"), "field 'BField' not found.");
-		}
-		
+	{
+		$new AClass().$
+	}
+}");
+			Assert.IsNotNull (provider, "provider not found.");
+			Assert.AreEqual (6, provider.Count);
+			CodeCompletionBugTests.CheckObjectMembers (provider); // 4 from System.Object
+			Assert.IsNotNull (provider.Find ("AField"), "field 'AField' not found.");
+			Assert.IsNotNull (provider.Find ("BField"), "field 'BField' not found.");
+		}
+		
 		/// <summary>
 		/// Bug 325509 - Inaccessible methods displayed in autocomplete
 		/// </summary>
-		[Test()]
+		[Test()]
 		public void TestBug325509 ()
-		{
-			CompletionDataList provider = CreateProvider (
-@"class AClass
-{
-	public int A;
-	public int B;
-	
-	protected int C;
-	int D;
-}
-
+		{
+			CompletionDataList provider = CreateProvider (
+@"class AClass
+{
+	public int A;
+	public int B;
+	
+	protected int C;
+	int D;
+}
+
 class Test
 {
 	public void TestMethod ()
-	{
-		AClass a;
-		$a.$
-	}
-}");
-			Assert.IsNotNull (provider, "provider not found.");
-			Assert.AreEqual (6, provider.Count);
-			CodeCompletionBugTests.CheckObjectMembers (provider); // 4 from System.Object
-			Assert.IsNotNull (provider.Find ("A"), "field 'A' not found.");
-			Assert.IsNotNull (provider.Find ("B"), "field 'B' not found.");
-		}
-
+	{
+		AClass a;
+		$a.$
+	}
+}");
+			Assert.IsNotNull (provider, "provider not found.");
+			Assert.AreEqual (6, provider.Count);
+			CodeCompletionBugTests.CheckObjectMembers (provider); // 4 from System.Object
+			Assert.IsNotNull (provider.Find ("A"), "field 'A' not found.");
+			Assert.IsNotNull (provider.Find ("B"), "field 'B' not found.");
+		}
+
 		/// <summary>
 		/// Bug 338392 - MD tries to use types when declaring namespace
 		/// </summary>
-		[Test()]
+		[Test()]
 		public void TestBug338392 ()
-		{
-			CompletionDataList provider = CreateProvider (
+		{
+			CompletionDataList provider = CreateProvider (
 @"namespace A
 {
         class C
@@ -378,73 +378,73 @@
         }
 }
 
-$namespace A.$
-");
-			Assert.IsNotNull (provider, "provider not found.");
-			Assert.AreEqual (0, provider.Count);
-		}
-
+$namespace A.$
+");
+			Assert.IsNotNull (provider, "provider not found.");
+			Assert.AreEqual (0, provider.Count);
+		}
+
 		/// <summary>
 		/// Bug 427284 - Code Completion: class list shows the full name of classes
 		/// </summary>
-		[Test()]
+		[Test()]
 		public void TestBug427284 ()
-		{
-			CompletionDataList provider = CreateProvider (
+		{
+			CompletionDataList provider = CreateProvider (
 @"namespace TestNamespace
 {
         class Test
         {
         }
+}
+class TestClass
+{
+	void Method ()
+	{
+		$TestNamespace.$
+	}
+}
+");
+			Assert.IsNotNull (provider, "provider not found.");
+			Assert.AreEqual (1, provider.Count);
+			Assert.IsNotNull (provider.Find ("Test"), "class 'Test' not found.");
+		}
+
+		/// <summary>
+		/// Bug 427294 - Code Completion: completion on values returned by methods doesn't work
+		/// </summary>
+		[Test()]
+		public void TestBug427294 ()
+		{
+			CompletionDataList provider = CreateProvider (
+@"class TestClass
+{
+	public TestClass GetTestClass ()
+	{
+	}
 }
-class TestClass
-{
-	void Method ()
-	{
-		$TestNamespace.$
-	}
-}
-");
-			Assert.IsNotNull (provider, "provider not found.");
-			Assert.AreEqual (1, provider.Count);
-			Assert.IsNotNull (provider.Find ("Test"), "class 'Test' not found.");
-		}
-
-		/// <summary>
-		/// Bug 427294 - Code Completion: completion on values returned by methods doesn't work
-		/// </summary>
-		[Test()]
-		public void TestBug427294 ()
-		{
-			CompletionDataList provider = CreateProvider (
-@"class TestClass
-{
-	public TestClass GetTestClass ()
-	{
-	}
-}
-
+
 class Test
 {
 	public void TestMethod ()
-	{
-		TestClass a;
-		$a.GetTestClass ().$
-	}
-}");
-			Assert.IsNotNull (provider, "provider not found.");
-			Assert.AreEqual (5, provider.Count);
-			CodeCompletionBugTests.CheckObjectMembers (provider); // 4 from System.Object
+	{
+		TestClass a;
+		$a.GetTestClass ().$
+	}
+}");
+			Assert.IsNotNull (provider, "provider not found.");
+			Assert.AreEqual (5, provider.Count);
+			CodeCompletionBugTests.CheckObjectMembers (provider); // 4 from System.Object
 			Assert.IsNotNull (provider.Find ("GetTestClass"), "method 'GetTestClass' not found.");
-		}
-		
+		}
+		
 		/// <summary>
 		/// Bug 405000 - Namespace alias qualifier operator (::) does not trigger code completion
 		/// </summary>
-		[Test()]
+		[Test()]
 		public void TestBug405000 ()
-		{
-			CompletionDataList provider = CreateProvider (
+		{
+			CompletionDataList provider = CreateProvider (
 @"namespace A {
 	class Test
 	{
@@ -460,19 +460,19 @@
 			$foo::$
 		}
 	}
-}");
-			Assert.IsNotNull (provider, "provider not found.");
-			Assert.AreEqual (1, provider.Count);
+}");
+			Assert.IsNotNull (provider, "provider not found.");
+			Assert.AreEqual (1, provider.Count);
 			Assert.IsNotNull (provider.Find ("Test"), "class 'Test' not found.");
-		}
-		
+		}
+		
 		/// <summary>
 		/// Bug 427649 - Code Completion: protected methods shown in code completion
 		/// </summary>
-		[Test()]
+		[Test()]
 		public void TestBug427649 ()
-		{
-			CompletionDataList provider = CreateProvider (
+		{
+			CompletionDataList provider = CreateProvider (
 @"class BaseClass
 {
 	protected void ProtecedMember ()
@@ -488,19 +488,19 @@
 		$bc.$
 	}
 }
-");
-			Assert.IsNotNull (provider, "provider not found.");
-			Assert.AreEqual (4, provider.Count);
-			CodeCompletionBugTests.CheckObjectMembers (provider); // 4 from System.Object
-		}
-		
+");
+			Assert.IsNotNull (provider, "provider not found.");
+			Assert.AreEqual (4, provider.Count);
+			CodeCompletionBugTests.CheckObjectMembers (provider); // 4 from System.Object
+		}
+		
 		/// <summary>
 		/// Bug 427734 - Code Completion issues with enums
 		/// </summary>
-		[Test()]
+		[Test()]
 		public void TestBug427734A ()
-		{
-			CompletionDataList provider = CreateProvider (
+		{
+			CompletionDataList provider = CreateProvider (
 @"public class Test
 {
 	public enum SomeEnum { a,b }
@@ -509,20 +509,20 @@
 	{
 		$Test.$
 	}
-}");
-			Assert.IsNotNull (provider, "provider not found.");
-			Assert.AreEqual (3, provider.Count);
-			CodeCompletionBugTests.CheckStaticObjectMembers (provider); // 2 from System.Object
+}");
+			Assert.IsNotNull (provider, "provider not found.");
+			Assert.AreEqual (3, provider.Count);
+			CodeCompletionBugTests.CheckStaticObjectMembers (provider); // 2 from System.Object
 			Assert.IsNotNull (provider.Find ("SomeEnum"), "enum 'SomeEnum' not found.");
-		}
-		
+		}
+		
 		/// <summary>
 		/// Bug 427734 - Code Completion issues with enums
 		/// </summary>
-		[Test()]
+		[Test()]
 		public void TestBug427734B ()
-		{
-			CompletionDataList provider = CreateProvider (
+		{
+			CompletionDataList provider = CreateProvider (
 @"public class Test
 {
 	public enum SomeEnum { a,b }
@@ -531,74 +531,74 @@
 	{
 		$SomeEnum.$
 	}
-}");
-			Assert.IsNotNull (provider, "provider not found.");
-			Assert.AreEqual (2, provider.Count);
+}");
+			Assert.IsNotNull (provider, "provider not found.");
+			Assert.AreEqual (2, provider.Count);
 			Assert.IsNotNull (provider.Find ("a"), "enum member 'a' not found.");
 			Assert.IsNotNull (provider.Find ("b"), "enum member 'b' not found.");
-		}
-		
+		}
+		
 		/// <summary>
 		/// Bug 431764 - Completion doesn't work in properties
 		/// </summary>
-		[Test()]
-		public void TestBug431764 ()
-		{
+		[Test()]
+		public void TestBug431764 ()
+		{
+			CompletionDataList provider = CreateCtrlSpaceProvider (
+@"public class Test
+{
+	int number;
+	public int Number {
+		set { $this.number = $ }
+	}
+}");
+			Assert.IsNotNull (provider, "provider not found.");
+			Assert.IsNotNull (provider.Find ("value"), "Should contain 'value'");
+		}
+		
+		/// <summary>
+		/// Bug 431797 - Code completion showing invalid options
+		/// </summary>
+		[Test()]
+		public void TestBug431797A ()
+		{
 			CompletionDataList provider = CreateCtrlSpaceProvider (
-@"public class Test
-{
-	int number;
-	public int Number {
-		set { $this.number = $ }
-	}
-}");
-			Assert.IsNotNull (provider, "provider not found.");
-			Assert.IsNotNull (provider.Find ("value"), "Should contain 'value'");
-		}
-		
-		/// <summary>
-		/// Bug 431797 - Code completion showing invalid options
-		/// </summary>
-		[Test()]
-		public void TestBug431797A ()
-		{
-			CompletionDataList provider = CreateCtrlSpaceProvider (
-@"public class Test
-{
+@"public class Test
+{
 	private List<string> strings;
 	$public $
 }");
 		
 			Assert.IsNotNull (provider, "provider not found.");
 			Assert.IsNull (provider.Find ("strings"), "should not contain 'strings'");
-		}
-		
+		}
+		
 		/// <summary>
 		/// Bug 431797 - Code completion showing invalid options
-		/// </summary>
-		[Test()]
+		/// </summary>
+		[Test()]
 		public void TestBug431797B ()
-		{
+		{
 			CompletionDataList provider = CreateProvider (
 @"public class Test
-{
+{
 	public delegate string [] AutoCompleteHandler (string text, int pos);
 	public void Method ()
-	{
+	{
 		Test t = new Test ();
-		$t.$
+		$t.$
 	}
 }");
 			Assert.IsNotNull (provider, "provider not found.");
 			Assert.IsNull (provider.Find ("AutoCompleteHandler"), "should not contain 'AutoCompleteHandler' delegate");
-		}
-		
+		}
+		
 		/// <summary>
 		/// Bug 432681 - Incorrect completion in nested classes
-		/// </summary>
-		[Test()]
-		public void TestBug432681 ()
-		{
+		/// </summary>
+		[Test()]
+		public void TestBug432681 ()
+		{
 			CompletionDataList provider = CreateProvider (
 @"
 
@@ -611,36 +611,36 @@
         {
                 $C.D c = new $
         }
-}");
-			Assert.IsNotNull (provider, "provider not found.");
+}");
+			Assert.IsNotNull (provider, "provider not found.");
 			Assert.AreEqual ("C.D", provider.DefaultCompletionString, "Completion string is incorrect");
-		}
-		
-		[Test()]
-		public void TestGenericObjectCreation ()
-		{
+		}
+		
+		[Test()]
+		public void TestGenericObjectCreation ()
+		{
 			CompletionDataList provider = CreateProvider (
-@"
-class List<T>
-{
-}
+@"
+class List<T>
+{
+}
 class Test{
 	public void Method ()
 	{
 		$List<int> i = new $
 	}
-}");
-			Assert.IsNotNull (provider, "provider not found.");
+}");
+			Assert.IsNotNull (provider, "provider not found.");
 			Assert.IsTrue (provider.Find ("List<int>") != null, "List<int> not found");
-		}
-		
+		}
+		
 		/// <summary>
 		/// Bug 431803 - Autocomplete not giving any options
-		/// </summary>
+		/// </summary>
 		[Test()]
 		public void TestBug431803 ()
-		{
-			CompletionDataList provider = CreateProvider (
+		{
+			CompletionDataList provider = CreateProvider (
 @"public class Test
 {
 	public string[] GetStrings ()
@@ -651,30 +651,30 @@
 			Assert.IsNotNull (provider, "provider not found.");
 			Assert.AreEqual (1, provider.Count);
 			Assert.IsNotNull (provider.Find ("string"), "type string not found.");
-		}
-
+		}
+
 		/// <summary>
 		/// Bug 434770 - No autocomplete on array types
-		/// </summary>
+		/// </summary>
 		[Test()]
 		public void TestBug434770 ()
-		{
-			CompletionDataList provider = CreateProvider (
-@"
-namespace System {
-	public class Array 
-	{
-		public int Length {
-			get {}
-			set {}
-		}
-		public int MyField;
-	}
-}
+		{
+			CompletionDataList provider = CreateProvider (
+@"
+namespace System {
+	public class Array 
+	{
+		public int Length {
+			get {}
+			set {}
+		}
+		public int MyField;
+	}
+}
 public class Test
 {
 	public void AMethod ()
-	{
+	{
 		byte[] buffer = new byte[1024];
 		$buffer.$
 	}
@@ -682,16 +682,16 @@
 			Assert.IsNotNull (provider, "provider not found.");
 			Assert.IsNotNull (provider.Find ("Length"), "property 'Length' not found.");
 			Assert.IsNotNull (provider.Find ("MyField"), "field 'MyField' not found.");
-		}
-		
+		}
+		
 		/// <summary>
 		/// Bug 439601 - Intellisense Broken For Partial Classes
-		/// </summary>
+		/// </summary>
 		[Test()]
 		public void TestBug439601 ()
-		{
-			CompletionDataList provider = CreateProvider (
-@"
+		{
+			CompletionDataList provider = CreateProvider (
+@"
 namespace MyNamespace
 {
 	partial class FormMain
@@ -727,14 +727,14 @@
 			Assert.IsNotNull (provider.Find ("Foo"), "method 'Foo' not found.");
 			Assert.IsNotNull (provider.Find ("Blah"), "method 'Blah' not found.");
 			Assert.IsNotNull (provider.Find ("Bar"), "method 'Bar' not found.");
-		}
-		
+		}
+		
 		/// <summary>
 		/// Bug 432434 - Code completion doesn't work with subclasses
-		/// </summary>
-		[Test()]
-		public void TestBug432434 ()
-		{
+		/// </summary>
+		[Test()]
+		public void TestBug432434 ()
+		{
 			CompletionDataList provider = CreateProvider (
 
 @"public class Test
@@ -756,18 +756,18 @@
 		$inner.$
 	}
 }
-");
-			Assert.IsNotNull (provider, "provider not found.");
-			Assert.IsNotNull (provider.Find ("Inner1"), "Method inner1 not found.");
+");
+			Assert.IsNotNull (provider, "provider not found.");
+			Assert.IsNotNull (provider.Find ("Inner1"), "Method inner1 not found.");
 			Assert.IsNotNull (provider.Find ("Inner2"), "Method inner2 not found.");
-		}
-
+		}
+
 		/// <summary>
 		/// Bug 432434A - Code completion doesn't work with subclasses
-		/// </summary>
-		[Test()]
-		public void TestBug432434A ()
-		{
+		/// </summary>
+		[Test()]
+		public void TestBug432434A ()
+		{
 			CompletionDataList provider = CreateProvider (
 
 @"    public class E
@@ -781,17 +781,17 @@
                         }
                 }
         }
-");
-			Assert.IsNotNull (provider, "provider not found.");
-			Assert.IsNotNull (provider.Find ("Method"), "Method 'Method' not found.");
+");
+			Assert.IsNotNull (provider, "provider not found.");
+			Assert.IsNotNull (provider.Find ("Method"), "Method 'Method' not found.");
 		}
-		
+		
 		/// <summary>
 		/// Bug 432434B - Code completion doesn't work with subclasses
-		/// </summary>
-		[Test()]
-		public void TestBug432434B ()
-		{
+		/// </summary>
+		[Test()]
+		public void TestBug432434B ()
+		{
 			CompletionDataList provider = CreateProvider (
 
 @"  public class E
@@ -804,20 +804,20 @@
                         }
                 }
         }
-");
-			Assert.IsNotNull (provider, "provider not found.");
-			Assert.IsNotNull (provider.Find ("E"), "Class 'E' not found.");
-			Assert.IsNotNull (provider.Find ("Inner"), "Class 'Inner' not found.");
-			Assert.IsNull (provider.Find ("ReallyInner"), "Class 'ReallyInner' found, but shouldn't.");
+");
+			Assert.IsNotNull (provider, "provider not found.");
+			Assert.IsNotNull (provider.Find ("E"), "Class 'E' not found.");
+			Assert.IsNotNull (provider.Find ("Inner"), "Class 'Inner' not found.");
+			Assert.IsNull (provider.Find ("ReallyInner"), "Class 'ReallyInner' found, but shouldn't.");
 		}
 		
 
 		/// <summary>
 		/// Bug 436705 - code completion for constructors does not handle class name collisions properly
-		/// </summary>
-		[Test()]
-		public void TestBug436705 ()
-		{
+		/// </summary>
+		[Test()]
+		public void TestBug436705 ()
+		{
 			CompletionDataList provider = CreateProvider (
 @"
 public class Point
@@ -830,17 +830,17 @@
         {
                 $System.Drawing.Point p = new $
         }
-}");
-			Assert.IsNotNull (provider, "provider not found.");
+}");
+			Assert.IsNotNull (provider, "provider not found.");
 			Assert.AreEqual ("System.Drawing.Point", provider.DefaultCompletionString, "Completion string is incorrect");
-		}
-		
+		}
+		
 		/// <summary>
 		/// Bug 439963 - Lacking members in code completion
-		/// </summary>
-		[Test()]
-		public void TestBug439963 ()
-		{
+		/// </summary>
+		[Test()]
+		public void TestBug439963 ()
+		{
 			CompletionDataList provider = CreateProvider (
 @"public class StaticTest
 {
@@ -861,27 +861,27 @@
 		$StaticTest.GetObject ().$
 	}
 }
-");
-			Assert.IsNotNull (provider, "provider not found.");
-			Assert.IsNotNull (provider.Find ("Test1"), "Method 'Test1' not found.");
-			Assert.IsNotNull (provider.Find ("Test2"), "Method 'Test2' not found.");
-			Assert.IsNull (provider.Find ("GetObject"), "Method 'GetObject' found, but shouldn't.");
-		}
-
+");
+			Assert.IsNotNull (provider, "provider not found.");
+			Assert.IsNotNull (provider.Find ("Test1"), "Method 'Test1' not found.");
+			Assert.IsNotNull (provider.Find ("Test2"), "Method 'Test2' not found.");
+			Assert.IsNull (provider.Find ("GetObject"), "Method 'GetObject' found, but shouldn't.");
+		}
+
 		/// <summary>
 		/// Bug 441671 - Finalisers show up in code completion
 		/// </summary>
-		[Test()]
+		[Test()]
 		public void TestBug441671 ()
-		{
-			CompletionDataList provider = CreateProvider (
+		{
+			CompletionDataList provider = CreateProvider (
 @"class TestClass
 {
 	public TestClass (int i)
 	{
-	}
-	public void TestMethod ()
-	{
+	}
+	public void TestMethod ()
+	{
 	}
 	public ~TestClass ()
 	{
@@ -895,22 +895,22 @@
 		TestClass c;
 		$c.$
 	}
-}
-");
-			Assert.IsNotNull (provider, "provider not found.");
-			Assert.AreEqual (5, provider.Count);
-			CodeCompletionBugTests.CheckObjectMembers (provider); // 4 from System.Object
+}
+");
+			Assert.IsNotNull (provider, "provider not found.");
+			Assert.AreEqual (5, provider.Count);
+			CodeCompletionBugTests.CheckObjectMembers (provider); // 4 from System.Object
 			Assert.IsNull (provider.Find (".dtor"), "destructor found - but shouldn't.");
-			Assert.IsNotNull (provider.Find ("TestMethod"), "method 'TestMethod' not found.");
-		}
-		
+			Assert.IsNotNull (provider.Find ("TestMethod"), "method 'TestMethod' not found.");
+		}
+		
 		/// <summary>
 		/// Bug 444110 - Code completion doesn't activate
 		/// </summary>
-		[Test()]
+		[Test()]
 		public void TestBug444110 ()
-		{
-			CompletionDataList provider = CreateProvider (
+		{
+			CompletionDataList provider = CreateProvider (
 @"using System;
 using System.Collections.Generic;
 
@@ -938,50 +938,50 @@
 			$t.TemplateClass.$
 		}
 	}
-}");
-			Assert.IsNotNull (provider, "provider not found.");
-			Assert.AreEqual (5, provider.Count);
-			CodeCompletionBugTests.CheckObjectMembers (provider); // 4 from System.Object
-			Assert.IsNotNull (provider.Find ("TestField"), "field 'TestField' not found.");
+}");
+			Assert.IsNotNull (provider, "provider not found.");
+			Assert.AreEqual (5, provider.Count);
+			CodeCompletionBugTests.CheckObjectMembers (provider); // 4 from System.Object
+			Assert.IsNotNull (provider.Find ("TestField"), "field 'TestField' not found.");
+		}
+		
+		/// <summary>
+		/// Bug 460234 - Invalid options shown when typing 'override'
+		/// </summary>
+		[Test()]
+		public void TestBug460234 ()
+		{
+			CompletionDataList provider = CreateProvider (
+@"
+namespace System {
+	public class Object
+	{
+		public virtual int GetHashCode ()
+		{
+		}
+		protected virtual void Finalize ()
+		{
 		}
-		
-		/// <summary>
-		/// Bug 460234 - Invalid options shown when typing 'override'
-		/// </summary>
-		[Test()]
-		public void TestBug460234 ()
-		{
-			CompletionDataList provider = CreateProvider (
-@"
-namespace System {
-	public class Object
-	{
-		public virtual int GetHashCode ()
-		{
-		}
-		protected virtual void Finalize ()
-		{
-		}
-	}
-}
-public class TestMe : System.Object
-{
-	$override $
-}");
-			Assert.IsNotNull (provider, "provider not found.");
-			Assert.AreEqual (1, provider.Count);
-			Assert.IsNull (provider.Find ("Finalize"), "method 'Finalize' found, but shouldn't.");
-			Assert.IsNotNull (provider.Find ("GetHashCode"), "method 'GetHashCode' not found.");
-		}
-
+	}
+}
+public class TestMe : System.Object
+{
+	$override $
+}");
+			Assert.IsNotNull (provider, "provider not found.");
+			Assert.AreEqual (1, provider.Count);
+			Assert.IsNull (provider.Find ("Finalize"), "method 'Finalize' found, but shouldn't.");
+			Assert.IsNotNull (provider.Find ("GetHashCode"), "method 'GetHashCode' not found.");
+		}
+
 		/// <summary>
 		/// Bug 457003 - code completion shows variables out of scope
 		/// </summary>
-		[Test()]
+		[Test()]
 		public void TestBug457003 ()
-		{
-			CompletionDataList provider = CreateProvider (
-@"
+		{
+			CompletionDataList provider = CreateProvider (
+@"
 class A
 {
 	public void Test ()
@@ -996,19 +996,19 @@
 		}
 	}
 }
-");
-			Assert.IsNotNull (provider, "provider not found.");
-			Assert.IsTrue (provider.Count == 0, "variable 'st' found, but shouldn't.");
-		}
-		
+");
+			Assert.IsNotNull (provider, "provider not found.");
+			Assert.IsTrue (provider.Count == 0, "variable 'st' found, but shouldn't.");
+		}
+		
 		/// <summary>
 		/// Bug 457237 - code completion doesn't show static methods when setting global variable
 		/// </summary>
-		[Test()]
+		[Test()]
 		public void TestBug457237 ()
-		{
-			CompletionDataList provider = CreateProvider (
-@"
+		{
+			CompletionDataList provider = CreateProvider (
+@"
 class Test
 {
 	public static double Val = 0.5;
@@ -1018,63 +1018,63 @@
 {
 	$double dd = Test.$
 }
-");
-			Assert.IsNotNull (provider, "provider not found.");
-			Assert.IsNotNull (provider.Find ("Val"), "field 'Val' not found.");
-		}
-
+");
+			Assert.IsNotNull (provider, "provider not found.");
+			Assert.IsNotNull (provider.Find ("Val"), "field 'Val' not found.");
+		}
+
 		/// <summary>
 		/// Bug 459682 - Static methods/properties don't show up in subclasses
 		/// </summary>
-		[Test()]
+		[Test()]
 		public void TestBug459682 ()
-		{
-			CompletionDataList provider = CreateProvider (
+		{
+			CompletionDataList provider = CreateProvider (
 @"public class BaseC
 {
 	public static int TESTER;
 }
 public class Child : BaseC
-{
+{
 	public Child()
 	{
 		$Child.$
 	}
 }
-");
-			Assert.IsNotNull (provider, "provider not found.");
-			Assert.IsNotNull (provider.Find ("TESTER"), "field 'TESTER' not found.");
-		}
-		
+");
+			Assert.IsNotNull (provider, "provider not found.");
+			Assert.IsNotNull (provider.Find ("TESTER"), "field 'TESTER' not found.");
+		}
+		
 		/// <summary>
 		/// Bug 466692 - Missing completion for return/break keywords after yield
 		/// </summary>
-		[Test()]
+		[Test()]
 		public void TestBug466692 ()
-		{
-			CompletionDataList provider = CreateProvider (
-@"
-public class TestMe 
-{
-	public int Test ()
-	{
-		$yield $
-	}
-}");
-			Assert.IsNotNull (provider, "provider not found.");
-			Assert.AreEqual (2, provider.Count);
-			Assert.IsNotNull (provider.Find ("break"), "keyword 'break' not found");
-			Assert.IsNotNull (provider.Find ("return"), "keyword 'return' not found");
-		}
-		
+		{
+			CompletionDataList provider = CreateProvider (
+@"
+public class TestMe 
+{
+	public int Test ()
+	{
+		$yield $
+	}
+}");
+			Assert.IsNotNull (provider, "provider not found.");
+			Assert.AreEqual (2, provider.Count);
+			Assert.IsNotNull (provider.Find ("break"), "keyword 'break' not found");
+			Assert.IsNotNull (provider.Find ("return"), "keyword 'return' not found");
+		}
+		
 		/// <summary>
 		/// Bug 467507 - No completion of base members inside explicit events
 		/// </summary>
-		[Test()]
+		[Test()]
 		public void TestBug467507 ()
-		{
-			CompletionDataList provider = CreateCtrlSpaceProvider (
-@"
+		{
+			CompletionDataList provider = CreateCtrlSpaceProvider (
+@"
 using System;
 
 class Test
@@ -1092,21 +1092,21 @@
 		}
 	}
 }
-");
-			Assert.IsNotNull (provider, "provider not found.");
-			
-			Assert.IsNotNull (provider.Find ("TestMe"), "method 'TestMe' not found");
-			Assert.IsNotNull (provider.Find ("value"), "keyword 'value' not found");
-		}
-		
+");
+			Assert.IsNotNull (provider, "provider not found.");
+			
+			Assert.IsNotNull (provider.Find ("TestMe"), "method 'TestMe' not found");
+			Assert.IsNotNull (provider.Find ("value"), "keyword 'value' not found");
+		}
+		
 		/// <summary>
 		/// Bug 444643 - Extension methods don't show up on array types
 		/// </summary>
-		[Test()]
+		[Test()]
 		public void TestBug444643 ()
-		{
-			CompletionDataList provider = CreateCtrlSpaceProvider (
-@"
+		{
+			CompletionDataList provider = CreateCtrlSpaceProvider (
+@"
 using System;
 using System.Collections.Generic;
 
@@ -1121,1035 +1121,1027 @@
 	class MainClass
 	{
 		public static void Main(string[] args)
-		{
+		{
 			$args.$
 		}
 	}
-");
-			Assert.IsNotNull (provider, "provider not found.");
-			Assert.IsNotNull (provider.Find ("TestExt"), "method 'TestExt' not found");
-		}
-		
+");
+			Assert.IsNotNull (provider, "provider not found.");
+			Assert.IsNotNull (provider.Find ("TestExt"), "method 'TestExt' not found");
+		}
+		
 		/// <summary>
 		/// Bug 471935 - Code completion window not showing in MD1CustomDataItem.cs
 		/// </summary>
-		[Test()]
-		public void TestBug471935 ()
-		{
-			CompletionDataList provider = CreateCtrlSpaceProvider (
-@"
-public class AClass
-{
-	public AClass Test ()
-	{
-		if (true) {
-			AClass data;
-			$data.$
-			return data;
-		} else if (false) {
-			AClass data;
-			return data;
-		}
-		return null;
-	}
-}
-");
-			Assert.IsNotNull (provider, "provider not found.");
-			
-			Assert.IsNotNull (provider.Find ("Test"), "method 'Test' not found");
-		}
-		
-		/// <summary>
-		/// Bug 471937 - Code completion of 'new' showing invorrect entries 
-		/// </summary>
-		[Test()]
-		public void TestBug471937 ()
-		{
-			CompletionDataList provider = CreateCtrlSpaceProvider (
-@"
-class B
-{
-}
-
-class A
-{
-	public void Test()
-	{
-		int i = 5;
-		i += 5;
-		$A a = new $
-	}
-}
-");
-			Assert.IsNotNull (provider, "provider not found.");
-			
-			Assert.IsNull (provider.Find ("B"), "class 'B' found, but shouldn'tj.");
-		}
-		
-		/// <summary>
-		/// Bug 473686 - Constants are not included in code completion
-		/// </summary>
-		[Test()]
-		public void TestBug473686 ()
-		{
-			CompletionDataList provider = CreateCtrlSpaceProvider (
-@"
-class ATest
-{
-	const int TESTCONST = 0;
-
-	static void Test()
-	{
-		$$
-	}
-}
-");
-			Assert.IsNotNull (provider, "provider not found.");
-			
-			Assert.IsNotNull (provider.Find ("TESTCONST"), "constant 'TESTCONST' not found.");
-		}
-		
-		/// <summary>
-		/// Bug 473849 - Classes with no visible constructor shouldn't appear in "new" completion
-		/// </summary>
-		[Test()]
-		public void TestBug473849 ()
-		{
-			CompletionDataList provider = CreateProvider (
-@"
-class TestB
-{
-	protected TestB()
-	{
-	}
-}
-
-class TestC : TestB
-{
-	internal TestC ()
-	{
-	}
-}
-
-class TestD : TestB
-{
-	public TestD ()
-	{
-	}
-}
-
-class TestE : TestD
-{
-	protected TestE ()
-	{
-	}
-}
-
-class Test : TestB
-{
-	void TestMethod ()
-	{
-		$TestB test = new $
-	}
-}
-");
-			Assert.IsNotNull (provider, "provider not found.");
-			
-			Assert.IsNull (provider.Find ("TestE"), "class 'TestE' found, but shouldn't.");
-			Assert.IsNotNull (provider.Find ("TestD"), "class 'TestD' not found");
-			Assert.IsNotNull (provider.Find ("TestC"), "class 'TestC' not found");
-			Assert.IsNotNull (provider.Find ("TestB"), "class 'TestB' not found");
-			Assert.IsNotNull (provider.Find ("Test"), "class 'Test' not found");
-		}
-		
-		/// <summary>
-		/// Bug 474199 - Code completion not working for a nested class
-		/// </summary>
-		[Test()]
-		public void TestBug474199A ()
-		{
-			CompletionDataList provider = CreateProvider (
-@"
-public class InnerTest
-{
-	public class Inner
-	{
-		public void Test()
-		{
-		}
-	}
-}
-
-public class ExtInner : InnerTest
-{
-}
-
-class Test
-{
-	public void TestMethod ()
-	{
-		var inner = new ExtInner.Inner ();
-		$inner.$
-	}
-}
-");
-			Assert.IsNotNull (provider, "provider not found.");
-			Assert.IsNotNull (provider.Find ("Test"), "method 'Test' not found");
-		}
-		
-		/// <summary>
-		/// Bug 474199 - Code completion not working for a nested class
-		/// </summary>
-		[Test()]
-		public void TestBug474199B ()
-		{
-			IParameterDataProvider provider = ParameterCompletionTests.CreateProvider (
-@"
-public class InnerTest
-{
-	public class Inner
-	{
-		public Inner(string test)
-		{
-		}
-	}
-}
-
-public class ExtInner : InnerTest
-{
-}
-
-class Test
-{
-	public void TestMethod ()
-	{
-		$new ExtInner.Inner ($
-	}
-}
-");
-			Assert.IsNotNull (provider, "provider not found.");
-			Assert.AreEqual (1, provider.OverloadCount, "There should be one overload");
-			Assert.AreEqual (1, provider.GetParameterCount(0), "Parameter 'test' should exist");
-		}
-		
-		/// <summary>
-		/// Bug 350862 - Autocomplete bug with enums
-		/// </summary>
-		[Test()]
-		public void TestBug350862 ()
-		{
-			CompletionDataList provider = CreateProvider (
-@"
-public enum MyEnum {
-	A,
-	B,
-	C
-}
-
-public class Test
-{
-	MyEnum item;
-	public void Method (MyEnum val)
-	{
-		$item = $
-	}
-}
-
-");
-			Assert.IsNotNull (provider, "provider not found.");
-			
-			Assert.IsNotNull (provider.Find ("val"), "parameter 'val' not found");
-		}
-		
-		/// <summary>
-		/// Bug 470954 - using System.Windows.Forms is not honored
-		/// </summary>
-		[Test()]
-		public void TestBug470954 ()
-		{
-			CompletionDataList provider = CreateProvider (
-@"
-public class Control
-{
-	public MouseButtons MouseButtons { get; set; }
-}
-
-public enum MouseButtons {
-	Left, Right
-}
-
-public class SomeControl : Control
-{
-	public void Run ()
-	{
-		$MouseButtons m = MouseButtons.$
-	}
-}
-");
-			Assert.IsNotNull (provider, "provider not found.");
-			
-			Assert.IsNotNull (provider.Find ("Left"), "enum 'Left' not found");
-			Assert.IsNotNull (provider.Find ("Right"), "enum 'Right' not found");
-		}
-		
-		/// <summary>
-		/// Bug 470954 - using System.Windows.Forms is not honored
-		/// </summary>
-		[Test()]
-		public void TestBug470954_bis ()
-		{
-			CompletionDataList provider = CreateProvider (
-@"
-public class Control
-{
-	public string MouseButtons { get; set; }
-}
-
-public enum MouseButtons {
-	Left, Right
-}
-
-public class SomeControl : Control
-{
-	public void Run ()
-	{
-		$int m = MouseButtons.$
-	}
-}
-");
-			Assert.IsNotNull (provider, "provider not found.");
-			
-			Assert.IsNull (provider.Find ("Left"), "enum 'Left' found");
-			Assert.IsNull (provider.Find ("Right"), "enum 'Right' found");
-		}
-		
-		/// <summary>
-		/// Bug 487236 - Object initializer completion uses wrong type
-		/// </summary>
-		[Test()]
-		public void TestBug487236 ()
-		{
-			CompletionDataList provider = CreateCtrlSpaceProvider (
-@"
-public class A
-{
-	public string Name { get; set; }
-}
-
-class MyTest
-{
-	public void Test ()
-	{
-		$var x = new A () { $
-	}
-}
-");
-			Assert.IsNotNull (provider, "provider not found.");
-			
-			Assert.IsNotNull (provider.Find ("Name"), "property 'Name' not found.");
-		}
-		
-		/// <summary>
-		/// Bug 487236 - Object initializer completion uses wrong type
-		/// </summary>
-		[Test()]
-		public void TestBug487236B ()
-		{
-			CompletionDataList provider = CreateCtrlSpaceProvider (
-@"
-public class A
-{
-	public string Name { get; set; }
-}
-
-class MyTest
-{
-	public void Test ()
-	{
-		$A x = new NotExists () { $
-	}
-}
-");
-			Assert.IsNotNull (provider, "provider not found.");
-			
-			Assert.IsNull (provider.Find ("Name"), "property 'Name' found, but shouldn't'.");
-		}
-		
-		/// <summary>
-		/// Bug 487228 - No intellisense for implicit arrays
-		/// </summary>
-		[Test()]
-		public void TestBug487228 ()
-		{
-			CompletionDataList provider = CreateProvider (
-@"
-public class Test
-{
-	public void Method ()
-	{
-		var v = new [] { new Test () };
-		$v[0].$
-	}
-}
-");
-			Assert.IsNotNull (provider, "provider not found.");
-			
-			Assert.IsNotNull (provider.Find ("Method"), "method 'Method' not found");
-		}
-		
-		/// <summary>
-		/// Bug 487218 - var does not work with arrays
-		/// </summary>
-		[Test()]
-		public void TestBug487218 ()
-		{
-			CompletionDataList provider = CreateProvider (
-@"
-public class Test
-{
-	public void Method ()
-	{
-		var v = new Test[] { new Test () };
-		$v[0].$
-	}
-}
-");
-			Assert.IsNotNull (provider, "provider not found.");
-			
-			Assert.IsNotNull (provider.Find ("Method"), "method 'Method' not found");
-		}
-		
-		/// <summary>
-		/// Bug 487206 - Intellisense not working
-		/// </summary>
-		[Test()]
-		public void TestBug487206 ()
-		{
-			CompletionDataList provider = CreateProvider (
-@"
-class CastByExample
-{
-	static T Cast<T> (object obj, T type)
-	{
-		return (T) obj;
-	}
-	
-	static void Main ()
-	{
-		var typed = Cast (o, new { Foo = 5 });
-		$typed.$
-	}
-}");
-			Assert.IsNotNull (provider, "provider not found.");
-			
-			Assert.IsNotNull (provider.Find ("Foo"), "property 'Foo' not found");
-		}
-
-		/// <summary>
-		/// Bug 487203 - Extension methods not working
-		/// </summary>
-		[Test()]
-		public void TestBug487203 ()
-		{
-			CompletionDataList provider = CreateProvider (
-@"
-using System;
-using System.Collections.Generic;
-
-static class Linq
-{
-	public static IEnumerable<T> Select<S, T> (this IEnumerable<S> collection, Func<S, T> func)
-	{
-	}
-}
-
-class Program 
-{
-	public void Foo ()
-	{
-		Program[] prgs;
-		foreach (var prg in (from Program p in prgs select p)) {
-			$prg.$
-		}
-	}
-}		
-");
-			Assert.IsNotNull (provider, "provider not found.");
-			Assert.IsNotNull (provider.Find ("Foo"), "method 'Foo' not found");
-		}
-		
-		/// <summary>
-		/// Bug 491020 - Wrong typeof intellisense
-		/// </summary>
-		[Test()]
-		public void TestBug491020 ()
-		{
-			CompletionDataList provider = CreateProvider (
-@"
-public class EventClass<T>
-{
-	public class Inner {}
-	public delegate void HookDelegate (T del);
-	public void Method ()
-	{}
-}
-
-public class Test
-{
-	public static void Main ()
-	{
-		$EventClass<int>.$
-	}
-}
-");
-			Assert.IsNotNull (provider, "provider not found.");
-			Assert.IsNotNull (provider.Find ("Inner"), "class 'Inner' not found.");
-			Assert.IsNotNull (provider.Find ("HookDelegate"), "delegate 'HookDelegate' not found.");
-			Assert.IsNull (provider.Find ("Method"), "method 'Method' found, but shouldn't.");
-		}
-		
-		/// <summary>
-		/// Bug 491020 - Wrong typeof intellisense
-		/// It's a different case when the class is inside a namespace.
-		/// </summary>
-		[Test()]
-		public void TestBug491020B ()
-		{
-			CompletionDataList provider = CreateProvider (
-@"
-
-namespace A {
-	public class EventClass<T>
-	{
-		public class Inner {}
-		public delegate void HookDelegate (T del);
-		public void Method ()
-		{}
-	}
-}
-
-public class Test
-{
-	public static void Main ()
-	{
-		$A.EventClass<int>.$
-	}
-}
-");
-			Assert.IsNotNull (provider, "provider not found.");
-			Assert.IsNotNull (provider.Find ("Inner"), "class 'Inner' not found.");
-			Assert.IsNotNull (provider.Find ("HookDelegate"), "delegate 'HookDelegate' not found.");
-			Assert.IsNull (provider.Find ("Method"), "method 'Method' found, but shouldn't.");
-		}
-		
-		/// <summary>
-		/// Bug 491019 - No intellisense for recursive generics
-		/// </summary>
-		[Test()]
-		public void TestBug491019 ()
-		{
-			CompletionDataList provider = CreateProvider (
-@"
-public abstract class NonGenericBase
-{
-	public abstract int this[int i] { get; }
-}
-
-public abstract class GenericBase<T> : NonGenericBase where T : GenericBase<T>
-{
-	T Instance { get { return default (T); } }
-
-	public void Foo ()
-	{
-		$Instance.Instance.$
-	}
-}
-");
-			Assert.IsNotNull (provider, "provider not found.");
-			Assert.IsNotNull (provider.Find ("Instance"), "class 'Inner' not found.");
-			Assert.IsNull (provider.Find ("this"), "'this' found, but shouldn't.");
-		}
-		
-		
-				
-		/// <summary>
-		/// Bug 429034 - Class alias completion not working properly
-		/// </summary>
-		[Test()]
-		public void TestBug429034 ()
-		{
-			CompletionDataList provider = CreateCtrlSpaceProvider (
-@"
-using Path = System.IO.Path;
-
-class Test
-{
-	void Test ()
-	{
-		$$
-	}
-}
-");
-			Assert.IsNotNull (provider, "provider not found.");
-			Assert.IsNotNull (provider.Find ("Path"), "class 'Path' not found.");
-		}	
-		
-		/// <summary>
-		/// Bug 429034 - Class alias completion not working properly
-		/// </summary>
-		[Test()]
-		public void TestBug429034B ()
-		{
-			CompletionDataList provider = CreateProvider (
-@"
-using Path = System.IO.Path;
-
-class Test
-{
-	void Test ()
-	{
-		$Path.$
-	}
-}
-");
-			Assert.IsNotNull (provider, "provider not found.");
-			Assert.IsNotNull (provider.Find ("DirectorySeparatorChar"), "method 'PathTest' not found.");
-		}
-		
-		[Test()]
-		public void TestInvalidCompletion ()
-		{
-			CompletionDataList provider = CreateProvider (
-@"
-class TestClass
-{
-	public void TestMethod ()
-	{
-	}
-}
-
-class Test
-{
-	public void Foo ()
-	{
-		TestClass tc;
-		$tc.garbage.$
-	}
-}
-");
-			Assert.IsNotNull (provider, "provider not found.");
-			Assert.IsNull (provider.Find ("TestMethod"), "method 'TestMethod' found, but shouldn't.");
-		}
-		
-		/// <summary>
-		/// Bug 510919 - Code completion does not show interface method when not using a local var 
-		/// </summary>
-		[Test()]
-		public void TestBug510919 ()
-		{
-			CompletionDataList provider = CreateProvider (
-@"
-public class Foo : IFoo 
-{
-	public void Bar () { }
-}
-
-public interface IFoo 
-{
-	void Bar ();
-}
-
-public class Program
-{
-	static IFoo GiveMeFoo () 
-	{
-		return new Foo ();
-	}
-
-	static void Main ()
-	{
-		$GiveMeFoo ().$
-	}
-}
-");
-			Assert.IsNotNull (provider, "provider not found.");
-			Assert.IsNotNull (provider.Find ("Bar"), "method 'Bar' not found.");
-		}
-		
-			
-		/// <summary>
-		/// Bug 526667 - wrong code completion in object initialisation (new O() {...};)
-		/// </summary>
-		[Test()]
-		public void TestBug526667 ()
-		{
-			CompletionDataList provider = CreateCtrlSpaceProvider (
-@"
-using System;
-using System.Collections.Generic;
-
-public class O
-{
-	public string X {
-		get;
-		set;
-	}
-	public string Y {
-		get;
-		set;
-	}
-	public List<string> Z {
-		get;
-		set;
-	}
-
-	public static O A ()
-	{
-		return new O {
-			X = ""x"",
-			Z = new List<string> (new string[] {
-				""abc"",
-				""def""
-			})
-			$, $
-		};
-	}
-}
-");
-			Assert.IsNotNull (provider, "provider not found.");
-			Assert.IsNotNull (provider.Find ("Y"), "property 'Y' not found.");
-		}
-		
-		
-			
-		/// <summary>
-		/// Bug 538208 - Go to declaration not working over a generic method...
-		/// </summary>
-		[Test()]
-		public void TestBug538208 ()
-		{
-			// We've to test 2 expressions for this bug. Since there are 2 ways of accessing
-			// members.
-			// First: the identifier expression
-			CompletionDataList provider = CreateCtrlSpaceProvider (
-@"
-class MyClass
-{
-	public string Test { get; set; }
-	
-	T foo<T>(T arg)
-	{
-		return arg;
-	}
-
-	public void Main(string[] args)
-	{
-		var myObject = foo<MyClass>(new MyClass());
-		$myObject.$
-	}
-}
-");
-			Assert.IsNotNull (provider, "provider not found.");
-			Assert.IsNotNull (provider.Find ("Test"), "property 'Test' not found.");
-			
-			// now the member reference expression 
-			provider = CreateCtrlSpaceProvider (
-@"
-class MyClass2
-{
-	public string Test { get; set; }
-	
-	T foo<T>(T arg)
-	{
-		return arg;
-	}
-
-	public void Main(string[] args)
-	{
-		var myObject = this.foo<MyClass2>(new MyClass2());
-		$myObject.$
-	}
-}
-");
-			Assert.IsNotNull (provider, "provider not found.");
-			Assert.IsNotNull (provider.Find ("Test"), "property 'Test' not found.");
-		}
-		
-		/// <summary>
-		/// Bug 542976 resolution problem
-		/// </summary>
-		[Test()]
-		public void TestBug542976 ()
-		{
-				CompletionDataList provider = CreateProvider (
-@"
-class KeyValuePair<S, T>
-{
-	public S Key { get; set;}
-	public T Value { get; set;}
-}
-
-class TestMe<T> : System.Collections.Generic.IEnumerable<T>
-{
-	public System.Collections.Generic.IEnumerator<T> GetEnumerator ()
-	{
-		throw new System.NotImplementedException();
-	}
-
-	System.Collections.IEnumerator System.Collections.IEnumerable.GetEnumerator ()
-	{
-		throw new System.NotImplementedException();
-	}
-}
-
-namespace TestMe 
-{
-	class Bar
-	{
-		public int Field;
-	}
-	
-	class Test
-	{
-		void Foo (TestMe<KeyValuePair<Bar, int>> things)
-		{
-			foreach (var thing in things) {
-				$thing.Key.$
-			}
-		}
-	}
-}
-");
-			Assert.IsNotNull (provider, "provider not found.");
-			Assert.IsNotNull (provider.Find ("Field"), "field 'Field' not found.");
-		}
-		
-		
-		/// <summary>
-		/// Bug 545189 - C# resolver bug
-		/// </summary>
-		[Test()]
-		public void TestBug545189A ()
-		{
-				CompletionDataList provider = CreateProvider (
-@"
-class A<T>
-{
-	class B
-	{
-		public T field;
-	}
-}
-
-public class Foo
-{
-	public void Bar ()
-	{
-		A<Foo>.B baz = new A<Foo>.B ();
-		$baz.field.$
-	}
-}
-");
-			Assert.IsNotNull (provider, "provider not found.");
-			Assert.IsNotNull (provider.Find ("Bar"), "method 'Bar' not found.");
-		}
-		
-		/// <summary>
-		/// Bug 549864 - Intellisense does not work properly with expressions
-		/// </summary>
-		[Test()]
-		public void TestBug549864 ()
-		{
-				CompletionDataList provider = CreateProvider (
-@"
-delegate T MyFunc<S, T> (S t);
-
-class TestClass
-{
-    public string Value
-    {
-        get;
-        set;
-    }
-	
-    public static object GetProperty<TType> (MyFunc<TType, object> expression)
-	{
-		return null;
-    }
-    private static object ValueProperty = TestClass.GetProperty<TestClass> ($x => x.$);
-
-}
-
-");
-			Assert.IsNotNull (provider, "provider not found.");
-			Assert.IsNotNull (provider.Find ("Value"), "property 'Value' not found.");
-		}
-		
-		
-		/// <summary>
-		/// Bug 550185 - Intellisence for extension methods
-		/// </summary>
-		[Test()]
-		public void TestBug550185 ()
-		{
-				CompletionDataList provider = CreateProvider (
-@"
-public interface IMyinterface<T> {
-	T Foo ();
-}
-
-public static class ExtMethods {
-	public static int MyCountMethod(this IMyinterface<string> i)
-	{
-		return 0;
-	}
-}
-
-class TestClass
-{
-	void Test ()
-	{
-		IMyinterface<int> test;
-		$test.$
-	}
-}
-
-");
-			Assert.IsNotNull (provider, "provider not found.");
-			Assert.IsNull (provider.Find ("MyCountMet2hod"), "method 'MyCountMethod' found, but shouldn't.");
-		}
-		
-			
-		/// <summary>
-		/// Bug 553101 – Enum completion does not use type aliases
-		/// </summary>
-		[Test()]
-		public void TestBug553101 ()
-		{
-				CompletionDataList provider = CreateProvider (
-@"
-namespace Some.Type 
-{
-	public enum Name { Foo, Bar }
-}
-
-namespace Test
-{
-	using STN = Some.Type.Name;
-	
-	public class Main
-	{
-		public void TestMe ()
-		{
-			$STN foo = $
-		}
-	}
-}
-");
-			Assert.IsNotNull (provider, "provider not found.");
-		}
-<<<<<<< HEAD
-		/*
-=======
->>>>>>> 899de6a5
-			
-		/// <summary>
-		/// Bug 555523 - C# code completion gets confused by extension methods with same names as properties
-		/// </summary>
-		[Test()]
-		public void TestBug555523A ()
-		{
-				CompletionDataList provider = CreateProvider (
-@"
-class A
-{
-	public int AA { get; set; }
-}
-
-class B
-{
-	public int BB { get; set; }
-}
-
-static class ExtMethod
-{
-	public static A Extension (this MyClass myClass)
-	{
-		return null;
-	}
-}
-
-class MyClass
-{
-	public B Extension {
-		get;
-		set;
-	}
-}
-
-class MainClass
-{
-	public static void Main (string[] args)
-	{
-		MyClass myClass;
-		$myClass.Extension ().$
-	}
-}
-");
-			Assert.IsNotNull (provider, "provider not found.");
-			Assert.IsNotNull (provider.Find ("AA"), "property 'AA' not found.");
-		}
-		
-		/// <summary>
-		/// Bug 555523 - C# code completion gets confused by extension methods with same names as properties
-		/// </summary>
-		[Test()]
-		public void TestBug555523B ()
-		{
-				CompletionDataList provider = CreateProvider (
-@"
-class A
-{
-	public int AA { get; set; }
-}
-
-class B
-{
-	public int BB { get; set; }
-}
-
-static class ExtMethod
-{
-	public static A Extension (this MyClass myClass)
-	{
-		return null;
-	}
-}
-
-class MyClass
-{
-	public B Extension {
-		get;
-		set;
-	}
-}
-
-class MainClass
-{
-	public static void Main (string[] args)
-	{
-		MyClass myClass;
-		$myClass.Extension.$
-	}
-}
-");
-			Assert.IsNotNull (provider, "provider not found.");
-			Assert.IsNotNull (provider.Find ("BB"), "property 'BB' not found.");
-		}
-<<<<<<< HEAD
-		*/
-=======
->>>>>>> 899de6a5
-		
+		[Test()]
+		public void TestBug471935 ()
+		{
+			CompletionDataList provider = CreateCtrlSpaceProvider (
+@"
+public class AClass
+{
+	public AClass Test ()
+	{
+		if (true) {
+			AClass data;
+			$data.$
+			return data;
+		} else if (false) {
+			AClass data;
+			return data;
+		}
+		return null;
+	}
+}
+");
+			Assert.IsNotNull (provider, "provider not found.");
+			
+			Assert.IsNotNull (provider.Find ("Test"), "method 'Test' not found");
+		}
+		
+		/// <summary>
+		/// Bug 471937 - Code completion of 'new' showing invorrect entries 
+		/// </summary>
+		[Test()]
+		public void TestBug471937 ()
+		{
+			CompletionDataList provider = CreateCtrlSpaceProvider (
+@"
+class B
+{
+}
+
+class A
+{
+	public void Test()
+	{
+		int i = 5;
+		i += 5;
+		$A a = new $
+	}
+}
+");
+			Assert.IsNotNull (provider, "provider not found.");
+			
+			Assert.IsNull (provider.Find ("B"), "class 'B' found, but shouldn'tj.");
+		}
+		
+		/// <summary>
+		/// Bug 473686 - Constants are not included in code completion
+		/// </summary>
+		[Test()]
+		public void TestBug473686 ()
+		{
+			CompletionDataList provider = CreateCtrlSpaceProvider (
+@"
+class ATest
+{
+	const int TESTCONST = 0;
+
+	static void Test()
+	{
+		$$
+	}
+}
+");
+			Assert.IsNotNull (provider, "provider not found.");
+			
+			Assert.IsNotNull (provider.Find ("TESTCONST"), "constant 'TESTCONST' not found.");
+		}
+		
+		/// <summary>
+		/// Bug 473849 - Classes with no visible constructor shouldn't appear in "new" completion
+		/// </summary>
+		[Test()]
+		public void TestBug473849 ()
+		{
+			CompletionDataList provider = CreateProvider (
+@"
+class TestB
+{
+	protected TestB()
+	{
+	}
+}
+
+class TestC : TestB
+{
+	internal TestC ()
+	{
+	}
+}
+
+class TestD : TestB
+{
+	public TestD ()
+	{
+	}
+}
+
+class TestE : TestD
+{
+	protected TestE ()
+	{
+	}
+}
+
+class Test : TestB
+{
+	void TestMethod ()
+	{
+		$TestB test = new $
+	}
+}
+");
+			Assert.IsNotNull (provider, "provider not found.");
+			
+			Assert.IsNull (provider.Find ("TestE"), "class 'TestE' found, but shouldn't.");
+			Assert.IsNotNull (provider.Find ("TestD"), "class 'TestD' not found");
+			Assert.IsNotNull (provider.Find ("TestC"), "class 'TestC' not found");
+			Assert.IsNotNull (provider.Find ("TestB"), "class 'TestB' not found");
+			Assert.IsNotNull (provider.Find ("Test"), "class 'Test' not found");
+		}
+		
+		/// <summary>
+		/// Bug 474199 - Code completion not working for a nested class
+		/// </summary>
+		[Test()]
+		public void TestBug474199A ()
+		{
+			CompletionDataList provider = CreateProvider (
+@"
+public class InnerTest
+{
+	public class Inner
+	{
+		public void Test()
+		{
+		}
+	}
+}
+
+public class ExtInner : InnerTest
+{
+}
+
+class Test
+{
+	public void TestMethod ()
+	{
+		var inner = new ExtInner.Inner ();
+		$inner.$
+	}
+}
+");
+			Assert.IsNotNull (provider, "provider not found.");
+			Assert.IsNotNull (provider.Find ("Test"), "method 'Test' not found");
+		}
+		
+		/// <summary>
+		/// Bug 474199 - Code completion not working for a nested class
+		/// </summary>
+		[Test()]
+		public void TestBug474199B ()
+		{
+			IParameterDataProvider provider = ParameterCompletionTests.CreateProvider (
+@"
+public class InnerTest
+{
+	public class Inner
+	{
+		public Inner(string test)
+		{
+		}
+	}
+}
+
+public class ExtInner : InnerTest
+{
+}
+
+class Test
+{
+	public void TestMethod ()
+	{
+		$new ExtInner.Inner ($
+	}
+}
+");
+			Assert.IsNotNull (provider, "provider not found.");
+			Assert.AreEqual (1, provider.OverloadCount, "There should be one overload");
+			Assert.AreEqual (1, provider.GetParameterCount(0), "Parameter 'test' should exist");
+		}
+		
+		/// <summary>
+		/// Bug 350862 - Autocomplete bug with enums
+		/// </summary>
+		[Test()]
+		public void TestBug350862 ()
+		{
+			CompletionDataList provider = CreateProvider (
+@"
+public enum MyEnum {
+	A,
+	B,
+	C
+}
+
+public class Test
+{
+	MyEnum item;
+	public void Method (MyEnum val)
+	{
+		$item = $
+	}
+}
+
+");
+			Assert.IsNotNull (provider, "provider not found.");
+			
+			Assert.IsNotNull (provider.Find ("val"), "parameter 'val' not found");
+		}
+		
+		/// <summary>
+		/// Bug 470954 - using System.Windows.Forms is not honored
+		/// </summary>
+		[Test()]
+		public void TestBug470954 ()
+		{
+			CompletionDataList provider = CreateProvider (
+@"
+public class Control
+{
+	public MouseButtons MouseButtons { get; set; }
+}
+
+public enum MouseButtons {
+	Left, Right
+}
+
+public class SomeControl : Control
+{
+	public void Run ()
+	{
+		$MouseButtons m = MouseButtons.$
+	}
+}
+");
+			Assert.IsNotNull (provider, "provider not found.");
+			
+			Assert.IsNotNull (provider.Find ("Left"), "enum 'Left' not found");
+			Assert.IsNotNull (provider.Find ("Right"), "enum 'Right' not found");
+		}
+		
+		/// <summary>
+		/// Bug 470954 - using System.Windows.Forms is not honored
+		/// </summary>
+		[Test()]
+		public void TestBug470954_bis ()
+		{
+			CompletionDataList provider = CreateProvider (
+@"
+public class Control
+{
+	public string MouseButtons { get; set; }
+}
+
+public enum MouseButtons {
+	Left, Right
+}
+
+public class SomeControl : Control
+{
+	public void Run ()
+	{
+		$int m = MouseButtons.$
+	}
+}
+");
+			Assert.IsNotNull (provider, "provider not found.");
+			
+			Assert.IsNull (provider.Find ("Left"), "enum 'Left' found");
+			Assert.IsNull (provider.Find ("Right"), "enum 'Right' found");
+		}
+		
+		/// <summary>
+		/// Bug 487236 - Object initializer completion uses wrong type
+		/// </summary>
+		[Test()]
+		public void TestBug487236 ()
+		{
+			CompletionDataList provider = CreateCtrlSpaceProvider (
+@"
+public class A
+{
+	public string Name { get; set; }
+}
+
+class MyTest
+{
+	public void Test ()
+	{
+		$var x = new A () { $
+	}
+}
+");
+			Assert.IsNotNull (provider, "provider not found.");
+			
+			Assert.IsNotNull (provider.Find ("Name"), "property 'Name' not found.");
+		}
+		
+		/// <summary>
+		/// Bug 487236 - Object initializer completion uses wrong type
+		/// </summary>
+		[Test()]
+		public void TestBug487236B ()
+		{
+			CompletionDataList provider = CreateCtrlSpaceProvider (
+@"
+public class A
+{
+	public string Name { get; set; }
+}
+
+class MyTest
+{
+	public void Test ()
+	{
+		$A x = new NotExists () { $
+	}
+}
+");
+			Assert.IsNotNull (provider, "provider not found.");
+			
+			Assert.IsNull (provider.Find ("Name"), "property 'Name' found, but shouldn't'.");
+		}
+		
+		/// <summary>
+		/// Bug 487228 - No intellisense for implicit arrays
+		/// </summary>
+		[Test()]
+		public void TestBug487228 ()
+		{
+			CompletionDataList provider = CreateProvider (
+@"
+public class Test
+{
+	public void Method ()
+	{
+		var v = new [] { new Test () };
+		$v[0].$
+	}
+}
+");
+			Assert.IsNotNull (provider, "provider not found.");
+			
+			Assert.IsNotNull (provider.Find ("Method"), "method 'Method' not found");
+		}
+		
+		/// <summary>
+		/// Bug 487218 - var does not work with arrays
+		/// </summary>
+		[Test()]
+		public void TestBug487218 ()
+		{
+			CompletionDataList provider = CreateProvider (
+@"
+public class Test
+{
+	public void Method ()
+	{
+		var v = new Test[] { new Test () };
+		$v[0].$
+	}
+}
+");
+			Assert.IsNotNull (provider, "provider not found.");
+			
+			Assert.IsNotNull (provider.Find ("Method"), "method 'Method' not found");
+		}
+		
+		/// <summary>
+		/// Bug 487206 - Intellisense not working
+		/// </summary>
+		[Test()]
+		public void TestBug487206 ()
+		{
+			CompletionDataList provider = CreateProvider (
+@"
+class CastByExample
+{
+	static T Cast<T> (object obj, T type)
+	{
+		return (T) obj;
+	}
+	
+	static void Main ()
+	{
+		var typed = Cast (o, new { Foo = 5 });
+		$typed.$
+	}
+}");
+			Assert.IsNotNull (provider, "provider not found.");
+			
+			Assert.IsNotNull (provider.Find ("Foo"), "property 'Foo' not found");
+		}
+
+		/// <summary>
+		/// Bug 487203 - Extension methods not working
+		/// </summary>
+		[Test()]
+		public void TestBug487203 ()
+		{
+			CompletionDataList provider = CreateProvider (
+@"
+using System;
+using System.Collections.Generic;
+
+static class Linq
+{
+	public static IEnumerable<T> Select<S, T> (this IEnumerable<S> collection, Func<S, T> func)
+	{
+	}
+}
+
+class Program 
+{
+	public void Foo ()
+	{
+		Program[] prgs;
+		foreach (var prg in (from Program p in prgs select p)) {
+			$prg.$
+		}
+	}
+}		
+");
+			Assert.IsNotNull (provider, "provider not found.");
+			Assert.IsNotNull (provider.Find ("Foo"), "method 'Foo' not found");
+		}
+		
+		/// <summary>
+		/// Bug 491020 - Wrong typeof intellisense
+		/// </summary>
+		[Test()]
+		public void TestBug491020 ()
+		{
+			CompletionDataList provider = CreateProvider (
+@"
+public class EventClass<T>
+{
+	public class Inner {}
+	public delegate void HookDelegate (T del);
+	public void Method ()
+	{}
+}
+
+public class Test
+{
+	public static void Main ()
+	{
+		$EventClass<int>.$
+	}
+}
+");
+			Assert.IsNotNull (provider, "provider not found.");
+			Assert.IsNotNull (provider.Find ("Inner"), "class 'Inner' not found.");
+			Assert.IsNotNull (provider.Find ("HookDelegate"), "delegate 'HookDelegate' not found.");
+			Assert.IsNull (provider.Find ("Method"), "method 'Method' found, but shouldn't.");
+		}
+		
+		/// <summary>
+		/// Bug 491020 - Wrong typeof intellisense
+		/// It's a different case when the class is inside a namespace.
+		/// </summary>
+		[Test()]
+		public void TestBug491020B ()
+		{
+			CompletionDataList provider = CreateProvider (
+@"
+
+namespace A {
+	public class EventClass<T>
+	{
+		public class Inner {}
+		public delegate void HookDelegate (T del);
+		public void Method ()
+		{}
+	}
+}
+
+public class Test
+{
+	public static void Main ()
+	{
+		$A.EventClass<int>.$
+	}
+}
+");
+			Assert.IsNotNull (provider, "provider not found.");
+			Assert.IsNotNull (provider.Find ("Inner"), "class 'Inner' not found.");
+			Assert.IsNotNull (provider.Find ("HookDelegate"), "delegate 'HookDelegate' not found.");
+			Assert.IsNull (provider.Find ("Method"), "method 'Method' found, but shouldn't.");
+		}
+		
+		/// <summary>
+		/// Bug 491019 - No intellisense for recursive generics
+		/// </summary>
+		[Test()]
+		public void TestBug491019 ()
+		{
+			CompletionDataList provider = CreateProvider (
+@"
+public abstract class NonGenericBase
+{
+	public abstract int this[int i] { get; }
+}
+
+public abstract class GenericBase<T> : NonGenericBase where T : GenericBase<T>
+{
+	T Instance { get { return default (T); } }
+
+	public void Foo ()
+	{
+		$Instance.Instance.$
+	}
+}
+");
+			Assert.IsNotNull (provider, "provider not found.");
+			Assert.IsNotNull (provider.Find ("Instance"), "class 'Inner' not found.");
+			Assert.IsNull (provider.Find ("this"), "'this' found, but shouldn't.");
+		}
+		
+		
+				
+		/// <summary>
+		/// Bug 429034 - Class alias completion not working properly
+		/// </summary>
+		[Test()]
+		public void TestBug429034 ()
+		{
+			CompletionDataList provider = CreateCtrlSpaceProvider (
+@"
+using Path = System.IO.Path;
+
+class Test
+{
+	void Test ()
+	{
+		$$
+	}
+}
+");
+			Assert.IsNotNull (provider, "provider not found.");
+			Assert.IsNotNull (provider.Find ("Path"), "class 'Path' not found.");
+		}	
+		
+		/// <summary>
+		/// Bug 429034 - Class alias completion not working properly
+		/// </summary>
+		[Test()]
+		public void TestBug429034B ()
+		{
+			CompletionDataList provider = CreateProvider (
+@"
+using Path = System.IO.Path;
+
+class Test
+{
+	void Test ()
+	{
+		$Path.$
+	}
+}
+");
+			Assert.IsNotNull (provider, "provider not found.");
+			Assert.IsNotNull (provider.Find ("DirectorySeparatorChar"), "method 'PathTest' not found.");
+		}
+		
+		[Test()]
+		public void TestInvalidCompletion ()
+		{
+			CompletionDataList provider = CreateProvider (
+@"
+class TestClass
+{
+	public void TestMethod ()
+	{
+	}
+}
+
+class Test
+{
+	public void Foo ()
+	{
+		TestClass tc;
+		$tc.garbage.$
+	}
+}
+");
+			Assert.IsNotNull (provider, "provider not found.");
+			Assert.IsNull (provider.Find ("TestMethod"), "method 'TestMethod' found, but shouldn't.");
+		}
+		
+		/// <summary>
+		/// Bug 510919 - Code completion does not show interface method when not using a local var 
+		/// </summary>
+		[Test()]
+		public void TestBug510919 ()
+		{
+			CompletionDataList provider = CreateProvider (
+@"
+public class Foo : IFoo 
+{
+	public void Bar () { }
+}
+
+public interface IFoo 
+{
+	void Bar ();
+}
+
+public class Program
+{
+	static IFoo GiveMeFoo () 
+	{
+		return new Foo ();
+	}
+
+	static void Main ()
+	{
+		$GiveMeFoo ().$
+	}
+}
+");
+			Assert.IsNotNull (provider, "provider not found.");
+			Assert.IsNotNull (provider.Find ("Bar"), "method 'Bar' not found.");
+		}
+		
+			
+		/// <summary>
+		/// Bug 526667 - wrong code completion in object initialisation (new O() {...};)
+		/// </summary>
+		[Test()]
+		public void TestBug526667 ()
+		{
+			CompletionDataList provider = CreateCtrlSpaceProvider (
+@"
+using System;
+using System.Collections.Generic;
+
+public class O
+{
+	public string X {
+		get;
+		set;
+	}
+	public string Y {
+		get;
+		set;
+	}
+	public List<string> Z {
+		get;
+		set;
+	}
+
+	public static O A ()
+	{
+		return new O {
+			X = ""x"",
+			Z = new List<string> (new string[] {
+				""abc"",
+				""def""
+			})
+			$, $
+		};
+	}
+}
+");
+			Assert.IsNotNull (provider, "provider not found.");
+			Assert.IsNotNull (provider.Find ("Y"), "property 'Y' not found.");
+		}
+		
+		
+			
+		/// <summary>
+		/// Bug 538208 - Go to declaration not working over a generic method...
+		/// </summary>
+		[Test()]
+		public void TestBug538208 ()
+		{
+			// We've to test 2 expressions for this bug. Since there are 2 ways of accessing
+			// members.
+			// First: the identifier expression
+			CompletionDataList provider = CreateCtrlSpaceProvider (
+@"
+class MyClass
+{
+	public string Test { get; set; }
+	
+	T foo<T>(T arg)
+	{
+		return arg;
+	}
+
+	public void Main(string[] args)
+	{
+		var myObject = foo<MyClass>(new MyClass());
+		$myObject.$
+	}
+}
+");
+			Assert.IsNotNull (provider, "provider not found.");
+			Assert.IsNotNull (provider.Find ("Test"), "property 'Test' not found.");
+			
+			// now the member reference expression 
+			provider = CreateCtrlSpaceProvider (
+@"
+class MyClass2
+{
+	public string Test { get; set; }
+	
+	T foo<T>(T arg)
+	{
+		return arg;
+	}
+
+	public void Main(string[] args)
+	{
+		var myObject = this.foo<MyClass2>(new MyClass2());
+		$myObject.$
+	}
+}
+");
+			Assert.IsNotNull (provider, "provider not found.");
+			Assert.IsNotNull (provider.Find ("Test"), "property 'Test' not found.");
+		}
+		
+		/// <summary>
+		/// Bug 542976 resolution problem
+		/// </summary>
+		[Test()]
+		public void TestBug542976 ()
+		{
+				CompletionDataList provider = CreateProvider (
+@"
+class KeyValuePair<S, T>
+{
+	public S Key { get; set;}
+	public T Value { get; set;}
+}
+
+class TestMe<T> : System.Collections.Generic.IEnumerable<T>
+{
+	public System.Collections.Generic.IEnumerator<T> GetEnumerator ()
+	{
+		throw new System.NotImplementedException();
+	}
+
+	System.Collections.IEnumerator System.Collections.IEnumerable.GetEnumerator ()
+	{
+		throw new System.NotImplementedException();
+	}
+}
+
+namespace TestMe 
+{
+	class Bar
+	{
+		public int Field;
+	}
+	
+	class Test
+	{
+		void Foo (TestMe<KeyValuePair<Bar, int>> things)
+		{
+			foreach (var thing in things) {
+				$thing.Key.$
+			}
+		}
+	}
+}
+");
+			Assert.IsNotNull (provider, "provider not found.");
+			Assert.IsNotNull (provider.Find ("Field"), "field 'Field' not found.");
+		}
+		
+		
+		/// <summary>
+		/// Bug 545189 - C# resolver bug
+		/// </summary>
+		[Test()]
+		public void TestBug545189A ()
+		{
+				CompletionDataList provider = CreateProvider (
+@"
+class A<T>
+{
+	class B
+	{
+		public T field;
+	}
+}
+
+public class Foo
+{
+	public void Bar ()
+	{
+		A<Foo>.B baz = new A<Foo>.B ();
+		$baz.field.$
+	}
+}
+");
+			Assert.IsNotNull (provider, "provider not found.");
+			Assert.IsNotNull (provider.Find ("Bar"), "method 'Bar' not found.");
+		}
+		
+		/// <summary>
+		/// Bug 549864 - Intellisense does not work properly with expressions
+		/// </summary>
+		[Test()]
+		public void TestBug549864 ()
+		{
+				CompletionDataList provider = CreateProvider (
+@"
+delegate T MyFunc<S, T> (S t);
+
+class TestClass
+{
+    public string Value
+    {
+        get;
+        set;
+    }
+	
+    public static object GetProperty<TType> (MyFunc<TType, object> expression)
+	{
+		return null;
+    }
+    private static object ValueProperty = TestClass.GetProperty<TestClass> ($x => x.$);
+
+}
+
+");
+			Assert.IsNotNull (provider, "provider not found.");
+			Assert.IsNotNull (provider.Find ("Value"), "property 'Value' not found.");
+		}
+		
+		
+		/// <summary>
+		/// Bug 550185 - Intellisence for extension methods
+		/// </summary>
+		[Test()]
+		public void TestBug550185 ()
+		{
+				CompletionDataList provider = CreateProvider (
+@"
+public interface IMyinterface<T> {
+	T Foo ();
+}
+
+public static class ExtMethods {
+	public static int MyCountMethod(this IMyinterface<string> i)
+	{
+		return 0;
+	}
+}
+
+class TestClass
+{
+	void Test ()
+	{
+		IMyinterface<int> test;
+		$test.$
+	}
+}
+
+");
+			Assert.IsNotNull (provider, "provider not found.");
+			Assert.IsNull (provider.Find ("MyCountMet2hod"), "method 'MyCountMethod' found, but shouldn't.");
+		}
+		
+			
+		/// <summary>
+		/// Bug 553101 – Enum completion does not use type aliases
+		/// </summary>
+		[Test()]
+		public void TestBug553101 ()
+		{
+				CompletionDataList provider = CreateProvider (
+@"
+namespace Some.Type 
+{
+	public enum Name { Foo, Bar }
+}
+
+namespace Test
+{
+	using STN = Some.Type.Name;
+	
+	public class Main
+	{
+		public void TestMe ()
+		{
+			$STN foo = $
+		}
+	}
+}
+");
+			Assert.IsNotNull (provider, "provider not found.");
+		}
+			
+		/// <summary>
+		/// Bug 555523 - C# code completion gets confused by extension methods with same names as properties
+		/// </summary>
+		[Test()]
+		public void TestBug555523A ()
+		{
+				CompletionDataList provider = CreateProvider (
+@"
+class A
+{
+	public int AA { get; set; }
+}
+
+class B
+{
+	public int BB { get; set; }
+}
+
+static class ExtMethod
+{
+	public static A Extension (this MyClass myClass)
+	{
+		return null;
+	}
+}
+
+class MyClass
+{
+	public B Extension {
+		get;
+		set;
+	}
+}
+
+class MainClass
+{
+	public static void Main (string[] args)
+	{
+		MyClass myClass;
+		$myClass.Extension ().$
+	}
+}
+");
+			Assert.IsNotNull (provider, "provider not found.");
+			Assert.IsNotNull (provider.Find ("AA"), "property 'AA' not found.");
+		}
+		
+		/// <summary>
+		/// Bug 555523 - C# code completion gets confused by extension methods with same names as properties
+		/// </summary>
+		[Test()]
+		public void TestBug555523B ()
+		{
+				CompletionDataList provider = CreateProvider (
+@"
+class A
+{
+	public int AA { get; set; }
+}
+
+class B
+{
+	public int BB { get; set; }
+}
+
+static class ExtMethod
+{
+	public static A Extension (this MyClass myClass)
+	{
+		return null;
+	}
+}
+
+class MyClass
+{
+	public B Extension {
+		get;
+		set;
+	}
+}
+
+class MainClass
+{
+	public static void Main (string[] args)
+	{
+		MyClass myClass;
+		$myClass.Extension.$
+	}
+}
+");
+			Assert.IsNotNull (provider, "provider not found.");
+			Assert.IsNotNull (provider.Find ("BB"), "property 'BB' not found.");
+		}
+		
 	}
 }